name: atriumdb_test
'on':
  workflow_dispatch:
        
jobs:
  build-release:
    runs-on: ubuntu-22.04
    
    services:
      mariadb:
        image: mariadb:11.4
        env:
          MARIADB_ROOT_PASSWORD: rootpass
          MARIADB_DATABASE: testdb
          MARIADB_USER: testuser
          MARIADB_PASSWORD: testpass
        ports:
          - 3306:3306
        options: >-
          --health-cmd="/usr/local/bin/healthcheck.sh --su mysql --connect"
          --health-interval=15s
          --health-timeout=10s
          --health-retries=10

    steps:
    - name: Checkout code
      uses: actions/checkout@v4
    - name: Set up Python 3.10
      uses: actions/setup-python@v5
      with:
        python-version: '3.10'
    - name: Install dependencies
      run: |
        sudo apt-get update && sudo apt-get install -y tzdata cmake build-essential gdb libzstd-dev liblz4-dev python3.10 mingw-w64 libmariadb-dev
        pip install build pytest
    - name: Build C libraries
      run: |
        cd tsc-lib
        cmake -Bcmake-build-release -DCMAKE_TOOLCHAIN_FILE=windows-TC-mingw.cmake -DCMAKE_BUILD_TYPE='Release'
        cmake --build cmake-build-release --target Block
        mkdir -p ../sdk/bin
        cp cmake-build-release/src/Block/libTSC.dll ../sdk/bin/libTSC.dll
        rm -rf cmake-build-release/**
        cmake -Bcmake-build-release -H. -DCMAKE_BUILD_TYPE='Release'
        cmake --build cmake-build-release --target Block
        cp cmake-build-release/src/Block/libTSC.so ../sdk/bin/libTSC.so
        cd ..
    - name: Build SDK package
      run: cd sdk && python -m build
    
    # - name: Upload distributions
    #   uses: actions/upload-artifact@v4
    #   with:
    #     name: release-dists
    #     path: |
    #         sdk/dist/*.whl
    #         sdk/dist/*.gz
    #         sdk/bin/*.dll
    #         sdk/bin/*.so
        
    - name: Install atriumdb test dependencies
<<<<<<< HEAD
      run: cd sdk && pip install .[test]
=======
      run: cd sdk && pip install .[testing]
>>>>>>> 6d7f3c74
      
    - name: Run tests
      env:
        MARIA_DB_HOST: 127.0.0.1
        MARIA_DB_PORT: 3306
        MARIA_DB_USER: root
        MARIA_DB_PASSWORD: rootpass
      run: |
        cd sdk
        pytest<|MERGE_RESOLUTION|>--- conflicted
+++ resolved
@@ -59,11 +59,7 @@
     #         sdk/bin/*.so
         
     - name: Install atriumdb test dependencies
-<<<<<<< HEAD
-      run: cd sdk && pip install .[test]
-=======
       run: cd sdk && pip install .[testing]
->>>>>>> 6d7f3c74
       
     - name: Run tests
       env:
