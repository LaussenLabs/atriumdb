--- conflicted
+++ resolved
@@ -46,15 +46,10 @@
 
 
 def transfer_data(src_sdk: AtriumSDK, dest_sdk: AtriumSDK, definition: DatasetDefinition, export_format='tsc',
-<<<<<<< HEAD
-                  gap_tolerance=None, deidentify=True, patient_info_to_transfer=None, include_labels=True,
-                  measure_tag_match_rule=None, deidentification_functions=None, time_shift=None, time_units=None,
-                  export_time_format=None, parquet_engine=None, timezone_str=None, reencode_waveforms=False, **kwargs):
-=======
                   start_time=None, end_time=None, gap_tolerance=None, deidentify=True, patient_info_to_transfer=None,
                   include_labels=True, measure_tag_match_rule=None, deidentification_functions=None, time_shift=None,
-                  time_units=None, export_time_format=None, parquet_engine=None, timezone_str=None, **kwargs):
->>>>>>> 5fed8806
+                  time_units=None, export_time_format=None, parquet_engine=None, timezone_str=None,
+                  reencode_waveforms=False, **kwargs):
     """
     Transfers data from a source AtriumSDK instance to a destination AtriumSDK instance based on a specified dataset definition.
     This includes transferring measures, devices, patient information, and labels with options for data de-identification,
