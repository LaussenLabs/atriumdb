# AtriumDB is a timeseries database software designed to best handle the unique features and
# challenges that arise from clinical waveform data.
#     Copyright (C) 2023  The Hospital for Sick Children
#
#     This program is free software: you can redistribute it and/or modify
#     it under the terms of the GNU General Public License as published by
#     the Free Software Foundation, either version 3 of the License, or
#     (at your option) any later version.
#
#     This program is distributed in the hope that it will be useful,
#     but WITHOUT ANY WARRANTY; without even the implied warranty of
#     MERCHANTABILITY or FITNESS FOR A PARTICULAR PURPOSE.  See the
#     GNU General Public License for more details.
#
#     You should have received a copy of the GNU General Public License
#     along with this program.  If not, see <https://www.gnu.org/licenses/>.


from bisect import bisect_right
import warnings
import random
import pickle
import hashlib
from datetime import datetime

import numpy as np
from numpy.lib.stride_tricks import sliding_window_view

from atriumdb.windowing.window import Window
from atriumdb.windowing.windowing_functions import get_threshold_labels, find_closest_measurement


class DatasetIterator:
    """
    Iterator over windowed segments of a dataset.

    Allows efficient iterative access to sliding windows of data from different sources (e.g., devices or patients)
    by organizing data into batches and loading one batch at a time.

    :param AtriumSDK sdk: SDK object to fetch data
    :param list validated_measure_list: List of validated measures with information about each measure
    :param validated_sources: Dictionary containing sources with associated time ranges
    :type validated_sources: dict
    :param int window_duration_ns: Duration of each window in nanoseconds
    :param int window_slide_ns: Interval in nanoseconds by which the window advances in time
    :param int num_windows_prefetch: Number of windows you want to get from AtriumDB at a time. Setting this value
            higher will make decompression faster but at the expense of using more RAM. (default the number of windows
            that gets you closest to 10 million values).
    :param bool | None | int shuffle: If True, shuffle the order of windows before iterating. If an integer, it will initialize
                                        a seeded random number generator for reproducible shuffling. If False or None, no shuffling occurs.
    :param int | None max_cache_duration: If specified, no single cache will have a time range larger than this duration.
                                           The time range will be split accordingly. The duration must be larger than window_duration_ns.
    :param list patient_history_fields: A list of patient_history fields you would like returned in the Window object.
<<<<<<< HEAD
    :param str cache_dir: A directory, if specified, caches the results of _extract_cache_info to speed up future iterations.
=======
    :param str cache_dir: A directory, if specified, caches the results of _extract_cache_info to speed up future iterations. Setting to None will disable the cache.
>>>>>>> f5440f23
    """

    def __init__(self, sdk, validated_measure_list, validated_label_set_list, validated_sources,
                 window_duration_ns: int, window_slide_ns: int, num_windows_prefetch: int = None, label_threshold=0.5,
                 shuffle=False, max_cache_duration=None, patient_history_fields: list = None, cache_dir=None):
        # AtriumSDK object
        self.sdk = sdk

        # Initialize random number generator if shuffle is specified with a seed
        self.random_gen = None
        if isinstance(shuffle, int) and not isinstance(shuffle, bool):
            self.random_gen = random.Random(shuffle)
        elif shuffle:
            self.random_gen = random.Random()

        # Store the label_threshold
        self.label_threshold = label_threshold

        self.patient_history_fields = patient_history_fields

        # List of validated measures. Each item is a "measure_info" from sdk data.
        self.measures = validated_measure_list

        # List of validated label sets. Each item is a label_set id from the label_set table.
        self.label_sets = validated_label_set_list

        # Dictionary containing sources. Each source type contains identifiers (device_id/patient_id)
        # and have associated time ranges (or "all").
        self.sources = validated_sources
        self.max_cache_duration = max_cache_duration
        if shuffle is not False and max_cache_duration is not None:
            assert max_cache_duration >= window_duration_ns, \
                "max_cache_duration must be greater than window_duration_ns"
            self._split_time_ranges(max_cache_duration)

        self.shuffle = shuffle

        # Duration of each window in nanoseconds. Represents the time span of each data segment.
        self.window_duration_ns = int(window_duration_ns)

        # The sliding interval in nanoseconds by which the window advances in time.
        self.window_slide_ns = int(window_slide_ns)

        # Determine the highest frequency among the measures, used to compute matrix row sizes and more.
        self.highest_freq_nhz = max([measure['freq_nhz'] for measure in self.measures])

        # Compute the matrix's row size based on the highest frequency and the window duration in nanoseconds.
        # Determines how many data points fit in a single window.

        # Emitting warnings for row_size, slide_size, and row_period_ns

        if (self.window_duration_ns * self.highest_freq_nhz) % (10 ** 18) != 0:
            warnings.warn(
                f'Given window duration of {window_duration_ns / 1e9} seconds and signal frequency of '
                f'{self.highest_freq_nhz / (10 ** 9)}Hz result in a non-integer number of signals in the window. '
                f'window size / row size will round down'
            )

        if (self.window_slide_ns * self.highest_freq_nhz) % (10 ** 18) != 0:
            warnings.warn(
                f'Given sliding window duration of {window_slide_ns / 1e9} seconds and signal frequency of '
                f'{self.highest_freq_nhz / (10 ** 9)}Hz result in a non-integer number of signals in the slide. '
                f'slide will round down'
            )

        self.row_size = int((self.highest_freq_nhz * self.window_duration_ns) // (10 ** 18))

        # The slide size in terms of matrix rows for the sliding window operation.
        self.slide_size = int((self.highest_freq_nhz * self.window_slide_ns) // (10 ** 18))

        # Time duration between consecutive data points, given the highest frequency.
        self.row_period_ns = int((10 ** 18) // self.highest_freq_nhz)

        # Default number of windows for each batch is determined as 10 million divided by the number of data points in a window.
        # If provided, it uses the given num_windows_prefetch.
        self.max_batch_size = int(10_000_000 // self.row_size) if num_windows_prefetch is None else num_windows_prefetch

        # Cache directory
        self.cache_dir = cache_dir

        # Lists containing the starting index for each batch and details about each batch respectively.
        # Also, the total length (number of windows) in the dataset.
        self.batch_info, self.batch_first_index, self._length = self._extract_cache_info()

        # Variables to store the start and end indices of the current batch.
        # initialized to -1 so that the first request will always trigger a batch load.
        self.current_batch_start_index = -1
        self.current_batch_end_index = -1
        self.next_cache_index = 0

        # The current batch's matrix containing the batch's data for windowing.
        self.batch_matrix = None

        # Array containing the timestamps corresponding to each value in the batch.
        self.batch_times = None

        # patient_id of current batch (if the data source is a patient) or None.
        self.current_patient_id = None

        # device_id of current batch (if the data source is a device) or None.
        self.current_device_id = None

        # The start time of the current batch.
        self.current_batch_start_time = None

        # The most recent index called on __getitem__.
        self.current_index = None

        # Attribute to store the batch data by measure ID.
        self.batch_data_dictionary = {}

        # Attribute to store the batch label information.
        self.batch_label_time_series = None
        self.batch_label_thresholds = None

        # Window Cache
        self.window_cache = []
        self.matrix_cache = []
        self.cache_window_i = 0

    def _split_time_ranges(self, max_duration):
        for source_type, sources in self.sources.items():
            for source_id, time_ranges in sources.items():
                new_time_ranges = []
                for start, end in time_ranges:
                    while start + max_duration < end:
                        new_time_ranges.append([start, start + max_duration])
                        start += max_duration
                    new_time_ranges.append([start, end])
                self.sources[source_type][source_id] = new_time_ranges

    def _get_cache_key(self):
        # Generate a unique cache key based on variables that affect _extract_cache_info's output
        # Serialize the variables using pickle
        serialized_sources = pickle.dumps(self.sources)
        # Compute a SHA256 hash of the serialized variables
        sources_hash = hashlib.sha256(serialized_sources).hexdigest()
        variables_to_hash = {
            'sources_hash': sources_hash,
            'shuffle': self.shuffle,
            'max_cache_duration': self.max_cache_duration,
            'window_duration_ns': self.window_duration_ns,
            'window_slide_ns': self.window_slide_ns,
            'max_batch_size': self.max_batch_size,
        }
        # Serialize the variables using pickle
        serialized_vars = pickle.dumps(variables_to_hash)
        # Compute a SHA256 hash of the serialized variables
        cache_hash = hashlib.sha256(serialized_vars).hexdigest()
        # Return the cache key
        cache_key = f'{cache_hash}'
        return cache_key

    def _extract_cache_info(self):
        # Check if caching is enabled
        if self.cache_dir is not None:
            self.sdk.file_api.makedirs(self.cache_dir)
            cache_key = self._get_cache_key()
            # Check if cache exists
            cache_filepath = self.sdk.file_api.get_cache_filepath(cache_key, self.cache_dir, cache_type='iterator_windows', extension='pkl')
            info_filepath = self.sdk.file_api.get_cache_filepath(cache_key, self.cache_dir, 'info', extension='json')
            if self.sdk.file_api.file_exists(cache_filepath):
                # Load from cache
                try:
                    cached_data = self.sdk.file_api.pickle_load_file(cache_filepath)
                    return cached_data
                except (EOFError, pickle.UnpicklingError):
                    # If cache is corrupted, remove it and proceed to recompute
                    self.sdk.file_api.remove(cache_filepath)
                    self.sdk.file_api.remove(info_filepath)

        # Flattening the nested dictionary/list structure
        flattened_sources = []
        for source_type, sources in self.sources.items():
            for source_id, time_ranges in sources.items():
                for range_start_time, range_end_time in time_ranges:
                    flattened_sources.append([source_type, source_id, range_start_time, range_end_time])

        # Shuffling if random_gen is not None
        if self.random_gen is not None:
            self.random_gen.shuffle(flattened_sources)

        cache_info = []  # List to hold all batches
        starting_window_index_per_batch = [0]  # Starts with 0 to indicate the first window starts at index 0
        total_number_of_windows = 0  # A counter for the total number of windows across all batches

        current_batch = []
        current_batch_num_windows = 0

        for source in flattened_sources:
            source_type, source_id, range_start_time, range_end_time = source
            num_time_range_windows = 0
            time_range_info_start = cur_window_start = range_start_time
            time_range_info_end = cur_window_end = cur_window_start + self.window_duration_ns

            # While the next window is valid
            while cur_window_start < range_end_time:

                # Increment Window Counters
                num_time_range_windows += 1
                current_batch_num_windows += 1
                total_number_of_windows += 1

                # Update the valid end_time
                time_range_info_end = cur_window_end

                # Check if we've gone over.
                if current_batch_num_windows >= self.max_batch_size:
                    # Add current time_range_info to the batch
                    time_range_info = [
                        source_type,
                        source_id,
                        time_range_info_start,
                        time_range_info_end,
                        time_range_info_start,
                        min(range_end_time, time_range_info_end),
                        num_time_range_windows,
                    ]
                    current_batch.append(time_range_info)

                    # Add batch to cache list
                    cache_info.append(current_batch)

                    # Reset Batch
                    current_batch = []
                    current_batch_num_windows = 0
                    starting_window_index_per_batch.append(total_number_of_windows)

                    # Separate Time Range
                    time_range_info_start = cur_window_start + self.window_slide_ns
                    num_time_range_windows = 0

                # Locate next possible window
                cur_window_start += self.window_slide_ns
                cur_window_end += self.window_slide_ns

            # Once all the windows have been accounted for, add them to the batch
            if num_time_range_windows > 0:
                time_range_info = [
                    source_type,
                    source_id,
                    time_range_info_start,
                    time_range_info_end,
                    time_range_info_start,
                    min(range_end_time, time_range_info_end),
                    num_time_range_windows,
                ]
                current_batch.append(time_range_info)

        # Add final batch to cache list
        if len(current_batch) > 0:
            cache_info.append(current_batch)
        starting_window_index_per_batch.append(total_number_of_windows)

        serialized_sources = pickle.dumps(self.sources)
        sources_hash = hashlib.sha256(serialized_sources).hexdigest()
        # Collect variables for cache key and info
        variables_to_hash = {
            'sources_hash': sources_hash,
            'shuffle': self.shuffle,
            'max_cache_duration': self.max_cache_duration,
            'window_duration_ns': self.window_duration_ns,
            'window_slide_ns': self.window_slide_ns,
            'max_batch_size': self.max_batch_size,
        }

        # Compute cache key
        cache_key = self._get_cache_key()

        # If caching is enabled, save the results
        if self.cache_dir is not None:
            data_to_cache = (cache_info, starting_window_index_per_batch, total_number_of_windows)

            date_created = datetime.now().isoformat()
            window_cache_info = {
                'cache_file_name': f"{cache_key}_iterator_windows.pkl",
                'date_created': date_created,
                'main_process_called': '_extract_cache_info',
                'cache_type': 'iterator_windows',
                'parameters': variables_to_hash,
            }

            cache_filepath = self.sdk.file_api.get_cache_filepath(
                cache_key, self.cache_dir, cache_type='iterator_windows', extension='pkl')
            info_filepath = self.sdk.file_api.get_cache_filepath(cache_key, self.cache_dir, 'info', extension='json')
            self.sdk.file_api.pickle_dump_file(cache_filepath, data_to_cache)
            self.sdk.file_api.json_dump_file(info_filepath, window_cache_info)

        return cache_info, starting_window_index_per_batch, total_number_of_windows

    def _load_batch_matrix(self, idx: int):
        batch_index, batch_start_index, batch_end_index, batch_num_windows, batch_size = \
            self._calculate_batch_size(idx)

        window_cache = []
        matrix_cache = []

        num_filtered_windows = 0
        # batch_data = [self.batch_info[batch_index]]
        batch_data = self.batch_info[batch_index]
        patient_info_cache = {}
        patient_history_cache = {}

        for source_index, (source_type, source_identifier, source_batch_start_time, source_batch_end_time, range_start_time, range_end_time, range_num_windows) in enumerate(batch_data):
            range_size = self.row_size + (range_num_windows - 1) * self.slide_size
            # Pre load source matrix and associated times
            source_matrix = np.full((len(self.measures), range_size), np.nan)

            quantized_end_time = source_batch_start_time + (range_size * self.row_period_ns)
            source_time_array = np.arange(source_batch_start_time, quantized_end_time, self.row_period_ns)

            device_id, patient_id, query_patient_id = self.unpack_source_info(source_identifier, source_type)

            self._load_patient_cache(patient_id, patient_info_cache, patient_history_cache)

            source_batch_data_dictionary = self._query_source_data(
                device_id, query_patient_id, source_batch_start_time, source_batch_end_time, range_start_time,
                range_end_time, range_num_windows, range_size, source_matrix)

            windowed_views = sliding_window_view(
                source_matrix, (len(self.measures), self.row_size), axis=None)

            windowed_times = sliding_window_view(source_time_array, self.row_size)

            sliced_views = windowed_views[0][::self.slide_size]
            sliced_times = windowed_times[::self.slide_size]

            sliced_labels, threshold_labels = self._get_source_label_data(
                device_id, query_patient_id, source_batch_start_time, source_batch_end_time, source_time_array)

            for window_i in range(len(sliced_views)):
                signal_dictionary = {}
                for measure in self.measures:
                    measure_id = measure['id']
                    measure_tag = measure['tag']
                    measure_freq_nhz = measure['freq_nhz']
                    measure_freq_hz = float(measure_freq_nhz / (10 ** 9))
                    measure_units = measure['units']

                    window_times = source_batch_data_dictionary[measure_id][0][window_i]

                    window_values = source_batch_data_dictionary[measure_id][1][window_i]
                    measure_expected_count = source_batch_data_dictionary[measure_id][2]

                    signal_dictionary[(measure_tag, measure_freq_hz, measure_units)] = \
                        {
                            'times': np.copy(window_times),
                            'values': np.copy(window_values),
                            'expected_count': measure_expected_count,
                            'actual_count': np.sum(~np.isnan(window_values)),
                            'measure_id': measure_id,
                        }

                label_time_series = np.copy(sliced_labels[window_i]) if \
                    sliced_labels is not None else None

                window_classification = threshold_labels[window_i] if \
                    threshold_labels is not None else None

                window_start_time = int(sliced_times[window_i][0])

                # Get patient info
                window_patient_info = self._get_patient_info_from_cache(
                    patient_id, window_start_time, patient_info_cache, patient_history_cache)

                result_window = Window(
                    signals=signal_dictionary,
                    start_time=window_start_time,
                    device_id=device_id,
                    patient_id=patient_id,
                    label_time_series=label_time_series,
                    label=window_classification,
                    patient_info=window_patient_info
                )

                window_cache.append(result_window)
                matrix_cache.append(np.copy(sliced_views[window_i]))

        if self.random_gen is not None:
            self.random_gen.shuffle(window_cache)
            self.random_gen.shuffle(matrix_cache)

        self.window_cache = window_cache
        self.matrix_cache = matrix_cache

        self.current_batch_start_index = batch_start_index
        self.current_batch_end_index = batch_end_index

    def _load_patient_cache(self, patient_id, patient_info_cache, patient_history_cache):
        if patient_id is None:
            return
        # Check if patient id is in the info cache.
        if patient_id not in patient_info_cache:
            patient_info_cache[patient_id] = self.sdk.get_patient_info(patient_id=patient_id)
            if patient_info_cache[patient_id] is None:
                patient_info_cache[patient_id] = {}
            else:
                # Delete Height And Weight From Static Info
                if 'height' in patient_info_cache[patient_id]:
                    del patient_info_cache[patient_id]['height']

                if 'weight' in patient_info_cache[patient_id]:
                    del patient_info_cache[patient_id]['weight']

        if self.patient_history_fields and patient_id not in patient_history_cache:
            patient_history_cache[patient_id] = {}
            for field in ['height', 'weight']:
                if field not in self.patient_history_fields:
                    continue
                patient_history_cache[patient_id][field] = self.sdk.get_patient_history(
                    patient_id=patient_id, field=field)

    def _get_patient_info_from_cache(self, patient_id, window_start_time, patient_info_cache, patient_history_cache):
        window_patient_info = patient_info_cache.get(patient_id, {})
        if self.patient_history_fields:
            for field, history_timeseries in patient_history_cache.get(patient_id, {}).items():
                best_match = find_closest_measurement(window_start_time, history_timeseries)
                if best_match is None:
                    continue

                _, _, _, value, units, time = best_match
                window_patient_info[field] = {
                    'value': value,
                    'units': units,
                    'time': time,
                }
        return window_patient_info

    def unpack_source_info(self, source_id, source_type):
        if source_type == "device_ids":
            device_id = source_id
            patient_id = None
        elif source_type == "patient_ids":
            device_id = None
            patient_id = source_id
        elif source_type == "device_patient_tuples":
            device_id, patient_id = source_id

        else:
            raise ValueError(f"Source type must be either device_ids or patient_ids, not {source_type}")
        # only query by patient if device_id isn't available.
        query_patient_id = patient_id if device_id is None else None
        return device_id, patient_id, query_patient_id

    def _get_source_label_data(self, device_id, query_patient_id, batch_start_time, batch_end_time, batch_time_array):
        sliced_labels, threshold_labels = None, None
        # If labels exist, calculate them
        if len(self.label_sets) > 0:
            # Preallocate label matrix
            label_matrix = np.zeros((len(self.label_sets), len(batch_time_array)), dtype=np.int8)

            # Populate label matrix
            for idx, label_set_id in enumerate(self.label_sets):
                self.sdk.get_label_time_series(
                    label_name_id=label_set_id,
                    device_id=device_id if device_id else None,
                    patient_id=query_patient_id if query_patient_id else None,
                    start_time=batch_start_time,
                    end_time=batch_end_time,
                    timestamp_array=batch_time_array,
                    out=label_matrix[idx]
                )

            # Create label windows
            windowed_label_views = sliding_window_view(
                label_matrix, (len(self.label_sets), self.row_size), axis=None)
            sliced_labels = windowed_label_views[0][::self.slide_size]

            threshold_labels = get_threshold_labels(sliced_labels, label_threshold=self.label_threshold)
        return sliced_labels, threshold_labels

    def _query_source_data(self, device_id, query_patient_id, batch_start_time, batch_end_time, range_start_time,
                           range_end_time, batch_num_windows, batch_size, batch_matrix):
        # Reset and populate the batch data signal dictionary
        source_batch_data_dictionary = {}
        for i, measure in enumerate(self.measures):
            freq_nhz = measure['freq_nhz']
            period_ns = int((10 ** 18) // freq_nhz)
            measure_id = measure['id']

            # Create a time array for this specific measure
            measure_window_size = int((freq_nhz * self.window_duration_ns) // (10 ** 18))
            measure_slide_size = int((freq_nhz * self.window_slide_ns) // (10 ** 18))
            measure_batch_size = measure_window_size + (batch_num_windows - 1) * measure_slide_size
            measure_quantized_end_time = batch_start_time + (measure_batch_size * period_ns)
            measure_filled_time_array = np.arange(batch_start_time, measure_quantized_end_time, period_ns)
            measure_filled_value_array = np.full(measure_filled_time_array.shape, np.nan)

            # Fetch data for this measure and window from the SDK
            data_start_time = max(range_start_time, batch_start_time)
            data_end_time = min(range_end_time, batch_end_time)

            start_index = np.searchsorted(measure_filled_time_array, data_start_time, side='left')

            expected_num_values = int(round((data_end_time - data_start_time) / (10**18 / freq_nhz)))
            if expected_num_values > measure_filled_value_array.size - start_index:
                data_end_time = data_start_time + int(
                    round((measure_filled_value_array.size - start_index) * (10**18 / freq_nhz)))
                expected_num_values = int(round((data_end_time - data_start_time) / (10 ** 18 / freq_nhz)))

            nan_filled_out = measure_filled_value_array[start_index:start_index + expected_num_values]

            if expected_num_values > 0:
                self.sdk.get_data(
                    measure_id, data_start_time, data_end_time, device_id=device_id, patient_id=query_patient_id,
                    return_nan_filled=nan_filled_out)

            # Create Windows
            windowed_measure_times = sliding_window_view(measure_filled_time_array, measure_window_size)
            windowed_measure_values = sliding_window_view(measure_filled_value_array, measure_window_size)

            # Slide the windows
            sliced_windowed_measure_times = windowed_measure_times[::measure_slide_size]
            sliced_windowed_measure_values = windowed_measure_values[::measure_slide_size]

            # Store the measure's time and value arrays in the batch data dictionary
            source_batch_data_dictionary[measure_id] = \
                (sliced_windowed_measure_times, sliced_windowed_measure_values, measure_window_size)
        return source_batch_data_dictionary

    def _calculate_batch_size(self, idx):
        batch_index = bisect_right(self.batch_first_index, idx) - 1
        if batch_index < 0 or len(self.batch_info) <= batch_index:
            raise ValueError(f"index {idx} outside of batched data.")
        batch_start_index = self.batch_first_index[batch_index]
        batch_end_index = self.batch_first_index[batch_index + 1]
        batch_num_windows = batch_end_index - batch_start_index
        batch_size = self.row_size + (batch_num_windows - 1) * self.slide_size
        return batch_index, batch_start_index, batch_end_index, batch_num_windows, batch_size

    def get_current_window_start(self):
        return self.current_batch_start_time + \
               ((self.current_index - self.current_batch_start_index) * self.window_slide_ns)

    def __next__(self) -> Window:
        """
        Fetches a Window object corresponding to the next index, encapsulating multiple signals of varying
        frequencies along with their associated metadata. The Window object returned will have its `signals` attribute
        populated with a dictionary, where each key is a tuple describing the measure tag, the frequency of the
        measure in Hz, and the units of the measure. The value corresponding to each key is another dictionary
        containing the actual data points, expected count, actual count of non-NaN data points, measure ID, and
        the timestamps associated with each data point of the signal.

        :return: A Window object encapsulating the signals and associated metadata for the specified index. The
            structure of the Window object and the included signals dictionary is described in the Window Format section
            of the documentation.
        :rtype: Window
        :raises IndexError: Raised if the index is out of bounds.

        :Example:

        .. code-block:: python

            window_obj = dataset_iterator[5]
            signals_dict = window_obj.signals

            for measure_info, signal_data in signals_dict.items():
                print(f"Measure Info: {measure_info}")
                print(f"Times: {signal_data['times']}")
                print(f"Values: {signal_data['values']}")
                print(f"Expected Count: {signal_data['expected_count']}")
                print(f"Actual Count: {signal_data['actual_count']}")
                print(f"Measure ID: {signal_data['measure_id']}")

        """
        while self.cache_window_i >= len(self.window_cache):
            if self.next_cache_index >= len(self.batch_info):
                # Reset iterator
                self.current_batch_start_index = -1
                self.current_batch_end_index = -1
                self.next_cache_index = 0

                # Attribute to store the batch label information.
                self.batch_label_time_series = None
                self.batch_label_thresholds = None

                # Window Cache
                self.window_cache = []
                self.matrix_cache = []
                self.cache_window_i = 0
                raise StopIteration
            self._load_batch_matrix(self.batch_first_index[self.next_cache_index])
            self.cache_window_i = 0
            self.next_cache_index += 1

        window = self.window_cache[self.cache_window_i]
        self.cache_window_i += 1
        return window

    def __iter__(self):
        """
        Returns the iterator object itself. This method is required to make the class iterable.

        By implementing this method, the DatasetIterator class can be used in loop constructs like for-loops.
        This is useful for iterating over the dataset in a convenient and Pythonic way.

        The __iter__ method is part of the iterator protocol in Python, which requires __iter__ and __next__
        methods to be defined for an object to be considered an iterator. When used in a for-loop, Python
        automatically calls the __iter__ method to obtain an iterator and then repeatedly calls the __next__
        method to retrieve successive items from the iterator.

        :return: Returns the iterator object (self).
        :rtype: DatasetIterator

        :Example:

        .. code-block:: python

            dataset_iterator = DatasetIterator(...)  # Assuming proper initialization
            for window in dataset_iterator:
                # Process each window here
                ...
        """
        return self<|MERGE_RESOLUTION|>--- conflicted
+++ resolved
@@ -51,11 +51,7 @@
     :param int | None max_cache_duration: If specified, no single cache will have a time range larger than this duration.
                                            The time range will be split accordingly. The duration must be larger than window_duration_ns.
     :param list patient_history_fields: A list of patient_history fields you would like returned in the Window object.
-<<<<<<< HEAD
-    :param str cache_dir: A directory, if specified, caches the results of _extract_cache_info to speed up future iterations.
-=======
     :param str cache_dir: A directory, if specified, caches the results of _extract_cache_info to speed up future iterations. Setting to None will disable the cache.
->>>>>>> f5440f23
     """
 
     def __init__(self, sdk, validated_measure_list, validated_label_set_list, validated_sources,
