# AtriumDB is a timeseries database software designed to best handle the unique features and
# challenges that arise from clinical waveform data.
#     Copyright (C) 2023  The Hospital for Sick Children
#
#     This program is free software: you can redistribute it and/or modify
#     it under the terms of the GNU General Public License as published by
#     the Free Software Foundation, either version 3 of the License, or
#     (at your option) any later version.
#
#     This program is distributed in the hope that it will be useful,
#     but WITHOUT ANY WARRANTY; without even the implied warranty of
#     MERCHANTABILITY or FITNESS FOR A PARTICULAR PURPOSE.  See the
#     GNU General Public License for more details.
#
#     You should have received a copy of the GNU General Public License
#     along with this program.  If not, see <https://www.gnu.org/licenses/>.
import copy
import time
import warnings

import numpy as np

from atriumdb.block_wrapper import *
from atriumdb.helpers.block_calculations import freq_nhz_to_period_ns, calc_gap_block_start, calc_time_by_freq
from atriumdb.helpers.type_helpers import *
from atriumdb.helpers.block_constants import *
import logging


class Block:

    def __init__(self, path_to_dll, num_threads: int):
        self.wrapped_dll = None

        self.load_dll(path_to_dll, num_threads)

        self.num_threads = num_threads
        self.block_size = 131072  # 2^17
        self.bytes_per_value_min = 1
        self.delta_order_min = 0
        self.delta_order_max = 5

        self.t_compression = 1
        self.v_compression = 3
        self.t_compression_level = 0
        self.v_compression_level = 19

    def load_dll(self, path_to_dll, num_threads):
        self.wrapped_dll = WrappedBlockDll(os.path.abspath(path_to_dll), num_threads)

    def encode_blocks(self, times, values, freq_nhz: int, start_ns: int,
                      raw_time_type=None, raw_value_type=None, encoded_time_type=None,
                      encoded_value_type=None, scale_m: float = None, scale_b: float = None):
        # Choose the raw time type if not provided
        if raw_time_type is None:
            raw_time_type = t_type_raw_choose(len(times), len(values), freq_nhz)

        # Choose the raw value type if not provided
        if raw_value_type is None:
            raw_value_type = v_type_raw_choose(values[0])

        # Choose the encoded time type if not provided
        if encoded_time_type is None:
            encoded_time_type = t_type_encoded_choose(raw_time_type, freq_nhz)

        # Choose the encoded value type if not provided
        if encoded_value_type is None:
            encoded_value_type = v_type_encoded_choose(raw_value_type)

        # Convert times and values to numpy arrays with appropriate data types
        times = np.array(times, dtype=np.int64)
        values = np.array(values, dtype=np.int64) if raw_value_type == VALUE_TYPES['INT64'] else \
            np.array(values, dtype=np.float64)

        # Calculate the number of blocks needed to store the data
        num_blocks = max(1, values.size // self.block_size)

        # Initialize time_info_data variable
        time_info_data = None
        # Check if raw time type is START_TIME_NUM_SAMPLES and process accordingly
        if raw_time_type == TIME_TYPES['START_TIME_NUM_SAMPLES']:
            times, time_info_data = self.blockify_intervals(freq_nhz, num_blocks, times, values.size)

        # Generate metadata for the blocks
        times, headers, options, t_block_start, v_block_start = \
            self._gen_metadata(times, values, freq_nhz, start_ns, num_blocks,
                               raw_time_type, raw_value_type, encoded_time_type, encoded_value_type,
                               scale_m=scale_m, scale_b=scale_b, time_data=time_info_data)

        # Encode the blocks using the wrapped_dll's encode_blocks_sdk function
        encoded_bytes, byte_start_array = self.wrapped_dll.encode_blocks_sdk(
            times, values, num_blocks, t_block_start, v_block_start, cast(headers, POINTER(BlockMetadata)), options)

        # Return the encoded bytes, headers, and byte start array
        return encoded_bytes, headers, byte_start_array

    def blockify_intervals(self, freq_nhz, num_blocks, times, value_size):
        # Calculate the period in nanoseconds based on the input frequency
        period_ns = freq_nhz_to_period_ns(freq_nhz)

        # Reshape the input times array into a list of pairs (intervals)
        true_intervals = times.reshape((-1, 2)).tolist()

        # Check if the sum of interval lengths is equal to the input value_size
        assert sum([t[1] for t in true_intervals]) == value_size

        # Initialize variables and lists to store the blocked intervals and additional information
        blocked_intervals = []
        interval_block_start = []
        cur_blocked_interval = 0
        num_block_intervals = []
        elapsed_block_time = []

        # Iterate through the specified number of blocks
        for block_i in range(num_blocks):
            # Calculate the actual size of each block
            actual_block_size = self.block_size if block_i < num_blocks - 1 else \
                value_size - ((num_blocks - 1) * self.block_size)

            # Append the starting index of the current block
            interval_block_start.append(cur_blocked_interval)

            # Initialize variables for the current block
            interval_count = 0
            elapsed_time = 0

            # Iterate through the input intervals and add them to the current block
            while actual_block_size > 0:
                # If the remaining block size is greater than or equal to the first interval's length
                if actual_block_size >= true_intervals[0][1]:
                    # Subtract the interval length from the remaining block size
                    actual_block_size -= true_intervals[0][1]
                    # Add the interval to the blocked intervals and remove it from the true intervals list
                    blocked_intervals.append(true_intervals.pop(0))

                    # Update the elapsed time based on the remaining intervals
                    if len(true_intervals) > 0:
                        elapsed_time += true_intervals[0][0] - blocked_intervals[-1][0]
                    else:
                        elapsed_time += blocked_intervals[-1][1] * period_ns

                # If the remaining block size is less than the first interval's length
                else:
                    # Add a partial interval with the remaining block size
                    blocked_intervals.append([true_intervals[0][0], actual_block_size])
                    # Update the true interval's start time and length based on the added partial interval
                    true_intervals[0][0] += int(period_ns * actual_block_size)
                    true_intervals[0][1] -= actual_block_size

                    # Update the elapsed time and set the remaining block size to 0
                    elapsed_time += actual_block_size * period_ns
                    actual_block_size = 0

                # Increment the interval count for the current block
                interval_count += 1

            # Update the variables for the next block
            cur_blocked_interval += interval_count
            num_block_intervals.append(interval_count)
            elapsed_block_time.append(elapsed_time)

        # Convert the lists to numpy arrays and return the results
        times = np.array(blocked_intervals, dtype=np.int64).flatten()
        interval_block_start = np.array(interval_block_start, dtype=np.int64) * 16

        return times, (num_block_intervals, elapsed_block_time, interval_block_start)

    def decode_block_from_bytes_alone(self, encoded_bytes, analog=True, time_type=1):
        headers, byte_start_array = self.decode_headers_and_byte_start_array(encoded_bytes)

        # trick C dll into decoding the data directly into the time type you want by editing the t_raw_type field in
        # each of the block headers in the encoded_bytes_stream so the python sdk doesn't have to do it
        if time_type == 1:
            for start_byte in byte_start_array:
                # using from_buffer() on the header will allow us to directly modify the encoded_bytes variable through
                # the headers ctypes fields. This is because both the header struct and encoded_bytes variable point at
                # the same bytes in memory so modifying one will modify the other
                header = BlockMetadata.from_buffer(encoded_bytes, start_byte)
                if header.t_raw_type != 1:
                    header.t_raw_type = time_type
                    header.t_raw_size = 8 * header.num_vals
        elif time_type == 2:
            for start_byte in byte_start_array:
                header = BlockMetadata.from_buffer(encoded_bytes, start_byte)
                if header.t_raw_type != 2:
                    header.t_raw_type = time_type
                    header.t_raw_size = 16 * header.num_gaps
        else:
            raise ValueError("Time type must be in [1, 2]")

        # Calculate the start of the time and value blocks for the decoded bytes
        start_bench = time.perf_counter()
        t_block_start = np.cumsum([h.t_raw_size for h in headers], dtype=np.uint64)
        t_block_start = np.concatenate([np.array([0], dtype=np.uint64), t_block_start[:-1]], axis=None)

        v_block_start = np.cumsum([h.v_raw_size for h in headers], dtype=np.uint64)
        v_block_start = np.concatenate([np.array([0], dtype=np.uint64), v_block_start[:-1]], axis=None)

        # Calculate the start of the time bytes within the encoded bytes
        t_byte_start = np.cumsum([h.t_encoded_size if h.t_compression != 1 else 0 for h in headers],
                                 dtype=np.uint64)
        t_byte_start = np.concatenate([np.array([0], dtype=np.uint64), t_byte_start[:-1]], axis=None)
        end_bench = time.perf_counter()
        logging.debug(f"arrange intra-block information {(end_bench - start_bench) * 1000} ms")

        # Allocate extra memory for the encoded bytes if necessary
        start_bench = time.perf_counter()
        if not all([h.t_compression == 1 for h in headers]):
            encoded_bytes = np.concatenate(
                [encoded_bytes,
                 np.zeros(np.sum([h.t_encoded_size if h.t_compression != 1 else 0 for h in headers]),
                          dtype=np.uint8)],
                axis=None)
        end_bench = time.perf_counter()
        logging.debug(f"allocate extra memory {(end_bench - start_bench) * 1000} ms")

        # Allocate memory for the decoded time and value data
        start_bench = time.perf_counter()
        time_data = np.zeros(sum(h.t_raw_size for h in headers), dtype=np.uint8)
        value_data = np.zeros(sum(h.v_raw_size for h in headers), dtype=np.uint8)
        end_bench = time.perf_counter()
        logging.debug(f"allocate data memory {(end_bench - start_bench) * 1000} ms")

        # Call the wrapped C library function to decode the blocks
        start_bench = time.perf_counter()
        self.wrapped_dll.decode_blocks_sdk(
            time_data, value_data, encoded_bytes, len(byte_start_array),
            t_block_start, v_block_start, byte_start_array, t_byte_start)
        end_bench = time.perf_counter()
        logging.debug(f"C Decode {(end_bench - start_bench) * 1000} ms")

        # Convert the decoded time and value data into the appropriate data types
        start_bench = time.perf_counter()
        time_data = np.frombuffer(time_data, dtype=np.int64)
        period_ns = freq_nhz_to_period_ns(headers[0].freq_nhz)

        if headers[0].t_raw_type == T_TYPE_START_TIME_NUM_SAMPLES:
            time_data = merge_interval_data(time_data, period_ns)
        if headers[0].v_raw_type == V_TYPE_INT64:
            value_data = np.frombuffer(value_data, dtype=np.int64)
        elif headers[0].v_raw_type == V_TYPE_DOUBLE:
            value_data = np.frombuffer(value_data, dtype=np.float64)
        else:
            raise ValueError("Header had an unsupported raw value type, {}.".format(headers[0].v_raw_type))
        end_bench = time.perf_counter()
        logging.debug(f"interpret result bytes {(end_bench - start_bench) * 1000} ms")

        # Apply the scale factors to the value data if necessary
        logging.debug("\n")
        logging.debug("Applying Scale Factors")
        logging.debug("------------------------")
        start_bench_scale = time.perf_counter()
        scale_m_array = np.array([h.scale_m if h.scale_m != 0 else 1.0 for h in headers])
<<<<<<< HEAD
        if analog and not np.all(scale_m_array == 0):
=======
        scale_b_array = np.array([h.scale_b for h in headers])
        if analog and not (np.all(scale_m_array == 1) and np.all(scale_b_array == 0)):
>>>>>>> b220fca0
            start_bench = time.perf_counter()
            scale_b_array = np.array([h.scale_b for h in headers])
            end_bench = time.perf_counter()
            logging.debug(f"\tscale: arrange linear constants {(end_bench - start_bench) * 1000} ms")

            start_bench = time.perf_counter()
            value_data = value_data.astype(np.float64, copy=False)
            end_bench = time.perf_counter()
            logging.debug(f"\tscale: cast value data {(end_bench - start_bench) * 1000} ms")

            # Apply the scale factors to the value data
            if np.all(scale_m_array == scale_m_array[0]) and np.all(scale_b_array == scale_b_array[0]):
                start_bench = time.perf_counter()
                value_data *= scale_m_array[0]
                end_bench = time.perf_counter()
                logging.debug(f"\tscale: apply slope {(end_bench - start_bench) * 1000} ms")

                start_bench = time.perf_counter()
                value_data += scale_b_array[0]
                end_bench = time.perf_counter()
                logging.debug(f"\tscale: apply y-int {(end_bench - start_bench) * 1000} ms")

            else:
                # Apply the scale factors to each region of the value data
                v_data_regions = np.cumsum([h.num_vals for h in headers])
                v_data_regions = np.concatenate([np.array([0], dtype=np.uint64), v_data_regions], axis=None)

                for i in range(scale_m_array.size):
                    if scale_m_array[i] != 0:
                        value_data[int(v_data_regions[i]):int(v_data_regions[i + 1])] *= scale_m_array[i]

                    if scale_b_array[i] != 0:
                        value_data[int(v_data_regions[i]):int(v_data_regions[i + 1])] += scale_b_array[i]

        end_bench_scale = time.perf_counter()
        logging.debug(f"apply scale factors total {(end_bench_scale - start_bench_scale) * 1000} ms")
        logging.debug("\n")

        # Return the decoded time data, value data, and headers
        return time_data, value_data, headers

    def decode_blocks(self, encoded_bytes, num_bytes_list, analog=True, time_type=1, return_nan_gap=False,
                      start_time_n=None, end_time_n=None):
        # Calculate the starting byte positions of each block in the encoded bytes array
        byte_start_array = np.cumsum(num_bytes_list, dtype=np.uint64)
        byte_start_array = np.concatenate([np.array([0], dtype=np.uint64), byte_start_array[:-1]], axis=None)

        min_block_start, max_block_end = None, None
        # trick C dll into decoding the data directly into the time type you want by editing the t_raw_type field in
        # each of the block headers in the encoded_bytes_stream so the python sdk doesn't have to do it
        for start_byte in byte_start_array:
            # using from_buffer() on the header will allow us to directly modify the encoded_bytes variable through
            # the headers ctypes fields. This is because both the header struct and encoded_bytes variable point at
            # the same bytes in memory so modifying one will modify the other
            header = BlockMetadata.from_buffer(encoded_bytes, start_byte)
            if time_type == 1 and header.t_raw_type != 1:
                header.t_raw_type = time_type
                header.t_raw_size = 8 * header.num_vals
            elif time_type == 2 and header.t_raw_type != 2:
                header.t_raw_type = time_type
                header.t_raw_size = 16 * header.num_gaps
            elif time_type not in [1, 2]:
                raise ValueError("Time type must be in [1, 2]")

            min_block_start = header.start_n if min_block_start is None else min(min_block_start, header.start_n)
            max_block_end = header.end_n if max_block_end is None else max(max_block_end, header.end_n)

        # Decode the headers from the encoded bytes
        headers = self.decode_headers(encoded_bytes, byte_start_array)

        # Calculate the start of the time and value blocks for the decoded bytes
        t_block_start = np.cumsum([h.t_raw_size for h in headers], dtype=np.uint64)
        t_block_start = np.concatenate([np.array([0], dtype=np.uint64), t_block_start[:-1]], axis=None)

        v_block_start = np.cumsum([h.v_raw_size for h in headers], dtype=np.uint64)
        v_block_start = np.concatenate([np.array([0], dtype=np.uint64), v_block_start[:-1]], axis=None)

        # Calculate the start of the time bytes within the encoded bytes
        t_byte_start = np.cumsum([h.t_encoded_size if h.t_compression != 1 else 0 for h in headers], dtype=np.uint64)
        t_byte_start = np.concatenate([np.array([0], dtype=np.uint64), t_byte_start[:-1]], axis=None)
        t_byte_start += encoded_bytes.size

        # Allocate extra memory for the encoded bytes if necessary
        if not all([h.t_compression == 1 for h in headers]):
            encoded_bytes = np.concatenate(
                [encoded_bytes,
                 np.zeros(np.sum([h.t_encoded_size if h.t_compression != 1 else 0 for h in headers]), dtype=np.uint8)],
                axis=None)

        # Allocate memory for the decoded time and value data
        time_data = np.zeros(sum(h.t_raw_size for h in headers), dtype=np.uint8)
        value_data = np.zeros(sum(h.v_raw_size for h in headers), dtype=np.uint8)

        # Call the wrapped C library function to decode the blocks
        self.wrapped_dll.decode_blocks_sdk(
            time_data, value_data, encoded_bytes, len(byte_start_array),
            t_block_start, v_block_start, byte_start_array, t_byte_start)

        # Convert the decoded time and value data into the appropriate data types
        time_data = np.frombuffer(time_data, dtype=np.int64)
        period_ns = freq_nhz_to_period_ns(headers[0].freq_nhz)

        if headers[0].t_raw_type == T_TYPE_START_TIME_NUM_SAMPLES:
            time_data = merge_interval_data(time_data, period_ns)

        # Change scale_m from 0 to 1
        for i in range(len(headers)):
            if headers[i].scale_m == 0:
                headers[i].scale_m = 1.0

        # Apply the scale factors to the value data if necessary
        scale_m_array = np.array([h.scale_m if h.scale_m != 0 else 1.0 for h in headers])
        scale_b_array = np.array([h.scale_b for h in headers])

<<<<<<< HEAD
        # Change scale_m from 0 to 1
        for i in range(len(headers)):
            if headers[i].scale_m == 0:
                headers[i].scale_m = 1.0

        if headers[0].v_raw_type == V_TYPE_INT64:
            value_data = np.frombuffer(value_data, dtype=np.int64)
        elif headers[0].v_raw_type == V_TYPE_DOUBLE:
            value_data = np.frombuffer(value_data, dtype=np.float64)
=======
        v_raw_types = set(h.v_raw_type for h in headers)
        if len(v_raw_types) == 1:
            # All headers have the same v_raw_type
            v_raw_type = v_raw_types.pop()
            if v_raw_type == V_TYPE_INT64:
                value_data = np.frombuffer(value_data, dtype=np.int64)
            elif v_raw_type == V_TYPE_DOUBLE:
                value_data = np.frombuffer(value_data, dtype=np.float64)
            else:
                raise ValueError("Header had an unsupported raw value type, {}.".format(v_raw_type))
>>>>>>> b220fca0
        else:
            # v_raw_type varies among headers
            values_list = []
            idx = 0
            for h in headers:
                size_in_bytes = h.v_raw_size
                data_bytes = value_data[idx: idx + size_in_bytes]
                if h.v_raw_type == V_TYPE_INT64:
                    data_array = np.frombuffer(data_bytes, dtype=np.int64)
                elif h.v_raw_type == V_TYPE_DOUBLE:
                    data_array = np.frombuffer(data_bytes, dtype=np.float64)
                else:
                    raise ValueError("Header had an unsupported raw value type, {}.".format(h.v_raw_type))
                values_list.append(data_array)
                idx += size_in_bytes
            value_data = np.concatenate(values_list)

        if isinstance(return_nan_gap, np.ndarray) or return_nan_gap:
            if time_type != 1:
                raise ValueError("Returning nan gaps is only supported for time type 1.")
            if period_ns is None:
                raise ValueError("Returning nan gaps requires a period ns to be provided.")
            period_ns = 10**18 / headers[0].freq_nhz
            start_ns = start_time_n if start_time_n is not None else time_data[0]
            end_ns = end_time_n if end_time_n is not None else round(time_data[-1] + period_ns)
            expected_num_values = int(round((end_ns - start_ns) / period_ns))
            if isinstance(return_nan_gap, np.ndarray):
                nan_analog_array = return_nan_gap
<<<<<<< HEAD
=======
                # The code won't break if this requirement isn't met, its just that this is the expected number of
                # values needed to represent all the data. But if this is causing trouble due to rounding / off-by-one
                # errors, you can change or remove this requirement.
>>>>>>> b220fca0
                if nan_analog_array.size != expected_num_values:
                    raise ValueError("input array must be of size int(round((end_time_n - start_time_n) / period_ns))")
            else:
                nan_analog_array = np.full(expected_num_values, np.nan, dtype=np.float64)
            self.wrapped_dll.fill_nan_array_with_analog(value_data, nan_analog_array,
                                                        headers, len(headers), time_data, start_ns, float(period_ns))

            return headers, nan_analog_array

        no_scale_bool = np.all(scale_m_array == 1) and np.all(scale_b_array == 0)
        if analog and not no_scale_bool:
            analog_values = np.zeros(sum(h.num_vals for h in headers), dtype=np.float64)
            self.wrapped_dll.convert_value_data_to_analog(value_data, analog_values, headers, len(headers))
            value_data = analog_values

        # Return the decoded time data, value data, and headers
        return time_data, value_data, headers

    def decode_headers(self, encoded_bytes, byte_start_array):
        return [BlockMetadata.from_buffer(encoded_bytes, start_byte) for start_byte in byte_start_array]

    def decode_headers_and_byte_start_array(self, encoded_bytes):
        decoded_headers = []
        byte_start_array = []
        start_byte = 0

        while start_byte < len(encoded_bytes):
            # Decode the BlockMetadata from the current start byte
            block_metadata = BlockMetadata.from_buffer(encoded_bytes, start_byte)

            # Append the decoded metadata to our list
            decoded_headers.append(block_metadata)
            byte_start_array.append(start_byte)

            # Calculate the total size of the current block
            block_size = block_metadata.meta_num_bytes + block_metadata.t_num_bytes + block_metadata.v_num_bytes

            # Update the start_byte for the next block
            start_byte += block_size

        byte_start_array = np.array(byte_start_array, dtype=np.uint64)

        return decoded_headers, byte_start_array

    def _gen_metadata(self, times, values, freq_nhz: int, start_ns: int, num_blocks: int,
                      raw_time_type: int, raw_value_type: int, encoded_time_type: int, encoded_value_type: int,
                      scale_m: float = None, scale_b: float = None, time_data=None):

        # Make a copy of the input times array
        times = np.copy(times)

        # Unpack time_data if it's not None, otherwise use default values
        num_block_intervals, elapsed_block_time, interval_block_start = time_data if time_data is not None else ([], [], [])

        # Initialize an array of BlockMetadata objects
        headers = (BlockMetadata * num_blocks)()

        # Initialize a BlockOptions object and set its properties
        options = BlockOptions()
        options.bytes_per_value_min = 0
        options.delta_order_min = 0
        options.delta_order_max = 5

        # Initialize arrays to store the starting positions of time and value data in each block
        t_block_start = np.zeros(num_blocks, dtype=np.uint64)
        v_block_start = np.zeros(num_blocks, dtype=np.uint64)

        # Initialize variables to keep track of the current position in the time and value data
        val_offset = 0
        cur_time, cur_gap = int(start_ns), 0

        # Loop through each block
        for i in range(num_blocks):
            # Set the raw and encoded time and value types for the current block
            headers[i].t_raw_type = raw_time_type
            headers[i].t_encoded_type = encoded_time_type
            headers[i].v_raw_type = raw_value_type
            headers[i].v_encoded_type = encoded_value_type

            # Set the compression settings for the current block
            headers[i].t_compression = self.t_compression
            headers[i].v_compression = self.v_compression
            headers[i].t_compression_level = self.t_compression_level
            headers[i].v_compression_level = self.v_compression_level

            # Set the frequency for the current block
            headers[i].freq_nhz = freq_nhz

            # Determine the number of values in the current block
            if i < num_blocks - 1:
                headers[i].num_vals = self.block_size
            else:
                headers[i].num_vals = len(values) - val_offset

            # Calculate statistics (min, max, mean, std) for the values in the current block
            val_slice = values[val_offset:val_offset + headers[i].num_vals]
            headers[i].max = c_double(val_slice.max())
            headers[i].min = c_double(val_slice.min())
            headers[i].mean = c_double(val_slice.mean())
            headers[i].std = c_double(val_slice.std())

            # Set the scale factors for the current block
            headers[i].scale_m = 0 if scale_m is None else c_double(scale_m)
            headers[i].scale_b = 0 if scale_b is None else c_double(scale_b)

            # Determine the start and end times for the current block based on the raw time type
            if raw_time_type == TIME_TYPES['TIME_ARRAY_INT64_NS']:
                t_block_start[i] = val_offset * 8
                headers[i].start_n = times[val_offset]
                headers[i].end_n = times[val_offset + headers[i].num_vals - 1]

            elif raw_time_type == TIME_TYPES['START_TIME_NUM_SAMPLES']:
                headers[i].start_n = int(cur_time)
                headers[i].num_gaps = num_block_intervals[i]
                elapsed_time = elapsed_block_time[i]
                t_block_start[i] = interval_block_start[i]
                cur_time += elapsed_time
                headers[i].end_n = int(cur_time) - int(freq_nhz_to_period_ns(freq_nhz))

            else:
                headers[i].start_n, t_block_start[i] = int(cur_time), cur_gap * 16

                if raw_time_type == TIME_TYPES['GAP_ARRAY_INT64_INDEX_DURATION_NS']:
                    mode = "duration"
                elif raw_time_type == TIME_TYPES['GAP_ARRAY_INT64_INDEX_NUM_SAMPLES']:
                    mode = "samples"
                else:
                    raise ValueError("time type {} not supported.".format(raw_time_type))

                headers[i].num_gaps, elapsed_time, period_ns = \
                    calc_gap_block_start(times, headers[i].num_vals, freq_nhz, val_offset, cur_gap, mode)

                cur_time += elapsed_time
                cur_gap += headers[i].num_gaps
                headers[i].end_n = int(cur_time) - period_ns

            # Set the starting position of the value data for the current block
            v_block_start[i] = val_offset * 8

            # Update the value offset for the next block
            val_offset += self.block_size

        # Return the processed times array, headers, options, and starting positions of time and value data
        return times, headers, options, t_block_start, v_block_start


def concat_encoded_arrays(encoded_bytes, encoded_headers, encoded_bytes_1, encoded_headers_1, byte_start_array_1, num_full_blocks):
    # concatenate the encoded byte arrays together
    encoded_bytes = np.concatenate((encoded_bytes_1, encoded_bytes))

    # concatenate the encoded headers
    headers = (BlockMetadata * (num_full_blocks + 1))()
    for i, h in enumerate(encoded_headers_1):
        headers[i] = h
    headers[-1] = encoded_headers[0]
    encoded_headers = headers

    # fix byte start array by appending the start byte of the last oversized block to byte_start_array_1
    # the start byte will be equal to start byte of the block before the oversized block plus the
    # number of header, value and time bytes it has
    byte_start_array = np.concatenate((byte_start_array_1, (byte_start_array_1[-1:] +
                                                            encoded_headers_1[-1].meta_num_bytes +
                                                            encoded_headers_1[-1].t_num_bytes +
                                                            encoded_headers_1[-1].v_num_bytes)))
    return encoded_bytes, encoded_headers, byte_start_array


def create_gap_arr(message_time_arr, samples_per_message, freq_nhz):
    # Check if the product of samples_per_message and 10^18 is divisible by freq_nhz
    assert ((10 ** 18) * samples_per_message) % freq_nhz == 0
    # Calculate the message period in nanoseconds
    message_period_ns = ((10 ** 18) * samples_per_message) // freq_nhz

    # Calculate the time gaps between consecutive message times and subtract the message period
    time_gaps = np.diff(message_time_arr) - message_period_ns
    # Find the indices of the non-zero time gaps
    non_zero_inds = np.nonzero(time_gaps)[0]
    # Initialize an array to store the results
    result_arr = np.zeros((non_zero_inds.size, 2), dtype=np.int64)
    # Fill the first column of the result array with the sample indices
    result_arr.T[0] = (non_zero_inds + 1) * samples_per_message
    # Fill the second column of the result array with the non-zero time gaps
    result_arr.T[1] = time_gaps[non_zero_inds]
    # Flatten the result array and return it
    return result_arr.flatten()


def interpret_gap_arr(gap_array, start_time_ns, num_messages, samples_per_message, freq_nhz):
    # Ensure that the product of samples_per_message and 10^18 is divisible by freq_nhz
    assert ((10 ** 18) * samples_per_message) % freq_nhz == 0
    # Calculate the message period in nanoseconds
    message_period_ns = ((10 ** 18) * samples_per_message) // freq_nhz

    # Create an array of time values for each message, taking into account the message period
    time_arr = np.arange(start_time_ns, start_time_ns + (num_messages * message_period_ns), message_period_ns)

    # Iterate through the gap array and adjust the time values based on the gaps between messages
    for gap_i, gap_dur in gap_array.reshape((-1, 2)):
        time_arr[gap_i // samples_per_message:] += gap_dur

    return time_arr


def convert_gap_array_to_intervals(start_time, gap_arr: np.ndarray, num_values, freq_nhz):
    # Reshape the gap array
    gap_arr = gap_arr.reshape((-1, 2))
    # Initialize a flag for warning about interval precision loss
    no_warnings_yet = True
    # Initialize an empty list for storing intervals
    intervals = []

    # Initialize current time and values counter
    cur_time = start_time
    values_so_far = 0
    # Iterate through the gap array
    for gap_ind, gap_dur in gap_arr:
        # Calculate the number of values in the current interval
        interval_num_values = gap_ind - values_so_far

        # Warn the user if the interval before the gap doesn't represent an integer number of nanoseconds
        if no_warnings_yet and (int(interval_num_values) * (10 ** 18)) % freq_nhz != 0:
            warnings.warn("Interval Precision Loss: Rounded to the Nearest Nanosecond")
            no_warnings_yet = False

        # Calculate the end time of the current interval
        end_time = cur_time + calc_time_by_freq(freq_nhz, interval_num_values)
        # Append the interval to the list
        intervals.append([cur_time, end_time, interval_num_values])

        # Update values counter and current time for the next iteration
        values_so_far = gap_ind
        cur_time = end_time + gap_dur

    # Add the last interval
    interval_num_values = num_values - values_so_far
    end_time = cur_time + calc_time_by_freq(freq_nhz, interval_num_values)
    intervals.append([cur_time, end_time, interval_num_values])

    # Convert the list of intervals to a numpy array
    return np.array(intervals, dtype=np.int64)


def convert_intervals_to_gap_array(intervals: np.ndarray):
    # Reshape the intervals array
    intervals = intervals.reshape((-1, 3))

    # If there are less than two intervals, return an empty gap array
    if len(intervals) < 2:
        return np.array([], dtype=np.int64)

    # Initialize an empty list for storing the gap array
    gap_array = []

    # Initialize a counter for the current index
    cur_index = 0
    # Iterate through pairs of consecutive intervals
    for (start_1, end_1, num_1), (start_2, end_2, num_2) in zip(intervals[:-1], intervals[1:]):
        # Update the current index
        cur_index += num_1
        # If the end time of the first interval is not equal to the start time of the second interval,
        # there is a gap between them, so add it to the gap array
        if end_1 != start_2:
            gap_array.append([cur_index, start_2 - end_1])

    # Convert the list of gaps to a numpy array
    return np.array(gap_array, dtype=np.int64)


def get_compression_types():
    return COMPRESSION_TYPES


def get_time_types():
    return TIME_TYPES


def get_value_types():
    return VALUE_TYPES


def get_compression_levels(compression_type=None):
    return get_compression_levels_help(compression_type)


def merge_interval_data(blocked_interval_data, period_ns):
    # Reshape the input data into a 2D array with two columns (start time and number of samples)
    blocked_interval_data = blocked_interval_data.flatten().reshape((-1, 2))

    # Initialize an empty list to store the merged intervals
    merged_intervals = []

    # Iterate through each interval in the reshaped input data
    for start_t, num_samples in blocked_interval_data:
        # Check if the current interval is adjacent to the previous interval in the merged_intervals list
        if len(merged_intervals) > 0 and \
                merged_intervals[-1][0] + ((merged_intervals[-1][1]) * period_ns) == start_t:
            # Update the number of samples in the previous interval by adding the number of samples in the current interval
            merged_intervals[-1][1] += num_samples
        else:
            # Add the current interval as a new interval in the merged_intervals list
            merged_intervals.append([start_t, num_samples])

    # Convert the merged_intervals list into a flattened NumPy array with the int64 data type and return it
    return np.array(merged_intervals, dtype=np.int64).flatten()<|MERGE_RESOLUTION|>--- conflicted
+++ resolved
@@ -251,12 +251,8 @@
         logging.debug("------------------------")
         start_bench_scale = time.perf_counter()
         scale_m_array = np.array([h.scale_m if h.scale_m != 0 else 1.0 for h in headers])
-<<<<<<< HEAD
-        if analog and not np.all(scale_m_array == 0):
-=======
         scale_b_array = np.array([h.scale_b for h in headers])
         if analog and not (np.all(scale_m_array == 1) and np.all(scale_b_array == 0)):
->>>>>>> b220fca0
             start_bench = time.perf_counter()
             scale_b_array = np.array([h.scale_b for h in headers])
             end_bench = time.perf_counter()
@@ -371,17 +367,6 @@
         scale_m_array = np.array([h.scale_m if h.scale_m != 0 else 1.0 for h in headers])
         scale_b_array = np.array([h.scale_b for h in headers])
 
-<<<<<<< HEAD
-        # Change scale_m from 0 to 1
-        for i in range(len(headers)):
-            if headers[i].scale_m == 0:
-                headers[i].scale_m = 1.0
-
-        if headers[0].v_raw_type == V_TYPE_INT64:
-            value_data = np.frombuffer(value_data, dtype=np.int64)
-        elif headers[0].v_raw_type == V_TYPE_DOUBLE:
-            value_data = np.frombuffer(value_data, dtype=np.float64)
-=======
         v_raw_types = set(h.v_raw_type for h in headers)
         if len(v_raw_types) == 1:
             # All headers have the same v_raw_type
@@ -392,7 +377,6 @@
                 value_data = np.frombuffer(value_data, dtype=np.float64)
             else:
                 raise ValueError("Header had an unsupported raw value type, {}.".format(v_raw_type))
->>>>>>> b220fca0
         else:
             # v_raw_type varies among headers
             values_list = []
@@ -421,12 +405,9 @@
             expected_num_values = int(round((end_ns - start_ns) / period_ns))
             if isinstance(return_nan_gap, np.ndarray):
                 nan_analog_array = return_nan_gap
-<<<<<<< HEAD
-=======
                 # The code won't break if this requirement isn't met, its just that this is the expected number of
                 # values needed to represent all the data. But if this is causing trouble due to rounding / off-by-one
                 # errors, you can change or remove this requirement.
->>>>>>> b220fca0
                 if nan_analog_array.size != expected_num_values:
                     raise ValueError("input array must be of size int(round((end_time_n - start_time_n) / period_ns))")
             else:
