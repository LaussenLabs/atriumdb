# AtriumDB is a timeseries database software designed to best handle the unique features and
# challenges that arise from clinical waveform data.
#     Copyright (C) 2023  The Hospital for Sick Children
#
#     This program is free software: you can redistribute it and/or modify
#     it under the terms of the GNU General Public License as published by
#     the Free Software Foundation, either version 3 of the License, or
#     (at your option) any later version.
#
#     This program is distributed in the hope that it will be useful,
#     but WITHOUT ANY WARRANTY; without even the implied warranty of
#     MERCHANTABILITY or FITNESS FOR A PARTICULAR PURPOSE.  See the
#     GNU General Public License for more details.
#
#     You should have received a copy of the GNU General Public License
#     along with this program.  If not, see <https://www.gnu.org/licenses/>.

import time
from contextlib import contextmanager
import threading

import mariadb
from mariadb import ProgrammingError

from typing import List, Dict, Tuple

from atriumdb.adb_functions import allowed_interval_index_modes
from atriumdb.sql_handler.maria.maria_functions import maria_select_measure_from_triplet_query, \
    maria_select_measure_from_id, maria_select_device_from_tag_query, \
    maria_select_device_from_id_query, maria_insert_file_index_query, maria_insert_block_query, \
    maria_select_file_by_id, maria_select_file_by_values, maria_select_block_by_id, \
    maria_select_block_by_values, maria_select_interval_by_id, maria_select_interval_by_values, \
    mariadb_setting_insert_query, mariadb_setting_select_query, maria_select_all_query, \
    maria_insert_ignore_device_encounter_query, maria_insert_ignore_encounter_query, maria_insert_ignore_patient_query, \
    maria_select_blocks_from_file, maria_delete_block_query, maria_insert_interval_index_query
from atriumdb.sql_handler.maria.maria_tables import mariadb_measure_create_query, \
    maria_file_index_create_query, maria_block_index_create_query, maria_interval_index_create_query, \
    maria_settings_create_query, maria_device_encounter_create_query, maria_source_create_query, \
    maria_institution_create_query, maria_unit_create_query, maria_bed_create_query, maria_patient_create_query, \
    maria_encounter_create_query, mariadb_device_create_query, maria_insert_adb_source, \
    mariadb_log_hl7_adt_create_query, mariadb_current_census_view, mariadb_device_patient_table, \
    maria_encounter_insert_trigger, maria_encounter_update_trigger, maria_encounter_delete_trigger, \
    maria_insert_interval_stored_procedure, maria_patient_history_create_query, mariadb_label_set_create_query, \
    mariadb_label_create_query, mariadb_label_source_create_query
from atriumdb.sql_handler.sql_constants import DEFAULT_UNITS
from atriumdb.sql_handler.sql_handler import SQLHandler
from atriumdb.sql_handler.sql_helper import join_sql_and_bools
import logging

_LOGGER = logging.getLogger(__name__)

DEFAULT_PORT = 3306


class SingleConnectionManager:
    def __init__(self, validation_interval=500, **conn_args):
        self._connection = None
        self._conn_args = conn_args
        self._lock = threading.RLock()
        self.__last_used = 0
        self._validation_interval = validation_interval
        self._borrowed = False

    def _create_connection(self):
        attempts = 0
        while attempts < 5:
            try:
                self._connection = mariadb.connect(**self._conn_args)
                return
            except mariadb.Error as e:
                attempts += 1
                if attempts >= 5:
                    raise e
                time.sleep(1)

    def get_connection(self):
        with self._lock:
            # If the connection is already borrowed, raise Error
            if self._borrowed:
                raise ValueError("The connection is already borrowed, please release it before requesting it again.")

            # Check and create a new connection if needed
            if self._connection is None:
                self._create_connection()
            else:
                dt = (time.perf_counter_ns() - self.__last_used) / 1_000_000
                if dt > self._validation_interval:
                    try:
                        self._connection.ping()
                    except mariadb.Error:
                        self._create_connection()
            self.__last_used = time.perf_counter_ns()
            self._borrowed = True  # Mark the connection as borrowed
            return self._connection

    def release_connection(self):
        with self._lock:
            self._borrowed = False  # Mark the connection as available

    def close_connection(self):
        with self._lock:
            if self._connection is not None:
                self._connection.close()
                self._connection = None
                self._borrowed = False


class MariaDBHandler(SQLHandler):
    def __init__(self, host: str, user: str, password: str, database: str, port: int = None, no_pool=False,
                 validation_interval=500):
        self.host = host
        self.user = user
        self.password = password
        self.port = DEFAULT_PORT if port is None else port
        self.database = database

        self.connection_params = {
            'host': self.host,
            'port': self.port,
            'user': self.user,
            'password': self.password,
            'database': self.database,
        }
        self.no_pool = no_pool
        self.connection_manager = None if no_pool else SingleConnectionManager(
            validation_interval=validation_interval, **self.connection_params)

    def maria_connect(self):
        return mariadb.connect(**self.connection_params)

    def maria_connect_no_db(self, db_name=None):
        conn = mariadb.connect(
            host=self.host,
            port=self.port,
            user=self.user,
            password=self.password,
            database=db_name)

        return conn

    def check_database_exists(self):
        """Check if the specified database exists."""
        conn = self.maria_connect_no_db()
        cursor = conn.cursor()
        cursor.execute(f"SHOW DATABASES LIKE '{self.database}'")
        exists = cursor.fetchone() is not None
        cursor.close()
        conn.close()
        return exists

    @contextmanager
    def maria_db_connection(self, begin=False):
        conn = self.maria_connect() if self.no_pool else self.connection_manager.get_connection()
        if conn is None:
            # This error shouldn't get hit, because the connection manager / mariadb
            # should handle errors before this line.
            raise ValueError("Something went wrong with the MariaDB connection.")

        cursor = conn.cursor()

        try:
            if begin:
                conn.begin()
            yield conn, cursor
            conn.commit()
        except mariadb.Error as e:
            conn.rollback()
            raise e
        finally:
            cursor.close()
            if self.no_pool:
                conn.close()
            else:
                self.connection_manager.release_connection()

    def connection(self, begin=False):
        # Overrides the inherited class method.
        return self.maria_db_connection(begin=begin)

    def create_schema(self):
        conn = self.maria_connect_no_db()
        cursor = conn.cursor()

        # Create Schema
        cursor.execute("CREATE DATABASE IF NOT EXISTS `{}`".format(self.database))
        cursor.close()
        conn.change_user(self.user, self.password, self.database)
        cursor = conn.cursor()

        # Create Tables
        cursor.execute(maria_source_create_query)
        cursor.execute(maria_institution_create_query)
        cursor.execute(maria_unit_create_query)
        cursor.execute(maria_bed_create_query)

        cursor.execute(maria_patient_create_query)
        cursor.execute(maria_patient_history_create_query)
        cursor.execute(maria_encounter_create_query)

        cursor.execute(mariadb_measure_create_query)
        cursor.execute(mariadb_device_create_query)
        cursor.execute(maria_file_index_create_query)
        cursor.execute(maria_block_index_create_query)
        cursor.execute(maria_interval_index_create_query)
        cursor.execute(maria_settings_create_query)

        cursor.execute(maria_device_encounter_create_query)
        cursor.execute(mariadb_log_hl7_adt_create_query)
        cursor.execute(mariadb_device_patient_table)

        cursor.execute(mariadb_label_set_create_query)
        cursor.execute(mariadb_label_source_create_query)
        cursor.execute(mariadb_label_create_query)

        # Create Views
        cursor.execute(mariadb_current_census_view)

        # Insert Default Values
        cursor.execute(maria_insert_adb_source)

        # Triggers
        cursor.execute(maria_encounter_insert_trigger)
        cursor.execute(maria_encounter_update_trigger)
        cursor.execute(maria_encounter_delete_trigger)

        # Stored Procedures
        cursor.execute(maria_insert_interval_stored_procedure)

        conn.commit()
        cursor.close()
        conn.close()

    def select_all_devices(self):
        with self.maria_db_connection() as (conn, cursor):
            cursor.execute("SELECT id, tag, name, manufacturer, model, type, bed_id, source_id FROM device")
            rows = cursor.fetchall()
        return rows

    def select_all_measures(self):
        with self.maria_db_connection() as (conn, cursor):
            cursor.execute("SELECT id, tag, name, freq_nhz, code, unit, unit_label, unit_code, source_id FROM measure")
            rows = cursor.fetchall()
        return rows

    def select_all_patients(self):
        with self.maria_db_connection() as (conn, cursor):
            cursor.execute("SELECT id, mrn, gender, dob, first_name, middle_name, last_name, first_seen, last_updated, source_id, weight, height  FROM patient")
            rows = cursor.fetchall()
        return rows

    def insert_measure(self, measure_tag: str, freq_nhz: int, units: str = None, measure_name: str = None,
                       measure_id=None, code: str = None, unit_label: str = None, unit_code: str = None,
                       source_id: int = None):
        units = DEFAULT_UNITS if units is None else units

        with self.connection() as (conn, cursor):
            cursor.execute(
                "INSERT IGNORE INTO measure (id, tag, freq_nhz, unit, name, code, unit_label, unit_code, source_id) VALUES "
                "(?, ?, ?, ?, ?, ?, ?, ?, ?);",
                (measure_id, measure_tag, freq_nhz, units, measure_name, code, unit_label, unit_code, source_id))
            conn.commit()

            return cursor.lastrowid

    def select_measure(self, measure_id: int = None, measure_tag: str = None, freq_nhz: int = None, units: str = None):
        units = DEFAULT_UNITS if units is None else units
        with self.maria_db_connection() as (conn, cursor):
            if measure_id is not None:
                cursor.execute(maria_select_measure_from_id, (measure_id,))
            else:
                cursor.execute(maria_select_measure_from_triplet_query, (measure_tag, freq_nhz, units))
            row = cursor.fetchone()

        return row

    def insert_device(self, device_tag: str, device_name: str = None, device_id=None, manufacturer: str = None,
                      model: str = None, device_type: str = None, bed_id: int = None, source_id: int = None):
        device_type = "static" if device_type is None else device_type
        source_id = 1 if source_id is None else source_id
        with self.connection() as (conn, cursor):
            cursor.execute(
                "INSERT IGNORE INTO device (id, tag, name, manufacturer, model, type, bed_id, source_id) VALUES "
                "(?, ?, ?, ?, ?, ?, ?, ?);",
                (device_id, device_tag, device_name, manufacturer, model, device_type, bed_id, source_id))
            conn.commit()

            return cursor.lastrowid

    def select_device(self, device_id: int = None, device_tag: str = None):
        with self.maria_db_connection() as (conn, cursor):
            if device_id is not None:
                cursor.execute(maria_select_device_from_id_query, (device_id,))
            else:
                cursor.execute(maria_select_device_from_tag_query, (device_tag,))
            row = cursor.fetchone()
        return row

    def insert_tsc_file_data(self, file_path: str, block_data: List[Dict], interval_data: List[Dict],
                             interval_index_mode, gap_tolerance: int = 0):
        # default to merge mode
        interval_index_mode = "merge" if interval_index_mode is None else interval_index_mode

        with self.maria_db_connection(begin=True) as (conn, cursor):
            # insert file_path into file_index and get id
            cursor.execute(maria_insert_file_index_query, (file_path,))
            file_id = cursor.lastrowid

            # insert into block_index
            block_tuples = [(block["measure_id"], block["device_id"], file_id, block["start_byte"], block["num_bytes"],
                             block["start_time_n"], block["end_time_n"], block["num_values"])
                            for block in block_data]
            cursor.executemany(maria_insert_block_query, block_tuples)

            # insert into interval_index
            if interval_index_mode == "fast":
                interval_tuples = [(interval["measure_id"], interval["device_id"], interval["start_time_n"],
                                    interval["end_time_n"]) for interval in interval_data]
                cursor.executemany(maria_insert_interval_index_query, interval_tuples)

            elif interval_index_mode == "merge":
                [cursor.callproc("insert_interval", (interval["measure_id"], interval["device_id"], interval["start_time_n"],
                                    interval["end_time_n"], gap_tolerance)) for interval in interval_data]
            elif interval_index_mode == "disable":
                # Do Nothing
                pass
            else:
                raise ValueError(f"interval_index_mode must be one of {allowed_interval_index_modes}")

    def update_tsc_file_data(self, file_data: Dict[str, Tuple[List[Dict], List[Dict]]], block_ids_to_delete: List[int],
                             file_ids_to_delete: List[int], gap_tolerance: int = 0):
        with self.maria_db_connection(begin=True) as (conn, cursor):
            # insert/update file data
            for file_path, (block_data, interval_data) in file_data.items():
                # insert file_path into file_index and get id
                cursor.execute(maria_insert_file_index_query, (file_path,))
                file_id = cursor.lastrowid

                # insert into block_index
                block_tuples = [
                    (block["measure_id"], block["device_id"], file_id, block["start_byte"], block["num_bytes"],
                     block["start_time_n"], block["end_time_n"], block["num_values"])
                    for block in block_data]
                cursor.executemany(maria_insert_block_query, block_tuples)

                # insert into interval_index
                if len(interval_data) > 0:
                    [cursor.callproc("insert_interval",
                                     (interval["measure_id"], interval["device_id"], interval["start_time_n"],
                                      interval["end_time_n"], gap_tolerance)) for interval in interval_data]

            # delete old block data
            cursor.executemany(maria_delete_block_query, [(block_id,) for block_id in block_ids_to_delete])

            # delete old file data (will delete later)
            # cursor.executemany(maria_delete_file_query, [(file_id,) for file_id in file_ids_to_delete])

    def insert_merged_block_data(self, file_path: str, block_data: List[Dict], old_block: tuple, interval_data: List[Dict],
                                 interval_index_mode, gap_tolerance: int = 0):
        # default to merge mode
        interval_index_mode = "merge" if interval_index_mode is None else interval_index_mode

        with self.maria_db_connection(begin=True) as (conn, cursor):
            # insert file_path into file_index and get id
            cursor.execute(maria_insert_file_index_query, (file_path,))
            file_id = cursor.lastrowid

            # insert into block_index
            block_tuples = [(block["measure_id"], block["device_id"], file_id, block["start_byte"], block["num_bytes"],
                             block["start_time_n"], block["end_time_n"], block["num_values"])
                            for block in block_data]
            cursor.executemany(maria_insert_block_query, block_tuples)

            # insert into interval_index
            if interval_index_mode == "fast":
                interval_tuples = [(interval["measure_id"], interval["device_id"], interval["start_time_n"],
                                    interval["end_time_n"]) for interval in interval_data]
                cursor.executemany(maria_insert_interval_index_query, interval_tuples)

            elif interval_index_mode == "merge":
                [cursor.callproc("insert_interval", (interval["measure_id"], interval["device_id"], interval["start_time_n"],
                                    interval["end_time_n"], gap_tolerance)) for interval in interval_data]
            elif interval_index_mode == "disable":
                # Do Nothing
                pass
            else:
                raise ValueError(f"interval_index_mode must be one of {allowed_interval_index_modes}")

            # delete the old block data
            cursor.execute("DELETE FROM block_index WHERE id = ?", (old_block[0],))

            # check if the old tsc file only contains the old block
            cursor.execute("SELECT 1 FROM block_index WHERE file_id = ? LIMIT 1", (old_block[3],))
            block_exists = cursor.fetchone()

            # if there are no blocks with that file_id then delete the file from the file index
            if block_exists is None:
                # get the tsc file name
                cursor.execute("SELECT path FROM file_index WHERE id = ?", (old_block[3],))
                file_name = cursor.fetchone()

                # delete it from the file_index
                cursor.execute("DELETE FROM file_index WHERE id = ?", (old_block[3],))
                return file_name[0]

            return None

    def select_file(self, file_id: int = None, file_path: str = None):
        with self.maria_db_connection() as (conn, cursor):
            if file_id is not None:
                cursor.execute(maria_select_file_by_id, (file_id,))
            else:
                cursor.execute(maria_select_file_by_values, (file_path,))
            row = cursor.fetchone()
        return row

    def select_files(self, file_id_list: List[int]):
        placeholders = ', '.join(['?'] * len(file_id_list))
        maria_select_files_by_id_list = f"SELECT id, path FROM file_index WHERE id IN ({placeholders})"
        with self.maria_db_connection() as (conn, cursor):
            _LOGGER.debug(f"maria_select_files_by_id_list {maria_select_files_by_id_list}")
            _LOGGER.debug(f"file_id_list {file_id_list}")
            cursor.execute(maria_select_files_by_id_list, file_id_list)
            rows = cursor.fetchall()

            # check to see if any file_ids were not found in the file index by checking if the length of the two lists are different
            if len(rows) != len(set(file_id_list)):
                # find out which block_ids were part of the query but no results were found by subtracting the sets
                set_diff = set(file_id_list) - set([row[0] for row in rows])
                raise RuntimeError(f"Cannot find file_ids={set_diff} in AtriumDB.")

        return rows

    def select_blocks_from_file(self, file_id: int):
        with self.maria_db_connection() as (conn, cursor):
            cursor.execute(maria_select_blocks_from_file, (file_id,))
            rows = cursor.fetchall()
        return rows

    def select_block(self, block_id: int = None, measure_id: int = None, device_id: int = None, file_id: int = None,
                     start_byte: int = None, num_bytes: int = None, start_time_n: int = None, end_time_n: int = None,
                     num_values: int = None):
        with self.maria_db_connection() as (conn, cursor):
            if block_id is not None:
                cursor.execute(maria_select_block_by_id, (block_id,))
            else:
                cursor.execute(maria_select_block_by_values, (measure_id, device_id, file_id, start_byte, num_bytes,
                                                              start_time_n, end_time_n, num_values))
            row = cursor.fetchone()
        return row

    def select_blocks_by_ids(self, block_id_list: List[int | str]):

        placeholders = ', '.join(['?'] * len(block_id_list))
        maria_select_files_by_id_list = f"SELECT id, measure_id, device_id, file_id, start_byte, num_bytes, start_time_n, end_time_n, num_values FROM block_index WHERE id IN ({placeholders}) ORDER BY file_id, start_byte ASC"

        with self.maria_db_connection() as (conn, cursor):
            cursor.execute(maria_select_files_by_id_list, block_id_list)
            rows = cursor.fetchall()

        # check to see if any blocks were not found in the block index by checking if the length of the two lists are different
        if len(rows) != len(block_id_list):
            # find out which block_ids were part of the query but no results were found by subtracting the sets
            set_diff = set([int(id) for id in block_id_list]) - set([row[0] for row in rows])
            raise RuntimeError(f"Cannot find block_ids={set_diff} in AtriumDB.")

        return rows

    def select_interval(self, interval_id: int = None, measure_id: int = None, device_id: int = None,
                        start_time_n: int = None, end_time_n: int = None):
        with self.maria_db_connection() as (conn, cursor):
            if interval_id is not None:
                cursor.execute(maria_select_interval_by_id, (interval_id,))
            else:
                cursor.execute(maria_select_interval_by_values, (measure_id, device_id, start_time_n, end_time_n))
            row = cursor.fetchone()
        return row

    def insert_setting(self, setting_name: str, setting_value: str):
        with self.maria_db_connection() as (conn, cursor):
            cursor.execute(mariadb_setting_insert_query, (setting_name, setting_value))

    def select_setting(self, setting_name: str):
        with self.maria_db_connection() as (conn, cursor):
            cursor.execute(mariadb_setting_select_query, (setting_name,))
            setting = cursor.fetchone()
        return setting

    def select_all_settings(self):
        with self.maria_db_connection() as (conn, cursor):
            cursor.execute(maria_select_all_query)
            settings = cursor.fetchall()
        return settings

    def insert_patient(self, patient_id=None, mrn=None, gender=None, dob=None, first_name=None, middle_name=None,
                       last_name=None, first_seen=None, last_updated=None, source_id=1, weight=None, height=None):
        with self.maria_db_connection(begin=False) as (conn, cursor):
            cursor.execute(maria_insert_ignore_patient_query,
                           (patient_id, mrn, gender, dob, first_name, middle_name, last_name, first_seen, last_updated,
                            source_id, weight, height))
            return cursor.lastrowid

    def insert_encounter(self, patient_id, bed_id, start_time, end_time=None, source_id=1, visit_number=None,
                         last_updated=None):
        last_updated = time.time_ns() if last_updated is None else last_updated
        with self.maria_db_connection(begin=False) as (conn, cursor):
            cursor.execute(maria_insert_ignore_encounter_query,
                           (patient_id, bed_id, start_time, end_time, source_id, visit_number, last_updated))
            return cursor.lastrowid

    def insert_device_encounter(self, device_id, encounter_id, start_time, end_time=None, source_id=1):
        with self.maria_db_connection(begin=False) as (conn, cursor):
            cursor.execute(maria_insert_ignore_device_encounter_query,
                           (device_id, encounter_id, start_time, end_time, source_id))
            return cursor.lastrowid

    def select_blocks(self, measure_id, start_time_n=None, end_time_n=None, device_id=None, patient_id=None):

        assert device_id is not None or patient_id is not None, "Either device_id or patient_id must be provided"

        # Query by patient.
        if patient_id is not None:
            device_time_ranges = self.get_device_time_ranges_by_patient(patient_id, end_time_n, start_time_n)

            block_query = """
                            SELECT
                                id, measure_id, device_id, file_id, start_byte, num_bytes, start_time_n, end_time_n, num_values
                            FROM
                                block_index
                            WHERE
                                measure_id = ? AND device_id = ? AND end_time_n >= ? AND start_time_n <= ?
                            ORDER BY
                                file_id, start_byte ASC"""

            block_results = []

            with self.maria_db_connection(begin=False) as (conn, cursor):
                for encounter_device_id, encounter_start_time, encounter_end_time in device_time_ranges:
                    args = (measure_id, encounter_device_id, encounter_start_time, encounter_end_time)

                    cursor.execute(block_query, args)
                    block_results.extend(cursor.fetchall())

            return block_results

        # Query by device.
        block_query = """
                        SELECT
                            id, measure_id, device_id, file_id, start_byte, num_bytes, start_time_n, end_time_n, num_values
                        FROM
                            block_index
                        WHERE
                            measure_id = ? AND device_id = ?"""

        args = (measure_id, device_id)

        if end_time_n is not None:
            block_query += " AND start_time_n <= ?"
            args += (end_time_n,)
        if start_time_n is not None:
            block_query += " AND end_time_n >= ?"
            args += (start_time_n,)

        block_query += " ORDER BY file_id, start_byte ASC"

        with self.maria_db_connection(begin=False) as (conn, cursor):
            cursor.execute(block_query, args)
            return cursor.fetchall()

    def select_encounters(self, patient_id_list: List[int] = None, mrn_list: List[int] = None, start_time: int = None,
                          end_time: int = None):
        assert (patient_id_list is None) != (mrn_list is None), "Either patient_id_list or mrn_list must be provided, but not both"
        arg_tuple = ()
        maria_select_encounter_query = \
            "SELECT encounter.id, encounter.patient_id, encounter.bed_id, encounter.start_time, encounter.end_time, " \
            "encounter.source_id, encounter.visit_number, encounter.last_updated FROM encounter"
        if patient_id_list is not None:
            maria_select_encounter_query += \
                " INNER JOIN patient ON encounter.patient_id = patient.id WHERE encounter.patient_id IN ({})".format(
                    ','.join(['?'] * len(patient_id_list)))
            arg_tuple += tuple(patient_id_list)
        else:
            maria_select_encounter_query += \
                " INNER JOIN patient ON encounter.patient_id = patient.id WHERE patient.mrn IN ({})".format(
                    ','.join(['?'] * len(mrn_list)))

            arg_tuple += tuple(mrn_list)
        if start_time is not None:
            maria_select_encounter_query += " AND encounter.end_time > ?"
            arg_tuple += (start_time,)
        if end_time is not None:
            maria_select_encounter_query += " AND encounter.start_time < ?"
            arg_tuple += (end_time,)
        maria_select_encounter_query += " ORDER BY encounter.id ASC"

        with self.maria_db_connection(begin=False) as (conn, cursor):
            cursor.execute(maria_select_encounter_query, arg_tuple)
            return cursor.fetchall()

    def select_all_measures_in_list(self, measure_id_list: List[int]):
        placeholders = ', '.join(['?'] * len(measure_id_list))
        maria_select_measures_by_id_list = f"SELECT id, tag, name, freq_nhz, code, unit, unit_label, unit_code, source_id FROM measure WHERE id IN ({placeholders})"
        with self.maria_db_connection() as (conn, cursor):
            cursor.execute(maria_select_measures_by_id_list, measure_id_list)
            rows = cursor.fetchall()
        return rows

    def select_all_patients_in_list(self, patient_id_list: List[int] = None, mrn_list: List[int] = None):
        if patient_id_list is not None:
            placeholders = ', '.join(['?'] * len(patient_id_list))
            maria_select_patients_by_id_list = f"SELECT id, mrn, gender, dob, first_name, middle_name, last_name, first_seen, last_updated, source_id, weight, height FROM patient WHERE id IN ({placeholders})"
        elif mrn_list is not None:
            patient_id_list = mrn_list
            placeholders = ', '.join(['?'] * len(patient_id_list))
            maria_select_patients_by_id_list = f"SELECT id, mrn, gender, dob, first_name, middle_name, last_name, first_seen, last_updated, source_id, weight, height  FROM patient WHERE mrn IN ({placeholders})"
        else:
            maria_select_patients_by_id_list = "SELECT id, mrn, gender, dob, first_name, middle_name, last_name, first_seen, last_updated, source_id, weight, height  FROM patient"
            patient_id_list = tuple()
        with self.maria_db_connection() as (conn, cursor):
            cursor.execute(maria_select_patients_by_id_list, patient_id_list)
            rows = cursor.fetchall()
        return rows

    def select_all_devices_in_list(self, device_id_list: List[int]):
        placeholders = ', '.join(['?'] * len(device_id_list))
        maria_select_devices_by_id_list = f"SELECT id, tag, name, manufacturer, model, type, bed_id, source_id FROM device WHERE id IN ({placeholders})"
        with self.maria_db_connection() as (conn, cursor):
            cursor.execute(maria_select_devices_by_id_list, device_id_list)
            rows = cursor.fetchall()
        return rows

    def select_all_beds_in_list(self, bed_id_list: List[int]):
        placeholders = ', '.join(['?'] * len(bed_id_list))
        maria_select_beds_by_id_list = f"SELECT id, unit_id, name FROM bed WHERE id IN ({placeholders})"
        with self.maria_db_connection() as (conn, cursor):
            cursor.execute(maria_select_beds_by_id_list, bed_id_list)
            rows = cursor.fetchall()
        return rows

    def select_all_units_in_list(self, unit_id_list: List[int]):
        placeholders = ', '.join(['?'] * len(unit_id_list))
        maria_select_units_by_id_list = f"SELECT id, institution_id, name, type FROM unit WHERE id IN ({placeholders})"
        with self.maria_db_connection() as (conn, cursor):
            cursor.execute(maria_select_units_by_id_list, unit_id_list)
            rows = cursor.fetchall()
        return rows

    def select_all_institutions_in_list(self, institution_id_list: List[int]):
        placeholders = ', '.join(['?'] * len(institution_id_list))
        maria_select_institutions_by_id_list = f"SELECT id, name FROM institution WHERE id IN ({placeholders})"
        with self.maria_db_connection() as (conn, cursor):
            cursor.execute(maria_select_institutions_by_id_list, institution_id_list)
            rows = cursor.fetchall()
        return rows

    def select_all_device_encounters_by_encounter_list(self, encounter_id_list: List[int]):
        placeholders = ', '.join(['?'] * len(encounter_id_list))
        maria_select_device_encounters_by_encounter_list = f"SELECT id, device_id, encounter_id, start_time, end_time, source_id FROM device_encounter WHERE encounter_id IN ({placeholders})"
        with self.maria_db_connection() as (conn, cursor):
            cursor.execute(maria_select_device_encounters_by_encounter_list, encounter_id_list)
            rows = cursor.fetchall()
        return rows

    def select_all_sources_in_list(self, source_id_list: List[int]):
        placeholders = ', '.join(['?'] * len(source_id_list))
        maria_select_sources_by_id_list = f"SELECT id, name, description FROM source WHERE id IN ({placeholders})"
        with self.maria_db_connection() as (conn, cursor):
            cursor.execute(maria_select_sources_by_id_list, source_id_list)
            rows = cursor.fetchall()
        return rows

    def insert_device_patients(self, device_patient_data: List[Tuple[int, int, int, int]]):
        maria_insert_device_patient_query = \
            "INSERT INTO device_patient (device_id, patient_id, start_time, end_time) VALUES (?, ?, ?, ?)"

        with self.maria_db_connection() as (conn, cursor):
            cursor.executemany(maria_insert_device_patient_query, device_patient_data)
            conn.commit()

    def select_label_sets(self, limit=None, offset=None):
        # Retrieve all label types from the database.
        query = "SELECT id, name, parent_id FROM label_set ORDER BY id ASC"

        # if limit and offset are specified ent add them to query
        if limit is not None and offset is not None:
            query += f" LIMIT {limit} OFFSET {offset}"
        # if only limit is supplied then only add it to the query
        elif limit is not None and offset is None:
            query += f" LIMIT {limit}"

        try:
            with self.maria_db_connection(begin=False) as (conn, cursor):
                cursor.execute(query)
                return cursor.fetchall()
        except ProgrammingError as e:
            if 'Table' in str(e) and 'doesn\'t exist' in str(e):
                return []  # Table doesn't exist, return an empty list
            else:
                # An error occurred for a different reason, re-raise the exception
                raise


<<<<<<< HEAD
    def select_label_sources(self, limit=None, offset=None):
=======
    def select_all_label_sources(self, limit=None, offset=None):
>>>>>>> b220fca0
        # Retrieve all label sources from the database.
        query = "SELECT id, name FROM label_source ORDER BY id ASC"

        # if limit and offset are specified ent add them to query
        if limit is not None and offset is not None:
            query += f" LIMIT {limit} OFFSET {offset}"
        # if only limit is supplied then only add it to the query
        elif limit is not None and offset is None:
            query += f" LIMIT {limit}"

        try:
            with self.maria_db_connection(begin=False) as (conn, cursor):
                cursor.execute(query)
                return cursor.fetchall()
        except ProgrammingError as e:
            if 'Table' in str(e) and 'doesn\'t exist' in str(e):
                return []  # Table doesn't exist, return an empty list
            else:
                # An error occurred for a different reason, re-raise the exception
                raise e
<|MERGE_RESOLUTION|>--- conflicted
+++ resolved
@@ -699,11 +699,7 @@
                 raise
 
 
-<<<<<<< HEAD
-    def select_label_sources(self, limit=None, offset=None):
-=======
     def select_all_label_sources(self, limit=None, offset=None):
->>>>>>> b220fca0
         # Retrieve all label sources from the database.
         query = "SELECT id, name FROM label_source ORDER BY id ASC"
 
