--- conflicted
+++ resolved
@@ -802,11 +802,7 @@
         pass
 
     @abstractmethod
-<<<<<<< HEAD
-    def select_label_sources(self, limit=None, offset=None):
-=======
     def select_all_label_sources(self, limit=None, offset=None):
->>>>>>> b220fca0
         pass
 
     def get_measure_id_with_most_rows(self, tag: str) -> Optional[int]:
