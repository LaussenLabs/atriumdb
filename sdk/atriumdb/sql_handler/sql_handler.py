# AtriumDB is a timeseries database software designed to best handle the unique features and
# challenges that arise from clinical waveform data.
#     Copyright (C) 2023  The Hospital for Sick Children
#
#     This program is free software: you can redistribute it and/or modify
#     it under the terms of the GNU General Public License as published by
#     the Free Software Foundation, either version 3 of the License, or
#     (at your option) any later version.
#
#     This program is distributed in the hope that it will be useful,
#     but WITHOUT ANY WARRANTY; without even the implied warranty of
#     MERCHANTABILITY or FITNESS FOR A PARTICULAR PURPOSE.  See the
#     GNU General Public License for more details.
#
#     You should have received a copy of the GNU General Public License
#     along with this program.  If not, see <https://www.gnu.org/licenses/>.
import time
from abc import ABC, abstractmethod
<<<<<<< HEAD
from typing import List, Dict, Tuple, Optional
=======
from typing import List, Dict, Tuple

from atriumdb.sql_handler.sql_helper import join_sql_and_bools

>>>>>>> ca94b33a

class SQLHandler(ABC):
    @abstractmethod
    def create_schema(self):
        # Creates Tables if they don't exist.
        pass

    @abstractmethod
    def connection(self, begin: bool = False):
        pass

    @abstractmethod
    def select_all_devices(self):
        pass

    @abstractmethod
    def select_all_measures(self):
        pass

    @abstractmethod
    def select_all_patients(self):
        pass

    def select_patient_history(self, patient_id: int, field: Optional[str], start_time: int, end_time: int):
        # Dynamically construct the query based on whether `field` is None
        if field is None:
            query = "SELECT id, patient_id, field, value, units, time FROM patient_history WHERE patient_id = ? AND time BETWEEN ? AND ? ORDER BY time"
            query_params = (int(patient_id), int(start_time), int(end_time))
        else:
            query = "SELECT id, patient_id, field, value, units, time FROM patient_history WHERE patient_id = ? AND field = ? AND time BETWEEN ? AND ? ORDER BY time"
            query_params = (int(patient_id), field, int(start_time), int(end_time))

        with self.connection(begin=False) as (conn, cursor):
            cursor.execute(query, query_params)
            return cursor.fetchall()

    def select_closest_patient_history(self, patient_id: int, field: str, time: int):
        # Find the patient history that is closest to the timestamp
        query = "SELECT id, patient_id, field, value, units, time FROM patient_history WHERE patient_id = ? and field = ? and time <= ? ORDER BY time DESC LIMIT 1"
        with self.connection(begin=False) as (conn, cursor):
            cursor.execute(query, (int(patient_id), field, int(time)))
            return cursor.fetchone()

    def select_unique_history_fields(self) -> List[str]:
        query = "SELECT DISTINCT field FROM patient_history"
        with self.connection(begin=False) as (conn, cursor):
            cursor.execute(query)
            # Fetch all results
            results = cursor.fetchall()
            # Extract field values from the results
            fields = [row[0] for row in results]
        return fields

    @abstractmethod
    def insert_measure(self, measure_tag: str, freq_nhz: int, units: Optional[str] = None, measure_name: Optional[str] = None,
                       measure_id: Optional[int] = None, code: Optional[str] = None, unit_label: Optional[str] = None, unit_code: Optional[str] = None,
                       source_id: Optional[int] = None):
        pass

    @abstractmethod
    def select_measure(self, measure_id: Optional[int] = None, measure_tag: Optional[str] = None, freq_nhz: Optional[int] = None, units: Optional[str] = None):
        # Select a measure either by its id, or by a tag, freq, units triplet.
        pass

    @abstractmethod
    def insert_device(self, device_tag: str, device_name: Optional[str] = None, device_id: Optional[int] = None, manufacturer: Optional[str] = None,
                      model: Optional[str] = None, device_type: Optional[str] = None, bed_id: Optional[int] = None, source_id: Optional[int] = None):
        pass

    @abstractmethod
    def select_device(self, device_id: Optional[int] = None, device_tag: Optional[str] = None):
        # Select a measure either by its id, or by its unique tag.
        pass

    @abstractmethod
    def insert_tsc_file_data(self, file_path: str, block_data: List[Dict], interval_data: List[Dict],
                             interval_index_mode: str, gap_tolerance: int = 0):
        # Insert a file path to file index.
        # Insert block_index rows with foreign key file_id.
        # Insert interval_index rows.
        pass

    @abstractmethod
    def update_tsc_file_data(self, file_data: Dict[str, Tuple[List[Dict], List[Dict]]], block_ids_to_delete: List[int],
                             file_ids_to_delete: List[int], gap_tolerance: int = 0):
        pass

    @abstractmethod
    def insert_merged_block_data(self, file_path: str, block_data: List[Dict], old_block_id: int, interval_data: List[Dict],
                                 interval_index_mode: str, gap_tolerance: int = 0):
        pass

    @abstractmethod
    def select_file(self, file_id: Optional[int] = None, file_path: Optional[str] = None):
        # Select a file path either by its id, or by its path.
        pass

    @abstractmethod
    def select_files(self, file_id_list: List[int]):
        # Selects all files from list of ids.
        pass

    @abstractmethod
    def select_blocks_from_file(self, file_id: int):
        # Selects all blocks from file_id
        pass

    @abstractmethod
    def select_block(self, block_id: Optional[int] = None, measure_id: Optional[int] = None, device_id: Optional[int] = None, file_id: Optional[int] = None,
                     start_byte: Optional[int] = None, num_bytes: Optional[int] = None, start_time_n: Optional[int] = None, end_time_n: Optional[int] = None,
                     num_values: Optional[int] = None):
        # Select a block either by its id or by all other params.
        pass

    def select_closest_block(self, measure_id: int, device_id: int, start_time: int, end_time: int):
        base_query = """SELECT id, measure_id, device_id, file_id, start_byte, num_bytes, start_time_n, end_time_n, num_values 
        FROM block_index WHERE measure_id = ? and device_id = ? """

        with self.connection(begin=False) as (conn, cursor):
            # First check if this block belongs on the end (most likely scenario)
            end_check_query = base_query + "ORDER BY end_time_n DESC LIMIT 1"
            cursor.execute(end_check_query, (int(measure_id), int(device_id)))
            result = cursor.fetchone()

            # Check if the start time is >= the max end time meaning the block goes on the end
            if result is not None and int(start_time) >= result[7]:
                # Return true meaning it goes on the end. We will check if the last block is full in write_data so we
                # need to know if this is an end block
                return result, True

            # If it overlaps with the last block
            if result is not None and int(start_time) <= result[7] and int(end_time) >= result[6]:
                return result, False

            # Check if there is a block that this data fits inside
            inside_query = base_query + "and start_time_n <= ? and end_time_n >= ? LIMIT 1"

            cursor.execute(inside_query, (int(measure_id), int(device_id), int(start_time), int(end_time)))
            result = cursor.fetchone()

            # If there is a block this data belongs inside return it
            if result is not None:
                return result, False

            # Get the closest block whose start time is <= my start time
            inside_query = base_query + "and start_time_n <= ? and end_time_n <= ? ORDER BY start_time_n DESC, end_time_n DESC LIMIT 1"
            cursor.execute(inside_query, (int(measure_id), int(device_id), int(start_time), int(end_time)))
            block_older = cursor.fetchone()

            # Get the closest block whose end time is >= my end time
            inside_query = base_query + "and start_time_n >= ? and end_time_n >= ? ORDER BY end_time_n ASC, start_time_n ASC LIMIT 1"
            cursor.execute(inside_query, (int(measure_id), int(device_id), int(start_time), int(end_time)))
            block_newer = cursor.fetchone()

            # Subtract the end time of the old block from the start time of the new block to see how far apart they are
            # If they overlap the number will become negative and therefore they are closer
            older_diff = int(start_time) - block_older[7] if block_older is not None else None

            # Subtract the start time of the old block from the end time of the new block to see how far apart they are
            # If they overlap the number will become negative and therefore they are closer
            newer_diff = block_newer[6] - int(end_time) if block_newer is not None else None

            if older_diff is None and newer_diff is not None:
                return block_newer, False
            elif newer_diff is None and older_diff is not None:
                return block_older, False
            elif older_diff is None and newer_diff is None:
                # Need this since if it's the first block there will be nothing to merge with
                return None, False
            elif older_diff <= newer_diff:
                return block_older, False
            elif older_diff > newer_diff:
                return block_newer, False

    def delete_block(self, block_id: int):
        with self.connection(begin=True) as (conn, cursor):
            # Delete block data
            cursor.execute("DELETE FROM block_index WHERE id = ?", (int(block_id),))

    @abstractmethod
    def select_interval(self, interval_id: Optional[int] = None, measure_id: Optional[int] = None, device_id: Optional[int] = None,
                        start_time_n: Optional[int] = None, end_time_n: Optional[int] = None):
        # Select an interval either by its id, or by all other params.
        pass

    @abstractmethod
    def insert_setting(self, setting_name: str, setting_value: str):
        # Inserts a setting into the database.
        pass

    @abstractmethod
    def select_setting(self, setting_name: str):
        # Selects a setting from the database.
        pass

    @abstractmethod
    def insert_patient(self, patient_id: Optional[int] = None, mrn: Optional[str] = None, gender: Optional[str] = None, dob: Optional[str] = None,
                       first_name: Optional[str] = None, middle_name: Optional[str] = None, last_name: Optional[str] = None, first_seen: Optional[int] = None,
                       last_updated: Optional[int] = None, source_id: int = 1, weight: Optional[float] = None, height: Optional[float] = None):
        # Insert patient if it doesn't exist, return id.
        pass

    def insert_patient_history(self, patient_id: int, field: str, value: float, units: str, time: int):
        with self.connection(begin=True) as (conn, cursor):
            # Find the most recent value for the field you're entering from the patient history table
            cursor.execute("SELECT MAX(time) FROM patient_history WHERE patient_id = ? and field = ?", (int(patient_id), field))
            newest_measurement_time = cursor.fetchone()[0]

            # If the new measurement is newer than the newest in the patient history table, update the field in the
            # patient table. If no history is found, also update it.
            if newest_measurement_time is None or int(time) > newest_measurement_time:
                cursor.execute(f"UPDATE patient SET {field} = {value} WHERE id = {int(patient_id)}")

            # Now insert the row to the patient history table
            query = "INSERT INTO patient_history (patient_id, field, value, units, time) VALUES (?, ?, ?, ?, ?)"
            cursor.execute(query, (int(patient_id), field, float(value), units, int(time)))
            conn.commit()
            return cursor.lastrowid

    @abstractmethod
    def insert_encounter(self, patient_id: int, bed_id: int, start_time: int, end_time: Optional[int] = None, source_id: int = 1,
                         visit_number: Optional[int] = None, last_updated: Optional[int] = None):
        # Insert encounter if it doesn't exist, return id.
        pass

    @abstractmethod
    def insert_device_encounter(self, device_id: int, encounter_id: int, start_time: int, end_time: Optional[int] = None,
                                source_id: int = 1):
        # Insert device_encounter if it doesn't exist, return id.
        pass

    def get_device_time_ranges_by_patient(self, patient_id: int, end_time_n: Optional[int], start_time_n: Optional[int]):
        patient_device_query = "SELECT device_id, start_time, end_time FROM device_patient WHERE patient_id = ?"
        args = (int(patient_id),)

        if start_time_n is not None:
            patient_device_query += " AND (end_time >= ? OR end_time is NULL) "
            args += (int(start_time_n),)
        if end_time_n is not None:
            patient_device_query += " AND start_time <= ? "
<<<<<<< HEAD
            args += (int(end_time_n),)
=======
            args += (end_time_n,)

        patient_device_query += " ORDER BY start_time, end_time"
>>>>>>> ca94b33a
        with self.connection(begin=False) as (conn, cursor):
            cursor.execute(patient_device_query, args)
            return cursor.fetchall()

    @abstractmethod
    def select_all_settings(self):
        # Select all settings from settings table.
        pass

    @abstractmethod
    def select_blocks(self, measure_id: int, start_time_n: Optional[int] = None, end_time_n: Optional[int] = None, device_id: Optional[int] = None, patient_id: Optional[int] = None):
        # Get all matching blocks.
        pass

    def select_intervals(self, measure_id: int, start_time_n: Optional[int] = None, end_time_n: Optional[int] = None, device_id: Optional[int] = None, patient_id: Optional[int] = None):
        if device_id is None and patient_id is None:
            raise ValueError("Either device_id or patient_id must be provided")

        interval_query = "SELECT id, measure_id, device_id, start_time_n, end_time_n FROM interval_index WHERE measure_id = ? AND device_id = ?"

        # Query by patient.
        if patient_id is not None:
            device_time_ranges = self.get_device_time_ranges_by_patient(patient_id, end_time_n, start_time_n)
            # Add start and end time to the query
            interval_query += " AND end_time_n >= ? AND start_time_n <= ? ORDER BY start_time_n ASC, end_time_n ASC"

            interval_results = []
            with self.connection(begin=False) as (conn, cursor):
                for encounter_device_id, encounter_start_time, encounter_end_time in device_time_ranges:
                    encounter_end_time = time.time_ns() if encounter_end_time is None else encounter_end_time
<<<<<<< HEAD
                    args = (int(measure_id), int(encounter_device_id), int(encounter_start_time), int(encounter_end_time))
=======
>>>>>>> ca94b33a

                    cursor.execute(interval_query, (measure_id, encounter_device_id, encounter_start_time, encounter_end_time))

                    #  Truncate Intervals to the Start, End of Encounter
                    encounter_intervals = cursor.fetchall()
                    encounter_intervals = [[interval_id,
                                            measure_id,
                                            device_id,
                                            max(start_time_n, encounter_start_time),
                                            min(end_time_n, encounter_end_time)]
                                           for interval_id, measure_id, device_id, start_time_n, end_time_n
                                           in encounter_intervals]

                    interval_results.extend(encounter_intervals)

            return interval_results

        # Query by device.
        args = (int(measure_id), int(device_id))

        if end_time_n is not None:
            interval_query += " AND start_time_n <= ?"
            args += (int(end_time_n),)

        if start_time_n is not None:
            interval_query += " AND end_time_n >= ?"
            args += (int(start_time_n),)

        # Add the ordering
        interval_query += " ORDER BY start_time_n ASC, end_time_n ASC"

        with self.connection(begin=False) as (conn, cursor):
            cursor.execute(interval_query, args)
            return cursor.fetchall()

    @abstractmethod
    def select_encounters(self, patient_id_list: Optional[List[int]] = None, mrn_list: Optional[List[int]] = None, start_time: Optional[int] = None,
                          end_time: Optional[int] = None):
        # Get all matching encounters.
        pass

    @abstractmethod
    def select_all_measures_in_list(self, measure_id_list: List[int]):
        # Get all matching measures.
        pass

    @abstractmethod
    def select_all_patients_in_list(self, patient_id_list: Optional[List[int]] = None, mrn_list: Optional[List[int]] = None):
        # Get all matching patients.
        pass

    @abstractmethod
    def select_all_devices_in_list(self, device_id_list: List[int]):
        # Get all matching devices.
        pass

    @abstractmethod
    def select_all_beds_in_list(self, bed_id_list: List[int]):
        # Get all matching beds.
        pass

    @abstractmethod
    def select_all_units_in_list(self, unit_id_list: List[int]):
        # Get all matching units.
        pass

    @abstractmethod
    def select_all_institutions_in_list(self, institution_id_list: List[int]):
        # Get all matching institutions.
        pass

    @abstractmethod
    def select_all_device_encounters_by_encounter_list(self, encounter_id_list: List[int]):
        # Get all matching device_encounters by encounter id list.
        pass

    @abstractmethod
    def select_all_sources_in_list(self, source_id_list: List[int]):
        # Get all matching sources.
        pass

<<<<<<< HEAD
    @abstractmethod
    def select_device_patients(self, device_id_list: Optional[List[int]] = None, patient_id_list: Optional[List[int]] = None,
                               start_time: Optional[int] = None, end_time: Optional[int] = None):
        # Get all device_patient rows.
        pass
=======
    def select_device_patients(self, device_id_list: List[int] = None, patient_id_list: List[int] = None,
                               start_time: int = None, end_time: int = None):
        arg_tuple = ()
        sqlite_select_device_patient_query = \
            "SELECT device_id, patient_id, start_time, end_time FROM device_patient"
        where_clauses = []
        if device_id_list is not None and len(device_id_list) > 0:
            where_clauses.append("device_id IN ({})".format(
                ','.join(['?'] * len(device_id_list))))
            arg_tuple += tuple(device_id_list)
        if patient_id_list is not None and len(patient_id_list) > 0:
            where_clauses.append("patient_id IN ({})".format(
                ','.join(['?'] * len(patient_id_list))))
            arg_tuple += tuple(patient_id_list)
        if start_time is not None:
            where_clauses.append("(end_time > ? OR end_time IS NULL)")
            arg_tuple += (start_time,)
        if end_time is not None:
            where_clauses.append("start_time < ?")
            arg_tuple += (end_time,)
        sqlite_select_device_patient_query += join_sql_and_bools(where_clauses)
        sqlite_select_device_patient_query += " ORDER BY id ASC"

        with self.connection() as (conn, cursor):
            cursor.execute(sqlite_select_device_patient_query, arg_tuple)
            return cursor.fetchall()
>>>>>>> ca94b33a

    @abstractmethod
    def insert_device_patients(self, device_patient_data: List[Tuple[int, int, int, int]]):
        # Insert device_patient rows.
        pass

    def insert_label_set(self, name: str, label_set_id: Optional[int] = None, parent_id: Optional[int] = None):
        if label_set_id is not None:
            existing_label_set = self.select_label_set(label_set_id)
            if existing_label_set:
                if existing_label_set[1] == name and existing_label_set[2] == parent_id:
                    # The provided ID exists and matches the name
                    return label_set_id
                else:
                    # The provided ID exists but with a different name
                    raise ValueError(f"The id {label_set_id} already exists under label name {existing_label_set[1]} "
                                     f"and parent {existing_label_set[2]}")

        existing_label_set_id = self.select_label_set_id(name)
        if existing_label_set_id is not None:
            # The name already exists with a different ID
            return existing_label_set_id

        # Insert the new label set
        query = "INSERT INTO label_set (id, name, parent_id) VALUES (?, ?, ?)"
        with self.connection(begin=True) as (conn, cursor):
            cursor.execute(query, (label_set_id, name, parent_id,))
            conn.commit()
            return cursor.lastrowid if label_set_id is None else label_set_id

    @abstractmethod
    def select_label_sets(self):
        # Retrieve all label types
                pass

    def select_label_set(self, label_set_id: int):
        query = "SELECT id, name, parent_id FROM label_set WHERE id = ? LIMIT 1"
        with self.connection() as (conn, cursor):
            cursor.execute(query, (int(label_set_id),))
            row = cursor.fetchone()
        return row

    def select_label_set_id(self, name: str) -> Optional[int]:
        # Retrieve the ID of a label type by its name.
        query = "SELECT id FROM label_set WHERE name = ? LIMIT 1"
        with self.connection(begin=False) as (conn, cursor):
            cursor.execute(query, (name,))
            result = cursor.fetchone()
            # Return the ID if it exists or None otherwise.
            return result[0] if result else None

    def select_label_name_parent(self, label_set_id: int) -> Optional[Tuple[int, str]]:
        query = """
        SELECT parent.id, parent.name FROM label_set
        INNER JOIN label_set AS parent ON label_set.parent_id = parent.id
        WHERE {}
        LIMIT 1;
        """

        with self.connection() as (conn, cursor):
            cursor.execute(query.format("label_set.id = ?"), (int(label_set_id),))
            return cursor.fetchone()

    def select_all_ancestors(self, label_set_id: Optional[int] = None, name: Optional[str] = None) -> Optional[List[Tuple[int, str]]]:
        if label_set_id is None and name is None:
            raise ValueError("Either label_set_id or name must be provided")

        query = """
        WITH RECURSIVE ancestors(id, name, parent_id) AS (
            SELECT id, name, parent_id FROM label_set WHERE {}
            UNION ALL
            SELECT ls.id, ls.name, ls.parent_id FROM label_set ls
            INNER JOIN ancestors ON ls.id = ancestors.parent_id
        )
        SELECT id, name FROM ancestors WHERE id != ?;
        """

        with self.connection() as (conn, cursor):
            if label_set_id is not None:
                cursor.execute(query.format("id = ?"), (int(label_set_id), int(label_set_id)))
            else:
                query_for_name = """
                SELECT id FROM label_set WHERE name = ? LIMIT 1;
                """
                cursor.execute(query_for_name, (name,))
                row = cursor.fetchone()
                if row:
                    cursor.execute(query.format("id = ?"), (row[0], row[0]))
                else:
                    return None
            return cursor.fetchall()

    def select_label_name_children(self, label_set_id: int) -> List[Tuple[int, str]]:
        query = """
        SELECT id, name FROM label_set
        WHERE parent_id = ?
        """

        with self.connection() as (conn, cursor):
            cursor.execute(query, (int(label_set_id),))
            return cursor.fetchall()

    def select_all_label_name_descendents(self, label_set_id: int):

        query = """
        WITH RECURSIVE descendants(id, name, parent_id) AS (
            SELECT id, name, parent_id FROM label_set WHERE parent_id = ?
            UNION ALL
            SELECT ls.id, ls.name, ls.parent_id FROM label_set ls
            INNER JOIN descendants ON ls.parent_id = descendants.id
        )
        SELECT id, name, parent_id FROM descendants WHERE id != ?;
        """

        with self.connection() as (conn, cursor):
            cursor.execute(query, (int(label_set_id), int(label_set_id)))
            return cursor.fetchall()

<<<<<<< HEAD
    @abstractmethod
    def insert_label(self, label_set_id: int, device_id: int, start_time_n: int, end_time_n: int, label_source_id: Optional[int] = None):
        # Insert a single label entry and return its ID.
        pass

    @abstractmethod
    def insert_labels(self, labels: List[Tuple[int, int, int, int, Optional[int]]]):
        # Insert multiple label entries and return their IDs.
        pass

    @abstractmethod
    def delete_labels(self, label_ids: List[int]):
=======
    def insert_label(self, label_set_id, device_id, start_time_n, end_time_n, label_source_id=None, measure_id=None):
        # Insert a new label record into the database.
        query = "INSERT INTO label (label_set_id, device_id, measure_id, label_source_id, start_time_n, end_time_n) VALUES (?, ?, ?, ?, ?, ?)"
        with self.connection() as (conn, cursor):
            cursor.execute(query, (label_set_id, device_id, measure_id, label_source_id, start_time_n, end_time_n))
            conn.commit()
            # Return the ID of the newly inserted label.
            return cursor.lastrowid

    def insert_labels(self, labels):
        # Insert multiple label records into the database.
        query = "INSERT INTO label (label_set_id, device_id, measure_id, label_source_id, start_time_n, end_time_n) VALUES (?, ?, ?, ?, ?, ?)"
        with self.connection(begin=True) as (conn, cursor):
            cursor.executemany(query, labels)
            conn.commit()
            # Return the ID of the last inserted label.
            return cursor.lastrowid

    def delete_labels(self, label_ids):
>>>>>>> ca94b33a
        # Delete multiple label records from the database based on their IDs.
        query = "DELETE FROM label WHERE id = ?"
        with self.connection() as (conn, cursor):
            # Prepare a list of tuples for the executemany method.
            id_tuples = [(label_id,) for label_id in label_ids]
            cursor.executemany(query, id_tuples)
            conn.commit()

<<<<<<< HEAD
    @abstractmethod
    def select_labels(self, label_set_id_list: Optional[List[int]] = None, device_id_list: Optional[List[int]] = None, patient_id_list: Optional[List[int]] = None, start_time_n: Optional[int] = None,
                      end_time_n: Optional[int] = None, label_source_id_list: Optional[List[int]] = None):
        # Retrieve labels based on provided criteria.
        pass

    @abstractmethod
    def insert_label_source(self, name: str, description: str):
        pass

    @abstractmethod
    def select_label_source_id_by_name(self, name: str) -> Optional[int]:
        pass

    @abstractmethod
    def select_label_source_info_by_id(self, label_source_id: int) -> Optional[Dict[str, str]]:
=======
    def select_labels(self, label_set_id_list=None, device_id_list=None, patient_id_list=None, start_time_n=None,
                      end_time_n=None, label_source_id_list=None, measure_id_list=None, limit=None, offset=None):
        # Select labels based on the given criteria. This function supports recursive queries for patients.

        # If provided patient IDs, fetch device time ranges and recursively call select_labels.
        if patient_id_list is not None:
            results = []
            for patient_id in patient_id_list:
                # Get device time ranges associated with a patient.
                device_time_ranges = self.get_device_time_ranges_by_patient(patient_id, end_time_n, start_time_n)

                for device_id, device_start_time, device_end_time in device_time_ranges:
                    # Adjust the time range based on the provided boundaries.
                    final_start_time = max(start_time_n, device_start_time) if start_time_n else device_start_time
                    final_end_time = min(end_time_n, device_end_time) if end_time_n else device_end_time

                    # Recursively fetch labels for each device and accumulate the results.
                    results.extend(self.select_labels(label_set_id_list=label_set_id_list, device_id_list=[device_id],
                                                      start_time_n=final_start_time, end_time_n=final_end_time,
                                                      label_source_id_list=label_source_id_list, measure_id_list=measure_id_list))

            # Sort the results by start_time_n primarily and then by end_time_n secondarily
            results.sort(key=lambda x: (x[3], x[4]))
            return results

        # Construct the query for selecting labels based on the provided criteria.
        query = "SELECT id, label_set_id, device_id, measure_id, label_source_id , start_time_n, end_time_n FROM label WHERE 1=1"
        params = []

        # Add conditions for label type IDs, if provided.
        if label_set_id_list:
            placeholders = ', '.join(['?'] * len(label_set_id_list))
            query += f" AND label_set_id IN ({placeholders})"
            params.extend(label_set_id_list)

        # Add conditions for device IDs, if provided.
        if device_id_list:
            placeholders = ', '.join(['?'] * len(device_id_list))
            query += f" AND device_id IN ({placeholders})"
            params.extend(device_id_list)

        # Add conditions for measure IDs, if provided.
        if measure_id_list:
            placeholders = ', '.join(['?'] * len(measure_id_list))
            query += f" AND measure_id IN ({placeholders})"
            params.extend(measure_id_list)

        # Add conditions for label source IDs, if provided.
        if label_source_id_list:
            placeholders = ', '.join(['?'] * len(label_source_id_list))
            query += f" AND label_source_id IN ({placeholders})"
            params.extend(label_source_id_list)

        # Add conditions for start and end times, if provided.
        if start_time_n:
            query += " AND end_time_n >= ?"
            params.append(start_time_n)
        if end_time_n:
            query += " AND start_time_n <= ?"
            params.append(end_time_n)

        # Sort by start_time_n
        # Used in iterator logic, alter with caution.
        query += " ORDER BY start_time_n ASC, end_time_n ASC"

        # if limit and offset are specified add them to query
        if limit is not None and offset is not None:
            query += f" LIMIT {limit} OFFSET {offset}"
        # if only limit is supplied then only add it to the query
        elif limit is not None and offset is None:
            query += f" LIMIT {limit}"

        # Execute the query and return the results.
        with self.connection(begin=False) as (conn, cursor):
            cursor.execute(query, params)
            return cursor.fetchall()

    def insert_label_source(self, name, description=None):
        # First, check if the label_source with the given name already exists
        select_query = "SELECT id FROM label_source WHERE name = ?"
        with self.connection(begin=False) as (conn, cursor):
            cursor.execute(select_query, (name,))
            result = cursor.fetchone()
            if result:
                # A label_source with the given name already exists, return its id
                return result[0]

        # If not found, insert the new label_source
        insert_query = "INSERT INTO label_source (name, description) VALUES (?, ?)"
        with self.connection(begin=True) as (conn, cursor):
            cursor.execute(insert_query, (name, description))
            conn.commit()
            return cursor.lastrowid

    def select_label_source_id_by_name(self, name):
        query = "SELECT id FROM label_source WHERE name = ? LIMIT 1"
        with self.connection() as (conn, cursor):
            cursor.execute(query, (name,))
            result = cursor.fetchone()
            return result[0] if result else None

    def select_label_source_info_by_id(self, label_source_id):
        query = "SELECT id, name, description FROM label_source WHERE id = ? LIMIT 1"
        with self.connection() as (conn, cursor):
            cursor.execute(query, (label_source_id,))
            result = cursor.fetchone()
            return {'id': result[0], 'name': result[1], 'description': result[2]} if result else None
>>>>>>> ca94b33a
        pass

    def get_measure_id_with_most_rows(self, tag: str) -> Optional[int]:
        # Query to get all matching measure.ids
        measure_ids_query = """
        SELECT id FROM measure WHERE tag = ?
        """
        measure_ids = []

        with self.connection(begin=False) as (conn, cursor):
            cursor.execute(measure_ids_query, (tag,))
            measure_ids = [row[0] for row in cursor.fetchall()]

        # Query to find the measure.id with the most rows in block_index
        most_rows_query = """
        SELECT measure_id, COUNT(*) as row_count
        FROM block_index
        WHERE measure_id IN ({})
        GROUP BY measure_id
        ORDER BY row_count DESC
        LIMIT 1
        """.format(','.join(['?'] * len(measure_ids)))

        if not measure_ids:
            return None

        if len(measure_ids) == 1:
            return measure_ids[0]
        with self.connection(begin=False) as (conn, cursor):
            cursor.execute(most_rows_query, measure_ids)
            result = cursor.fetchone()
            return result[0] if result else None

    def get_tag_to_measure_ids_dict(self, approx: bool = True) -> Dict[str, List[int]]:
        # Retrieve all measures and construct id-to-tag mapping
        measure_query = """
        SELECT id, tag FROM measure
        """
        id_to_tag = {}

        with self.connection(begin=False) as (conn, cursor):
            cursor.execute(measure_query)
            for row in cursor.fetchall():
                measure_id, tag = row
                if tag not in id_to_tag:
                    id_to_tag[tag] = []
                id_to_tag[tag].append(int(measure_id))

        # Get count of rows for each measure ID from block_index
        if approx:
            block_index_query = """
            SELECT measure_id, COUNT(*) as approx_count
            FROM block_index
            WHERE id <= 100000
            GROUP BY measure_id;
            """
        else:
            block_index_query = """
            SELECT measure_id, COUNT(*) as row_count
            FROM block_index
            GROUP BY measure_id
            """

        measure_id_to_count: Dict[int, int] = {}
        with self.connection(begin=False) as (conn, cursor):
            cursor.execute(block_index_query)
            for row in cursor.fetchall():
                measure_id, count = row
                measure_id_to_count[int(measure_id)] = count

        # Construct the final dictionary
        tag_to_sorted_measure_ids = {}
        for tag, measure_ids in id_to_tag.items():
            # Sort the measure IDs by count, descending order
            sorted_measure_ids = sorted(
                measure_ids,
                key=lambda x: measure_id_to_count.get(x, 0),
                reverse=True
            )
            tag_to_sorted_measure_ids[tag] = sorted_measure_ids

        return tag_to_sorted_measure_ids

    def insert_source(self, name: str, description: Optional[str] = None) -> int:
        query = "INSERT INTO source (name, description) VALUES (?, ?)"
        with self.connection() as (conn, cursor):
            cursor.execute(query, (name, description))
            conn.commit()
            return cursor.lastrowid

    def select_source(self, source_id: Optional[int] = None, name: Optional[str] = None) -> Optional[Tuple[int, str, Optional[str]]]:
        query = "SELECT id, name, description FROM source WHERE "
        params = []
        if source_id:
            query += "id = ?"
            params.append(int(source_id))
        elif name:
            query += "name = ?"
            params.append(name)
        else:
            raise ValueError("Either source_id or name must be provided")

        with self.connection() as (conn, cursor):
            cursor.execute(query, params)
            return cursor.fetchone()

    def insert_institution(self, name: str) -> int:
        query = "INSERT INTO institution (name) VALUES (?)"
        with self.connection() as (conn, cursor):
            cursor.execute(query, (name,))
            conn.commit()
            return cursor.lastrowid

    def select_institution(self, institution_id: Optional[int] = None, name: Optional[str] = None) -> Optional[Tuple[int, str]]:
        query = "SELECT id, name FROM institution WHERE "
        params = []
        if institution_id:
            query += "id = ?"
            params.append(int(institution_id))
        elif name:
            query += "name = ?"
            params.append(name)
        else:
            raise ValueError("Either institution_id or name must be provided")

        with self.connection() as (conn, cursor):
            cursor.execute(query, params)
            return cursor.fetchone()

    def insert_unit(self, institution_id: int, name: str, unit_type: str) -> int:
        query = "INSERT INTO unit (institution_id, name, type) VALUES (?, ?, ?)"
        with self.connection() as (conn, cursor):
            cursor.execute(query, (int(institution_id), name, unit_type))
            conn.commit()
            return cursor.lastrowid

    def select_unit(self, unit_id: Optional[int] = None, name: Optional[str] = None) -> Optional[Tuple[int, int, str, str]]:
        query = "SELECT id, institution_id, name, type FROM unit WHERE "
        params = []
        if unit_id:
            query += "id = ?"
            params.append(int(unit_id))
        elif name:
            query += "name = ?"
            params.append(name)
        else:
            raise ValueError("Either unit_id or name must be provided")

        with self.connection() as (conn, cursor):
            cursor.execute(query, params)
            return cursor.fetchone()

    def insert_bed(self, unit_id: int, name: str) -> int:
        query = "INSERT INTO bed (unit_id, name) VALUES (?, ?)"
        with self.connection() as (conn, cursor):
            cursor.execute(query, (int(unit_id), name))
            conn.commit()
            return cursor.lastrowid

    def select_bed(self, bed_id: Optional[int] = None, name: Optional[str] = None) -> Optional[Tuple[int, int, str]]:
        query = "SELECT id, unit_id, name FROM bed WHERE "
        params = []
        if bed_id:
            query += "id = ?"
            params.append(int(bed_id))
        elif name:
            query += "name = ?"
            params.append(name)
        else:
            raise ValueError("Either bed_id or name must be provided")

        with self.connection() as (conn, cursor):
            cursor.execute(query, params)
            return cursor.fetchone()

    def find_unreferenced_tsc_files(self):
        with self.connection() as (conn, cursor):
            cursor.execute("SELECT t1.* FROM file_index t1 LEFT JOIN (SELECT DISTINCT file_id FROM block_index) t2 "
                           "ON t1.id = t2.file_id WHERE t2.file_id IS NULL")
            return cursor.fetchall()

    def delete_tsc_files(self, file_ids_to_delete: List[tuple]):
        with self.connection(begin=False) as (conn, cursor):
            # delete old block data
            cursor.executemany("DELETE FROM file_index WHERE id = ?;", file_ids_to_delete)<|MERGE_RESOLUTION|>--- conflicted
+++ resolved
@@ -16,14 +16,10 @@
 #     along with this program.  If not, see <https://www.gnu.org/licenses/>.
 import time
 from abc import ABC, abstractmethod
-<<<<<<< HEAD
 from typing import List, Dict, Tuple, Optional
-=======
-from typing import List, Dict, Tuple
 
 from atriumdb.sql_handler.sql_helper import join_sql_and_bools
 
->>>>>>> ca94b33a
 
 class SQLHandler(ABC):
     @abstractmethod
@@ -264,13 +260,9 @@
             args += (int(start_time_n),)
         if end_time_n is not None:
             patient_device_query += " AND start_time <= ? "
-<<<<<<< HEAD
             args += (int(end_time_n),)
-=======
-            args += (end_time_n,)
 
         patient_device_query += " ORDER BY start_time, end_time"
->>>>>>> ca94b33a
         with self.connection(begin=False) as (conn, cursor):
             cursor.execute(patient_device_query, args)
             return cursor.fetchall()
@@ -301,12 +293,9 @@
             with self.connection(begin=False) as (conn, cursor):
                 for encounter_device_id, encounter_start_time, encounter_end_time in device_time_ranges:
                     encounter_end_time = time.time_ns() if encounter_end_time is None else encounter_end_time
-<<<<<<< HEAD
                     args = (int(measure_id), int(encounter_device_id), int(encounter_start_time), int(encounter_end_time))
-=======
->>>>>>> ca94b33a
-
-                    cursor.execute(interval_query, (measure_id, encounter_device_id, encounter_start_time, encounter_end_time))
+
+                    cursor.execute(interval_query, args)
 
                     #  Truncate Intervals to the Start, End of Encounter
                     encounter_intervals = cursor.fetchall()
@@ -386,13 +375,6 @@
         # Get all matching sources.
         pass
 
-<<<<<<< HEAD
-    @abstractmethod
-    def select_device_patients(self, device_id_list: Optional[List[int]] = None, patient_id_list: Optional[List[int]] = None,
-                               start_time: Optional[int] = None, end_time: Optional[int] = None):
-        # Get all device_patient rows.
-        pass
-=======
     def select_device_patients(self, device_id_list: List[int] = None, patient_id_list: List[int] = None,
                                start_time: int = None, end_time: int = None):
         arg_tuple = ()
@@ -402,24 +384,23 @@
         if device_id_list is not None and len(device_id_list) > 0:
             where_clauses.append("device_id IN ({})".format(
                 ','.join(['?'] * len(device_id_list))))
-            arg_tuple += tuple(device_id_list)
+            arg_tuple += tuple(int(device_id) for device_id in device_id_list)
         if patient_id_list is not None and len(patient_id_list) > 0:
             where_clauses.append("patient_id IN ({})".format(
                 ','.join(['?'] * len(patient_id_list))))
-            arg_tuple += tuple(patient_id_list)
+            arg_tuple += tuple(int(patient_id) for patient_id in patient_id_list)
         if start_time is not None:
             where_clauses.append("(end_time > ? OR end_time IS NULL)")
-            arg_tuple += (start_time,)
+            arg_tuple += (int(start_time),)
         if end_time is not None:
             where_clauses.append("start_time < ?")
-            arg_tuple += (end_time,)
+            arg_tuple += (int(end_time),)
         sqlite_select_device_patient_query += join_sql_and_bools(where_clauses)
         sqlite_select_device_patient_query += " ORDER BY id ASC"
 
         with self.connection() as (conn, cursor):
             cursor.execute(sqlite_select_device_patient_query, arg_tuple)
             return cursor.fetchall()
->>>>>>> ca94b33a
 
     @abstractmethod
     def insert_device_patients(self, device_patient_data: List[Tuple[int, int, int, int]]):
@@ -538,24 +519,16 @@
             cursor.execute(query, (int(label_set_id), int(label_set_id)))
             return cursor.fetchall()
 
-<<<<<<< HEAD
-    @abstractmethod
-    def insert_label(self, label_set_id: int, device_id: int, start_time_n: int, end_time_n: int, label_source_id: Optional[int] = None):
-        # Insert a single label entry and return its ID.
-        pass
-
-    @abstractmethod
-    def insert_labels(self, labels: List[Tuple[int, int, int, int, Optional[int]]]):
-        # Insert multiple label entries and return their IDs.
-        pass
-
-    @abstractmethod
-    def delete_labels(self, label_ids: List[int]):
-=======
     def insert_label(self, label_set_id, device_id, start_time_n, end_time_n, label_source_id=None, measure_id=None):
         # Insert a new label record into the database.
         query = "INSERT INTO label (label_set_id, device_id, measure_id, label_source_id, start_time_n, end_time_n) VALUES (?, ?, ?, ?, ?, ?)"
         with self.connection() as (conn, cursor):
+            label_set_id = None if label_set_id is None else int(label_set_id)
+            device_id = None if device_id is None else int(device_id)
+            start_time_n = None if start_time_n is None else int(start_time_n)
+            end_time_n = None if end_time_n is None else int(end_time_n)
+            label_source_id = None if label_source_id is None else int(label_source_id)
+            measure_id = None if measure_id is None else int(measure_id)
             cursor.execute(query, (label_set_id, device_id, measure_id, label_source_id, start_time_n, end_time_n))
             conn.commit()
             # Return the ID of the newly inserted label.
@@ -563,41 +536,31 @@
 
     def insert_labels(self, labels):
         # Insert multiple label records into the database.
+        formatted_labels = []
+        for label_set_id, device_id, measure_id, label_source_id, start_time_n, end_time_n in labels:
+            label_set_id = None if label_set_id is None else int(label_set_id)
+            device_id = None if device_id is None else int(device_id)
+            start_time_n = None if start_time_n is None else int(start_time_n)
+            end_time_n = None if end_time_n is None else int(end_time_n)
+            label_source_id = None if label_source_id is None else int(label_source_id)
+            measure_id = None if measure_id is None else int(measure_id)
+            formatted_labels.append([label_set_id, device_id, measure_id, label_source_id, start_time_n, end_time_n])
         query = "INSERT INTO label (label_set_id, device_id, measure_id, label_source_id, start_time_n, end_time_n) VALUES (?, ?, ?, ?, ?, ?)"
         with self.connection(begin=True) as (conn, cursor):
-            cursor.executemany(query, labels)
+            cursor.executemany(query, formatted_labels)
             conn.commit()
             # Return the ID of the last inserted label.
             return cursor.lastrowid
 
     def delete_labels(self, label_ids):
->>>>>>> ca94b33a
         # Delete multiple label records from the database based on their IDs.
         query = "DELETE FROM label WHERE id = ?"
         with self.connection() as (conn, cursor):
             # Prepare a list of tuples for the executemany method.
-            id_tuples = [(label_id,) for label_id in label_ids]
+            id_tuples = [(int(label_id),) for label_id in label_ids]
             cursor.executemany(query, id_tuples)
             conn.commit()
 
-<<<<<<< HEAD
-    @abstractmethod
-    def select_labels(self, label_set_id_list: Optional[List[int]] = None, device_id_list: Optional[List[int]] = None, patient_id_list: Optional[List[int]] = None, start_time_n: Optional[int] = None,
-                      end_time_n: Optional[int] = None, label_source_id_list: Optional[List[int]] = None):
-        # Retrieve labels based on provided criteria.
-        pass
-
-    @abstractmethod
-    def insert_label_source(self, name: str, description: str):
-        pass
-
-    @abstractmethod
-    def select_label_source_id_by_name(self, name: str) -> Optional[int]:
-        pass
-
-    @abstractmethod
-    def select_label_source_info_by_id(self, label_source_id: int) -> Optional[Dict[str, str]]:
-=======
     def select_labels(self, label_set_id_list=None, device_id_list=None, patient_id_list=None, start_time_n=None,
                       end_time_n=None, label_source_id_list=None, measure_id_list=None, limit=None, offset=None):
         # Select labels based on the given criteria. This function supports recursive queries for patients.
@@ -654,10 +617,10 @@
         # Add conditions for start and end times, if provided.
         if start_time_n:
             query += " AND end_time_n >= ?"
-            params.append(start_time_n)
+            params.append(int(start_time_n))
         if end_time_n:
             query += " AND start_time_n <= ?"
-            params.append(end_time_n)
+            params.append(int(end_time_n))
 
         # Sort by start_time_n
         # Used in iterator logic, alter with caution.
@@ -702,10 +665,9 @@
     def select_label_source_info_by_id(self, label_source_id):
         query = "SELECT id, name, description FROM label_source WHERE id = ? LIMIT 1"
         with self.connection() as (conn, cursor):
-            cursor.execute(query, (label_source_id,))
+            cursor.execute(query, (int(label_source_id),))
             result = cursor.fetchone()
             return {'id': result[0], 'name': result[1], 'description': result[2]} if result else None
->>>>>>> ca94b33a
         pass
 
     def get_measure_id_with_most_rows(self, tag: str) -> Optional[int]:
