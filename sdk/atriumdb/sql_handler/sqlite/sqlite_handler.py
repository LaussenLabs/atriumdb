--- conflicted
+++ resolved
@@ -607,11 +607,7 @@
                 # An error occurred for a different reason, re-raise the exception
                 raise
 
-<<<<<<< HEAD
-    def select_label_sources(self, limit=None, offset=None):
-=======
     def select_all_label_sources(self, limit=None, offset=None):
->>>>>>> b220fca0
         query = "SELECT id, name FROM label_source ORDER BY id ASC"
 
         # if limit and offset are specified ent add them to query
