# AtriumDB is a timeseries database software designed to best handle the unique features and
# challenges that arise from clinical waveform data.
#     Copyright (C) 2023  The Hospital for Sick Children
#
#     This program is free software: you can redistribute it and/or modify
#     it under the terms of the GNU General Public License as published by
#     the Free Software Foundation, either version 3 of the License, or
#     (at your option) any later version.
#
#     This program is distributed in the hope that it will be useful,
#     but WITHOUT ANY WARRANTY; without even the implied warranty of
#     MERCHANTABILITY or FITNESS FOR A PARTICULAR PURPOSE.  See the
#     GNU General Public License for more details.
#
#     You should have received a copy of the GNU General Public License
#     along with this program.  If not, see <https://www.gnu.org/licenses/>.

import warnings
import numpy as np
import bisect

import threading
from atriumdb.windowing.definition import DatasetDefinition
from atriumdb.adb_functions import allowed_interval_index_modes, get_block_and_interval_data, condense_byte_read_list, \
    find_intervals, sort_data, yield_data, convert_to_nanoseconds, convert_to_nanohz, convert_from_nanohz, \
    ALLOWED_TIME_TYPES, collect_all_descendant_ids, get_best_measure_id, _calc_end_time_from_gap_data, \
    merge_timestamp_data, merge_gap_data, create_timestamps_from_gap_data, freq_nhz_to_period_ns, time_unit_options, \
    create_gap_arr_from_variable_messages
from atriumdb.block import Block, create_gap_arr
from atriumdb.block_wrapper import T_TYPE_GAP_ARRAY_INT64_INDEX_DURATION_NANO, V_TYPE_INT64, V_TYPE_DELTA_INT64, \
    V_TYPE_DOUBLE, T_TYPE_TIMESTAMP_ARRAY_INT64_NANO, BlockMetadataWrapper
from atriumdb.file_api import AtriumFileHandler
from atriumdb.helpers import shared_lib_filename_windows, shared_lib_filename_linux, protected_mode_default_setting, \
    overwrite_default_setting
from atriumdb.helpers.settings import ALLOWABLE_OVERWRITE_SETTINGS, PROTECTED_MODE_SETTING_NAME, OVERWRITE_SETTING_NAME, \
    ALLOWABLE_PROTECTED_MODE_SETTINGS
from atriumdb.helpers.block_constants import TIME_TYPES_STR, VALUE_TYPES_STR
from atriumdb.block_wrapper import BlockMetadata
from atriumdb.intervals.intervals import Intervals
import time
import atexit
from pathlib import Path, PurePath
import sys
import os
from typing import Union, List, Tuple, Optional
import platform

from atriumdb.sql_handler.sql_constants import SUPPORTED_DB_TYPES
from atriumdb.sql_handler.sqlite.sqlite_handler import SQLiteHandler
from atriumdb.windowing.dataset_iterator import DatasetIterator
from atriumdb.windowing.filtered_iterator import FilteredDatasetIterator
from atriumdb.windowing.random_access_iterator import MappedIterator
from atriumdb.windowing.verify_definition import verify_definition
from atriumdb.windowing.definition_splitter import partition_dataset
from atriumdb.write_buffer import WriteBuffer

try:
    import requests
    from requests import Session
    from dotenv import load_dotenv, set_key
    from websockets.sync.client import connect
    from atriumdb.adb_remote import _validate_bearer_token
    import jwt

    REQUESTS_INSTALLED = True
except ImportError:
    REQUESTS_INSTALLED = False

try:
    import importlib.resources as pkg_resources
except ImportError:
    # Try backported to PY<37 `importlib_resources`.
    import importlib_resources as pkg_resources

import logging

_LOGGER = logging.getLogger(__name__)

DEFAULT_META_CONNECTION_TYPE = 'sqlite'

# _LOGGER.basicConfig(
#     level=_LOGGER.debug,
#     format="%(asctime)s [%(levelname)s] %(message)s",
#     handlers=[
#         _LOGGER.StreamHandler()
#     ]
# )


class AtriumSDK:
    """
    .. _atrium_sdk_label:

    The Core SDK Object that represents a single dataset and provides methods to interact with it. If you are using API
    mode then once you are finished with the object call the close method to clean up all connections.

    :param Union[str, PurePath] dataset_location: A file path or a path-like object that points to the directory in which the dataset will be written.
    :param str metadata_connection_type: Specifies the type of connection to use for metadata. Options are "sqlite", "mysql", "mariadb", or "api". Default "sqlite".
    :param dict connection_params: A dictionary containing connection parameters for "mysql" or "mariadb" connection type. It should contain keys for 'host', 'user', 'password', 'database', and 'port'.
    :param int num_threads: Specifies the number of threads to use when processing data.
    :param str api_url: Specifies the URL of the server hosting the API in "api" connection type.
    :param str token: An authorization token for the API in "api" connection type.
    :param str refresh_token: A token to refresh your authorization token if it expires while you are doing something. Only for the API in "api" connection type.
    :param bool validate_token: Do you want the sdk to check if your token is valid when the sdk object is created and during execution. If it is not valid it will attempt to use the refresh token to get you a new one. If false the sdk will not attempt to refresh your token at any point. Only for "api" connection type.
    :param str tsc_file_location: A file path pointing to the directory in which the TSC (time series compression) files are written for this dataset. Used to customize the TSC directory location, rather than using `dataset_location/tsc`.
    :param str atriumdb_lib_path: A file path pointing to the shared library (CDLL) that powers the compression and decompression. Not required for most users.
    :param bool no_pool: If true disables Mariadb connection pooling, instead using a new connection for each query.
    :param AtriumFileHandler storage_handler: Advanced feature. If you implement your own atriumdb file handler you can set it here.

    Examples:
    -----------
    Simple Usage:

    >>> from atriumdb import AtriumSDK
    >>> sdk = AtriumSDK(dataset_location="./example_dataset")

    Advanced Usage:

    >>> # MySQL/MariaDB Connection
    >>> metadata_connection_type = "mysql"
    >>> connection_params = {
    >>>     'host': "localhost",
    >>>     'user': "user",
    >>>     'password': "pass",
    >>>     'database': "your_dataset_name",
    >>>     'port': 3306
    >>> }
    >>> sdk = AtriumSDK(dataset_location="./example_dataset", metadata_connection_type=metadata_connection_type, connection_params=connection_params)

    >>> # Remote API Mode
    >>> api_url = "http://example.com/v1"
    >>> token = "4e78a93749ead7893"
    >>> refresh_token = "87d9gvss9wj4"
    >>> metadata_connection_type = "api"
    >>> sdk = AtriumSDK(metadata_connection_type=metadata_connection_type, api_url=api_url, token=token, refresh_token=refresh_token)
    """

    def __init__(self, dataset_location: Union[str, PurePath] = None, metadata_connection_type: str = None,
                 connection_params: dict = None, num_threads: int = 1, api_url: str = None, token: str = None,
                 refresh_token=None, validate_token=True, tsc_file_location: str = None, atriumdb_lib_path: str = None,
                 no_pool=False, storage_handler: AtriumFileHandler = None):
        self.block_cache = {}
        self.start_cache = {}
        self.end_cache = {}
        self.filename_dict = {}

        self.dataset_location = dataset_location

        # Set default metadata connection type if not provided
        metadata_connection_type = DEFAULT_META_CONNECTION_TYPE if \
            metadata_connection_type is None else metadata_connection_type

        self.metadata_connection_type = metadata_connection_type

        # Set the C DLL path based on the platform if not provided
        if platform.system() == "Darwin":
            raise OSError("AtriumSDK is not currently supported on macOS.")
        if atriumdb_lib_path is None:
            if sys.platform == "win32":
                shared_lib_filename = shared_lib_filename_windows
            else:
                shared_lib_filename = shared_lib_filename_linux

            this_file_path = Path(__file__)
            atriumdb_lib_path = this_file_path.parent.parent / shared_lib_filename

        # Initialize the block object with the C DLL path and number of threads
        self.block = Block(atriumdb_lib_path, num_threads)

        # Initialize write buffer param
        self._active_buffer = None

        # Setup SQL Handler
        self.sql_handler = None

        # Handle SQLite connections
        if metadata_connection_type == 'sqlite':
            # Ensure dataset_location is provided for SQLite mode
            if dataset_location is None:
                raise ValueError("dataset location must be specified for sqlite mode")

            # Convert dataset_location to a Path object if it's a string
            if isinstance(dataset_location, str):
                dataset_location = Path(dataset_location)

            # Set the default tsc_file_location if not provided.
            if tsc_file_location is None:
                tsc_file_location = dataset_location / 'tsc'

            # Set the SQLite database file path and create its parent directory if it doesn't exist
            db_file = Path(dataset_location) / 'meta' / 'index.db'
            if not db_file.exists():
                raise ValueError(f"No Dataset found at location {dataset_location}. "
                                 f"Use AtriumSDK.create_dataset to create a new dataset.")
            db_file.parent.mkdir(parents=True, exist_ok=True)

            # Initialize the SQLiteHandler with the database file path
            self.sql_handler = SQLiteHandler(db_file)
            self.mode = "local"
            self.file_api = storage_handler if storage_handler else AtriumFileHandler(tsc_file_location)
            self.settings_dict = self._get_all_settings()

        # Handle MySQL or MariaDB connections
        elif metadata_connection_type == 'mysql' or metadata_connection_type == 'mariadb':
            # Ensure at least one of the required parameters is provided
            if dataset_location is None and tsc_file_location is None:
                raise ValueError("One of dataset_location, tsc_file_location must be specified.")

            # Convert dataset_location to a Path object if it's a string
            if isinstance(dataset_location, str):
                dataset_location = Path(dataset_location)

            # Set the default tsc_file_location if not provided
            if tsc_file_location is None:
                tsc_file_location = dataset_location / 'tsc'

            # Import the MariaDBHandler class and extract connection parameters
            from atriumdb.sql_handler.maria.maria_handler import MariaDBHandler
            host = connection_params['host']
            user = connection_params['user']
            password = connection_params['password']
            database = connection_params['database']
            port = connection_params['port']

            # Initialize the MariaDBHandler with the connection parameters
            self.sql_handler = MariaDBHandler(host, user, password, database, port, no_pool=no_pool)
            self.mode = "local"
            self.file_api = storage_handler if storage_handler else AtriumFileHandler(tsc_file_location)
            self.settings_dict = self._get_all_settings()

        # Handle API connections
        elif metadata_connection_type == 'api':
            # Check if the necessary modules are installed for API connections
            if not REQUESTS_INSTALLED:
                raise ImportError("Remote mode not installed. Please install atriumdb with pip install atriumdb[remote]")

            self.mode = "api"
            self.api_url = api_url
            self.validate_token = validate_token
            # remove the leading http stuff and replace it with ws, also remove any trailing slashes
            self.ws_url = api_url.replace("https://", "wss://").replace("http://", "ws://").rstrip('/')
            # make this variable so once connection is made in the thread it is available to the sdk object
            self.websock_conn = None

            # need this variable so when we refresh the token we know if a .env file was supplied and we should set the token key
            self.dot_env_loaded = False

            # Load API and refresh token from environment variables if not provided
            if token is None:
                load_dotenv(dotenv_path="./.env", override=True)
                try:
                    token = os.environ['ATRIUMDB_API_TOKEN']
                    self.dot_env_loaded = True
                except KeyError:
                    token = None
            if refresh_token is None:
                load_dotenv(dotenv_path="./.env", override=True)
                try:
                    refresh_token = os.environ['ATRIUMDB_API_REFRESH_TOKEN']
                except KeyError:
                    refresh_token = None

            self.token, self.refresh_token = token, refresh_token

            if self.validate_token:
                # send get request to the atriumdb api to get the info you need to validate the API token
                auth_config_response = requests.get(f'{self.api_url}/auth/cli/code')

                if auth_config_response.status_code != 200:
                    raise RuntimeError(f"Something went wrong when getting Auth info from the API. HTTP Error {auth_config_response.status_code}")

                # information returned from atriumdb API that we need for validation now and refreshing of the token later
                self.auth_config = auth_config_response.json()

                try:
                    # validate bearer token and get its expiry, if token is expired already refresh it
                    decoded_token = _validate_bearer_token(self.token, self.auth_config)
                    self.token_expiry = decoded_token['exp']
                except jwt.PyJWTError:
                    # if the token is invalid attempt to refresh it
                    self._refresh_token()
        else:
            raise ValueError("metadata_connection_type must be one of sqlite, mysql, mariadb or api")

        # Create these caches early in case they get used in the initial creation of the caches below.
        self._measures, self._devices, self._label_sets = {}, {}, {}
        self._label_source_ids, self._label_sources = {}, {}

        # Initialize measures and devices if not in API mode
        if metadata_connection_type != "api":
            self._measures = self.get_all_measures()
            self._devices = self.get_all_devices()
            self._label_sets = self.get_all_label_names()

            self._label_sources = self.get_all_label_sources()
            self._label_source_ids = {}

            for source_id, source_info in self._label_sources.items():
                self._label_source_ids[source_info['name']] = source_id

            # Lazy caching, cache only built if patient info requested later
            self._patients = {}

            # A dictionary of a list of matching ids in order of number of blocks (DESC) for each tag.
            self._measure_tag_to_ordered_id = {}

            # Create a dictionary to map measure information to measure IDs
            self._measure_ids = {}
            for measure_id, measure_info in self._measures.items():
                self._measure_ids[(measure_info['tag'], measure_info['freq_nhz'], measure_info['unit'])] = measure_id

            # Create a dictionary to map device tags to device IDs
            self._device_ids = {}
            for device_id, device_info in self._devices.items():
                self._device_ids[device_info['tag']] = device_id

            # Create a dictionary to map label type names to their IDs
            self._label_set_ids = {}
            for label_id, label_info in self._label_sets.items():
                self._label_set_ids[label_info['name']] = label_id

            # Dictionaries to map MRN to patient ID and patient ID to MRN for quick lookups.
            self._mrn_to_patient_id = {}
            self._patient_id_to_mrn = {}

        # register an atexit hook to close any open connections properly
        atexit.register(self.close)

    @classmethod
    def create_dataset(cls, dataset_location: Union[str, PurePath], database_type: str = None, protected_mode: str = None,
                       overwrite: str = None, connection_params: dict = None, no_pool=False):
        """
        .. _create_dataset_label:

        A class method to create a new dataset.

        :param Union[str, PurePath] dataset_location: A file path or a path-like object that points to the directory in which the dataset will be written.
        :param str database_type: Specifies the type of metadata database to use. Options are "sqlite", "mysql", or "mariadb".
        :param str protected_mode: Specifies the protection mode of the metadata database. Allowed values are "True" or "False". If "True", data deletion will not be allowed. If "False", data deletion will be allowed. The default behavior can be changed in the `sdk/atriumdb/helpers/config.toml` file.
        :param str overwrite: Specifies the behavior to take when new data being inserted overlaps in time with existing data. Allowed values are "error", "ignore", or "overwrite". Upon triggered overwrite: if "error", an error will be raised. If "ignore", the new data will not be inserted. If "overwrite", the old data will be overwritten with the new data. The default behavior can be changed in the `sdk/atriumdb/helpers/config.toml` file.
        :param dict connection_params: A dictionary containing connection parameters for "mysql" or "mariadb" database type. It should contain keys for 'host', 'user', 'password', 'database', and 'port'.
        :param bool no_pool: If true disables Mariadb connection pooling, instead using a new connection for each query.

        :return: An initialized AtriumSDK object.
        :rtype: AtriumSDK

        Examples:

        >>> from atriumdb import AtriumSDK
        >>> protected_mode, overwrite = None, None  # Use default values from `sdk/atriumdb/helpers/config.toml`
        >>> sdk = AtriumSDK.create_dataset(dataset_location="./new_dataset", database_type="sqlite", protected_mode=protected_mode, overwrite=overwrite)

        >>> # MySQL/MariaDB Connection
        >>> connection_params = {
        >>>     'host': "localhost",
        >>>     'user': "user",
        >>>     'password': "pass",
        >>>     'database': "new_dataset",
        >>>     'port': 3306
        >>> }
        >>> sdk = AtriumSDK.create_dataset(dataset_location="./new_dataset", database_type="mysql", protected_mode="False", overwrite="error", connection_params=connection_params)
        """

        # Create Dataset Directory if it doesn't exist.
        dataset_location = Path(dataset_location)
        if dataset_location.is_file():
            raise ValueError("The dataset location given is a file.")
        elif not dataset_location.is_dir():
            dataset_location.mkdir(parents=True, exist_ok=True)

        # Set default parameters.
        database_type = 'sqlite' if database_type is None else database_type
        if database_type not in SUPPORTED_DB_TYPES:
            raise ValueError("db_type {} not in {}.".format(database_type, SUPPORTED_DB_TYPES))

        protected_mode = protected_mode_default_setting if protected_mode is None else protected_mode
        overwrite = overwrite_default_setting if overwrite is None else overwrite
        if overwrite not in ALLOWABLE_OVERWRITE_SETTINGS:
            raise ValueError(f"overwrite setting {overwrite} not in {ALLOWABLE_OVERWRITE_SETTINGS}")
        if protected_mode not in ALLOWABLE_PROTECTED_MODE_SETTINGS:
            raise ValueError(f"protected_mode setting {protected_mode} not in {ALLOWABLE_PROTECTED_MODE_SETTINGS}")

        # Create the database
        if database_type == 'sqlite':
            if dataset_location is None:
                raise ValueError("dataset location must be specified for sqlite mode")
            db_file = Path(dataset_location) / 'meta' / 'index.db'
            db_file.parent.mkdir(parents=True, exist_ok=True)
            SQLiteHandler(db_file).create_schema()

        elif database_type == 'mysql' or database_type == "mariadb":
            from atriumdb.sql_handler.maria.maria_handler import MariaDBHandler
            host = connection_params['host']
            user = connection_params['user']
            password = connection_params['password']
            database = connection_params['database']
            port = connection_params['port']
            MariaDBHandler(host, user, password, database, port).create_schema()

        sdk_object = cls(dataset_location=dataset_location, metadata_connection_type=database_type,
                         connection_params=connection_params, no_pool=no_pool)

        # Add settings
        sdk_object.sql_handler.insert_setting(PROTECTED_MODE_SETTING_NAME, str(protected_mode))
        sdk_object.sql_handler.insert_setting(OVERWRITE_SETTING_NAME, str(overwrite))

        sdk_object.settings_dict = sdk_object._get_all_settings()

        return sdk_object

    def load_device(self, device_id: int, measure_id: int|List[int] = None):
        """
        Load block metadata into RAM for a given device.

        This method loads block metadata (such as file IDs, byte ranges, and timestamps) for a
        particular device from the database and caches it locally. The caching improves the performance
        of future data queries, especially when querying the same device or measure multiple times.

        If a measure_id is specified, only blocks corresponding to that measure (or measures) will be cached.
        Otherwise, metadata for all measures associated with the device will be loaded and cached.

        :param int device_id: The device identifier. Blocks associated with this device will be fetched.
        :param int|List[int] measure_id: The measure identifier(s) associated with the metadata you want to cache.
            If None, blocks for all measures of the device will be fetched.

        """
        # Fetch block index data for the device (and measures if specified)
        block_query_result = self.sql_handler.select_blocks_for_device(device_id, measure_id)

        # Get unique file_ids
        file_id_list = list(set([row[3] for row in block_query_result]))
        if len(file_id_list) == 0:
            return
        filename_dict = self.get_filename_dict(file_id_list)

        # Build caches
        for block in block_query_result:
            block_id, measure_id, device_id, file_id, start_byte, num_bytes, start_time, end_time, num_values = block
            measure_id, device_id = int(measure_id), int(device_id)
            block = np.array([block_id, measure_id, device_id, file_id, start_byte, num_bytes, start_time, end_time, num_values], dtype=np.int64)

            if measure_id not in self.block_cache:
                self.block_cache[measure_id] = {}
                self.start_cache[measure_id] = {}
                self.end_cache[measure_id] = {}

            if device_id not in self.block_cache[measure_id]:
                self.block_cache[measure_id][device_id] = []
                self.start_cache[measure_id][device_id] = []
                self.end_cache[measure_id][device_id] = []

            self.block_cache[measure_id][device_id].append(block)
            self.start_cache[measure_id][device_id].append(start_time)
            self.end_cache[measure_id][device_id].append(end_time)

        for measure_id in self.block_cache:
            for device_id in self.block_cache[measure_id]:
                current_cache = self.block_cache[measure_id][device_id]
                if isinstance(current_cache, list):
                    self.block_cache[measure_id][device_id] = np.vstack(current_cache)
                    self.start_cache[measure_id][device_id] = np.array(self.start_cache[measure_id][device_id], dtype=np.int64)
                    self.end_cache[measure_id][device_id] = np.array(self.end_cache[measure_id][device_id], dtype=np.int64)

        # Update filename dictionary
        self.filename_dict.update(filename_dict)

    def find_blocks(self, measure_id: int, device_id: int, start_time: int, end_time: int):
        """
        Find blocks within the cached data that overlap with the specified time range.
        """
        if measure_id not in self.block_cache or device_id not in self.block_cache[measure_id]:
            return []

        blocks = self.block_cache[measure_id][device_id]
        starts = self.start_cache[measure_id][device_id]
        ends = self.end_cache[measure_id][device_id]

        # Find indices where blocks end after start_time
        start_idx = bisect.bisect_left(ends, start_time)
        # Find indices where blocks start before end_time
        end_idx = bisect.bisect_right(starts, end_time)

        # Return the blocks that overlap
        return blocks[start_idx:end_idx]

    def get_data(self, measure_id: int = None, start_time_n: int = None, end_time_n: int = None,
                 device_id: int = None, patient_id=None, time_type=1, analog=True, block_info=None,
                 time_units: str = None, sort=True, allow_duplicates=True, measure_tag: str = None,
                 freq: Union[int, float] = None, units: str = None, freq_units: str = None,
                 device_tag: str = None, mrn: int = None, return_nan_filled: bool | np.ndarray = False):
        """
        The method for querying data from the dataset, indexed by signal type (measure_id or measure_tag with freq and units),
        time (start_time_n and end_time_n), and data source (device_id, device_tag, patient_id, or mrn).

        If measure_id is None, measure_tag along with freq and units must not be None, and vice versa.
        Similarly, if device_id is None, device_tag must not be None, and if patient_id is None, mrn must not be None.

        :param int measure_id: The measure identifier. If None, measure_tag must be provided.
        :param int start_time_n: The start epoch in nanoseconds of the data you would like to query.
        :param int end_time_n: The end epoch in nanoseconds. The end time is not inclusive.
        :param int device_id: The device identifier. If None, device_tag must be provided.
        :param int patient_id: The patient identifier. If None, mrn must be provided.
        :param int time_type: The type of time returned. Time_type=1 for timestamps.
        :param bool analog: Convert value return type to analog signal.
        :param block_info: Custom block_info list to skip metadata table check.
        :param str time_units: Unit for the time array returned. Options: ["s", "ms", "us", "ns"].
        :param bool sort: Whether to sort the returned data by time.
        :param bool allow_duplicates: Allow duplicate times in returned data. Affects performance if false.
        :param str measure_tag: A short string identifying the signal. Required if measure_id is None.
        :param freq: The sample frequency of the signal. Helpful with measure_tag.
        :param str units: The units of the signal. Helpful with measure_tag.
        :param str freq_units: Units for frequency. Options: ["nHz", "uHz", "mHz",
            "Hz", "kHz", "MHz"] default "nHz".
        :param str device_tag: A string identifying the device. Exclusive with device_id.
        :param int mrn: Medical record number for the patient. Exclusive with patient_id.
        :param bool | ndarray return_nan_filled: Whether or not to fill missing values from start to end with np.nan.
<<<<<<< HEAD
=======
            This can be floating point numpy array of shape (int(round((end_ns - start_ns) / period_ns),) which works
            like the `out` param in the numpy library, filling the result into the passed in array instead of creating
            a new array, which provides a modest performance increase if you already have a result array allocated.
>>>>>>> 772786bf

        :rtype: Tuple[List[BlockMetadata], numpy.ndarray, numpy.ndarray]
        :returns: List of Block header objects, 1D numpy array for time data, 1D numpy array for value data.
        """
        # check that a correct unit type was entered
        time_units = "ns" if time_units is None else time_units

        if time_units not in time_unit_options.keys():
            raise ValueError("Invalid time units. Expected one of: %s" % time_unit_options)

        # make sure time type is either 1 or 2
        if time_type not in ALLOWED_TIME_TYPES:
            raise ValueError("Time type must be in [1, 2]")

        # convert start and end time to nanoseconds
        start_time_n = int(start_time_n * time_unit_options[time_units])
        end_time_n = int(end_time_n * time_unit_options[time_units])

        if device_id is None and device_tag is not None:
            device_id = self.get_device_id(device_tag)

        if patient_id is None and mrn is not None:
            patient_id = self.get_patient_id(mrn)

        # If the data is from the api.
        if self.mode == "api":
            if measure_id is None:
                assert measure_tag is not None and freq is not None and units is not None, \
                    "Must provide measure_id or all of measure_tag, freq, units"
                measure_id = self.get_measure_id(measure_tag, freq, units, freq_units)
            return self._get_data_api(measure_id, start_time_n, end_time_n, device_id=device_id, patient_id=patient_id,
                                      time_type=time_type, analog=analog, sort=sort, allow_duplicates=allow_duplicates)

        # Check the measure
        if measure_id is None:
            assert measure_tag is not None, "One of measure_id, measure_tag must be specified."
            measure_id = get_best_measure_id(self, measure_tag, freq, units, freq_units)

        measure_id = int(measure_id) if measure_id is not None else measure_id
        device_id = int(device_id) if device_id is not None else device_id
        # Determine if we can use the cache
        use_cache = False
        if device_id is not None and measure_id is not None:
            if measure_id in self.block_cache and device_id in self.block_cache[measure_id]:
                use_cache = True

        if use_cache:
            # Use cached blocks
            block_list = self.find_blocks(measure_id, device_id, start_time_n, end_time_n)
            filename_dict = self.filename_dict

            if len(block_list) == 0:
                if isinstance(return_nan_filled, np.ndarray) or return_nan_filled:
                    period_ns = (10 ** 18) / self._measures[measure_id]['freq_nhz']
                    expected_num_values = round((end_time_n - start_time_n) / period_ns)
                    return [], np.full(expected_num_values, np.nan, dtype=np.float64)

                return [], np.array([]), np.array([])

        elif block_info is None:
            # Fetch blocks from the database
            block_list = self.sql_handler.select_blocks(
                int(measure_id), int(start_time_n), int(end_time_n), device_id, patient_id
            )

            read_list = condense_byte_read_list(block_list)

            # if no matching block ids
            if len(read_list) == 0:
                if isinstance(return_nan_filled, np.ndarray) or return_nan_filled:
                    period_ns = (10 ** 18) / self._measures[measure_id]['freq_nhz']
                    expected_num_values = round((end_time_n - start_time_n) / period_ns)
                    return [], np.full(expected_num_values, np.nan, dtype=np.float64)
                return [], np.array([]), np.array([])

            file_id_list = [row[2] for row in read_list]
            filename_dict = self.get_filename_dict(file_id_list)
        else:
            block_list = block_info['block_list']
            filename_dict = block_info['filename_dict']

            # if no matching block ids
            if len(block_list) == 0:
                return [], np.array([]), np.array([])

        if isinstance(return_nan_filled, np.ndarray) or return_nan_filled:
            return self.get_data_from_blocks(block_list, filename_dict, start_time_n, end_time_n, analog, time_type,
                                             return_nan_gap=return_nan_filled)

        # Read and decode the blocks.
        headers, r_times, r_values = self.get_data_from_blocks(block_list, filename_dict, start_time_n,
                                                               end_time_n, analog, time_type, sort=False,
                                                               allow_duplicates=allow_duplicates)

        # Sort the data based on the timestamps if sort is true
        if sort and time_type == 1:
            r_times, r_values = sort_data(r_times, r_values, headers, start_time_n, end_time_n, allow_duplicates)

        # Convert time data from nanoseconds to unit of choice
        if time_units != 'ns':
            r_times = r_times / time_unit_options[time_units]

        return headers, r_times, r_values

    def get_data_from_blocks(self, block_list, filename_dict, start_time_n, end_time_n, analog=True,
                             time_type=1, sort=True, allow_duplicates=True, return_nan_gap=False):
        """
        Retrieve data from blocks.

        This method reads data from the specified blocks, decodes it, and returns the headers, times, and values.

        :param list block_list: List of blocks to read data from.
        :param dict filename_dict: Dictionary containing file information.
        :param int start_time_n: Start time of the data to read.
        :param int end_time_n: End time of the data to read.
        :param bool analog: Whether the data is analog or not, defaults to True.
        :param int time_type: The time type returned to you. Time_type=1 is time stamps, which is what most people will
         want. Time_type=2 is gap array and should only be used by advanced users. Note that sorting will not work for
        time type 2 and you may receive more values than you asked for because of this.
        :param bool sort: Whether to sort the returned data by time.
        :param bool allow_duplicates: Whether to allow duplicate times in the sorted returned data if they exist. Does
        nothing if sort is false.
        :param bool | ndarray return_nan_gap: Whether or not to return values as a list of nans from start to end.
        :return: Tuple containing headers, times, and values.
        :rtype: tuple
        """
        if self.metadata_connection_type == "api":
            raise NotImplementedError("API mode is not yet supported for this function.")

        # Condense the block list for optimized reading
        read_list = condense_byte_read_list(block_list)

        # Read the data from the files using the read list
        encoded_bytes = self.file_api.read_file_list(read_list, filename_dict)

        # Extract the number of bytes for each block
        num_bytes_list = [row[5] for row in block_list]

        if isinstance(return_nan_gap, np.ndarray) or return_nan_gap:
            return self.block.decode_blocks(
                encoded_bytes, num_bytes_list, analog=True, time_type=1, return_nan_gap=return_nan_gap,
                start_time_n=start_time_n, end_time_n=end_time_n)

        # Decode the data and separate it into headers, times, and values
        r_times, r_values, headers = self.block.decode_blocks(encoded_bytes, num_bytes_list, analog=analog,
                                                              time_type=time_type)

        # Sort the data based on the timestamps if sort is true
        if sort and time_type == 1:
            r_times, r_values = sort_data(r_times, r_values, headers, start_time_n, end_time_n, allow_duplicates)

        return headers, r_times, r_values

    def _get_data_api(self, measure_id: int, start_time_n: int, end_time_n: int, device_id: int = None,
                      patient_id: int = None, mrn: int = None, time_type=1, analog=True, sort=True,
                      allow_duplicates=True):

        params = {'start_time': start_time_n, 'end_time': end_time_n, 'measure_id': measure_id, 'device_id': device_id,
                  'patient_id': patient_id, 'mrn': mrn}
        # Request the block information
        block_info_list = self._request("GET", 'sdk/blocks', params=params)

        # Check if there are no blocks in the response
        if len(block_info_list) == 0:
            # Return empty arrays for headers, request times and request values
            return [], np.array([], dtype=np.int64), np.array([], dtype=np.float64)

        # Get the number of bytes for each block
        num_bytes_list = [row['num_bytes'] for row in block_info_list]

        encoded_bytes = self._block_websocket_request(block_info_list)

        # Decode the concatenated bytes to get headers, request times and request values
        r_times, r_values, headers = self.block.decode_blocks(encoded_bytes, num_bytes_list, analog=analog,
                                                              time_type=time_type)

        # Sort the data based on the timestamps if sort is true
        if sort:
            r_times, r_values = sort_data(r_times, r_values, headers, start_time_n, end_time_n, allow_duplicates)

        return headers, r_times, r_values

    def _block_websocket_request(self, block_info_list):

        # check if the api token will expire within 30 seconds and if so refresh it
        if self.validate_token and time.time() >= self.token_expiry - 30:
            # get new API token
            self._refresh_token()

        # If there is no websocket connection create it now
        if self.websock_conn is None:
            # connect to the websocket
            self._websocket_connect()

        # make a comma delimited string of all the blocks we want from the API
        block_ids = ','.join([str(row['id']) for row in block_info_list])
        self.websock_conn.send(block_ids)

        # wait for all the blocks to be sent. At the end the message 'Atriumdb_Done' will be sent so we can break out
        # of the receiving loop without closing the connection
        message_list = []
        for message in self.websock_conn:
            if message == 'Atriumdb_Done':
                break
            elif message == 'expired_token':
                # this should not happen since the sdk should refresh the token before it tries to send a request
                raise RuntimeError("API token has expired")

            message_list.append(message)

        # Concatenate the content of all messages
        encoded_bytes = np.concatenate([np.frombuffer(message, dtype=np.uint8) for message in message_list], axis=None)

        return encoded_bytes

    def write_data_easy(self, measure_id: int, device_id: int, time_data: np.ndarray, value_data: np.ndarray, freq: int,
                        scale_m: float = None, scale_b: float = None, time_units: str = None, freq_units: str = None):
        """
        .. _write_data_easy_label:

        The simplified method for writing new data to the dataset.

        This method makes it easy to write new data to the dataset by taking care of unit conversions and data type
        handling internally. It supports various time units and frequency units for user convenience.

        Example usage:

            >>> import numpy as np
            >>> sdk = AtriumSDK(dataset_location="./example_dataset")
            >>> new_measure_id = 21
            >>> new_device_id = 21
            >>> # Create some time data.
            >>> freq_hz = 1
            >>> time_data = np.arange(1234567890, 1234567890 + 3600, dtype=np.int64)
            >>> # Create some value data of equal dimension.
            >>> value_data = np.sin(time_data)
            >>> sdk.write_data_easy(measure_id=new_measure_id,device_id=new_device_id,time_data=time_data,value_data=value_data,freq=freq_hz,time_units="s",freq_units="Hz")

        :param interval_index_mode:
        :param int measure_id: The measure identifier corresponding to the measures table in the linked
            relational database.
        :param int device_id: The device identifier corresponding to the devices table in the linked
            relational database.
        :param np.ndarray time_data: A 1D numpy array representing the time information of the data to be written.
        :param np.ndarray value_data: A 1D numpy array representing the value information of the data to be written.
        :param int freq: The sample frequency of the data to be written. If you want to use units
            other than the default (nanohertz), specify the desired unit using the "freq_units" parameter.
        :param float scale_m: A constant factor to scale digital data to transform it to analog (None if raw data
            is already analog). The slope (m) in y = mx + b
        :param float scale_b: A constant factor to offset digital data to transform it to analog (None if raw data
            is already analog). The y-intercept (b) in y = mx + b
        :param str time_units: The unit used for the time data which can be one of ["s", "ms", "us", "ns"]. If units
            other than nanoseconds are used, the time values will be converted to nanoseconds and then rounded to the
            nearest integer.
        :param str freq_units: The unit used for the specified frequency. This value can be one of ["nHz", "uHz", "mHz",
            "Hz", "kHz", "MHz"]. If you use extremely large values for this, it will be converted to nanohertz
            in the backend, and you may overflow 64-bit integers.
        """

        if self.metadata_connection_type == "api":
            raise NotImplementedError("API mode is not supported for writing data.")

        # Set default time and frequency units if not provided
        time_units = "ns" if time_units is None else time_units
        freq_units = "nHz" if freq_units is None else freq_units

        # Convert time_data to nanoseconds if a different time unit is used
        if time_units != "ns":
            time_data = convert_to_nanoseconds(time_data, time_units)

        # Convert frequency to nanohertz if a different frequency unit is used
        if freq_units != "nHz":
            freq = convert_to_nanohz(freq, freq_units)

        # Determine the raw time type based on the size of time_data and value_data
        if time_data.size == value_data.size:
            raw_t_t = T_TYPE_TIMESTAMP_ARRAY_INT64_NANO
        else:
            raw_t_t = T_TYPE_GAP_ARRAY_INT64_INDEX_DURATION_NANO

        # Determine the encoded time type
        encoded_t_t = T_TYPE_GAP_ARRAY_INT64_INDEX_DURATION_NANO

        # Determine the raw and encoded value types based on the dtype of value_data
        if np.issubdtype(value_data.dtype, np.integer):
            raw_v_t = V_TYPE_INT64
            encoded_v_t = V_TYPE_DELTA_INT64
        else:
            raw_v_t = V_TYPE_DOUBLE
            encoded_v_t = V_TYPE_DOUBLE

        # Call the write_data method with the determined parameters
        self.write_data(measure_id, device_id, time_data, value_data, freq, int(time_data[0]), raw_time_type=raw_t_t,
                        raw_value_type=raw_v_t, encoded_time_type=encoded_t_t, encoded_value_type=encoded_v_t,
                        scale_m=scale_m, scale_b=scale_b)

    def write_data(self, measure_id: int, device_id: int, time_data: np.ndarray, value_data: np.ndarray, freq_nhz: int,
                   time_0: int, raw_time_type: int = None, raw_value_type: int = None, encoded_time_type: int = None,
                   encoded_value_type: int = None, scale_m: float = None, scale_b: float = None,
                   interval_index_mode: str = None, gap_tolerance: int = 0, merge_blocks: bool = True):
        """
        .. _write_data_label:

        Advanced method for writing new data to the dataset. This method can be used to express time data as a gap array
        (even sized array, odd values are indices of value_data after a gap and even values are the durations of the
        corresponding gaps in nanoseconds).

        :param int measure_id: Measure identifier corresponding to the measures table in the linked relational database.
        :param int device_id: Device identifier corresponding to the devices table in the linked relational database.
        :param numpy.ndarray time_data: 1D numpy array representing the time information of the data to be written.
        :param numpy.ndarray value_data: 1D numpy array representing the value information of the data to be written.
        :param int freq_nhz: Sample frequency, in nanohertz, of the data to be written.
        :param int time_0: Start time of the data to be written.
        :param int raw_time_type: Identifier representing the time format being written, corresponding to the options
            written in the block header.
        :param int raw_value_type: Identifier representing the value format being written, corresponding to the
            options written in the block header.
        :param int encoded_time_type: Identifier representing how the time information is encoded, corresponding
            to the options written in the block header.
        :param int encoded_value_type: Identifier representing how the value information is encoded, corresponding
            to the options written in the block header.
        :param float scale_m: Constant factor to scale digital data to transform it to analog (None if raw data
            is already analog). The slope (m) in y = mx + b
        :param float scale_b: Constant factor to offset digital data to transform it to analog (None if raw data
            is already analog). The y-intercept (b) in y = mx + b
        :param str interval_index_mode: Determines the mode for writing data to the interval index. Modes include "disable",
            "fast", and "merge". "disable" mode yields the fastest writing speed but loses lookup ability via the
            `AtriumSDK.get_interval_array` method. "fast" mode writes to the interval index in a non-optimized form,
            potentially creating multiple entries where one should exist, significantly increasing database size. "merge" mode
            consolidates intervals into single entries, maintaining a smaller table size but can incur a speed penalty,
            if the data inserted has lots of gaps, is aperiodic or isn't the newest data for that device-measure combination.
            For live data ingestion, "merge" is recommended.
        :param int gap_tolerance: The maximum number of nanoseconds that can occur between two consecutive values before
            it is treated as a break in continuity or gap in the interval index.
        :param bool merge_blocks: If your writing data that is less than an optimal block size it will find an already
            existing block that is closest in time to the data your writing and merge your data with it. THIS IS NOT THREAD SAFE
            and can lead to race conditions if two processes (with two different sdk objects) try to ingest (and merge)
            data for the same measure and device at the same time.

        :rtype: Tuple[numpy.ndarray, List[BlockMetadata], numpy.ndarray, str]
        :returns: A numpy byte array of the compressed blocks.
            A list of BlockMetadata objects representing the binary block headers.
            A 1D numpy array representing the byte locations of the start of each block.
            The filename of the written blocks.

        Examples:

            >>> import numpy as np
            >>> from atriumdb import AtriumSDK, T_TYPE_GAP_ARRAY_INT64_INDEX_DURATION_NANO, \
            ...     V_TYPE_INT64, V_TYPE_DELTA_INT64
            >>> sdk = AtriumSDK(dataset_location="./example_dataset")
            >>> measure_id = 21
            >>> device_id = 21
            >>> freq_nhz = 1_000_000_000
            >>> time_zero_nano = 1234567890_000_000_000
            >>> gap_arr = np.array([42, 1_000_000_000, 99, 2_000_000_000])
            >>> value_data = np.sin(np.linspace(0, 4, num=200))
            >>> sdk.write_data(
            >>>     measure_id, device_id, gap_arr, value_data, freq_nhz, time_zero_nano,
            >>>     raw_time_type=T_TYPE_GAP_ARRAY_INT64_INDEX_DURATION_NANO,
            >>>     raw_value_type=V_TYPE_INT64,
            >>>     encoded_time_type=T_TYPE_GAP_ARRAY_INT64_INDEX_DURATION_NANO,
            >>>     encoded_value_type=V_TYPE_DELTA_INT64)
        """

        if self.metadata_connection_type == "api":
            raise NotImplementedError("API mode is not supported for writing data.")

        # Ensure there is data to be written
        assert value_data.size > 0, "There are no values in the value array to write. Cannot write no data."

        # Ensure time data is of integer type
        assert np.issubdtype(time_data.dtype, np.integer), "Time information must be encoded as an integer."

        # check that value types make sense
        if not ((raw_value_type == 1 and encoded_value_type == 3) or (raw_value_type == encoded_value_type)):
            raise ValueError(f"Cannot encode raw value type {VALUE_TYPES_STR[raw_value_type]} to encoded value type {VALUE_TYPES_STR[encoded_value_type]}")

        # check that time types make sense
        if not ((raw_time_type == 1 and encoded_time_type == 2) or (raw_time_type == encoded_time_type)):
            raise ValueError(f"Cannot encode raw time type {TIME_TYPES_STR[raw_time_type]} to encoded time type {TIME_TYPES_STR[encoded_time_type]}")

        # Set default interval index and ensure valid type.
        interval_index_mode = "merge" if interval_index_mode is None else interval_index_mode
        assert interval_index_mode in allowed_interval_index_modes, \
            f"interval_index must be one of {allowed_interval_index_modes}"

        # Force Python Integers
        freq_nhz = int(freq_nhz)
        time_0 = int(time_0)
        measure_id = int(measure_id)
        device_id = int(device_id)

        # Calculate new intervals
        write_intervals = find_intervals(freq_nhz, raw_time_type, time_data, time_0, int(value_data.size))

        # check overwrite setting
        if OVERWRITE_SETTING_NAME not in self.settings_dict:
            raise ValueError("Overwrite behavior not set. Please set it in the sql settings table")
        overwrite_setting = self.settings_dict[OVERWRITE_SETTING_NAME]

        # Initialize variables for handling overwriting
        overwrite_file_dict, old_block_ids, old_file_list = None, None, None

        # if overwrite is ignore there is no reason to calculate this stuff
        if overwrite_setting != 'ignore':
            write_intervals_o = Intervals(write_intervals)

            # Get current intervals
            current_intervals = self.get_interval_array(
                measure_id, device_id=device_id, gap_tolerance_nano=0,
                start=int(write_intervals[0][0]), end=int(write_intervals[-1][-1]))

            current_intervals_o = Intervals(current_intervals)

            # Check if there is an overlap between current and new intervals
            if current_intervals_o.intersection(write_intervals_o).duration() > 0:
                _LOGGER.debug(f"Overlap measure_id {measure_id}, device_id {device_id}, "
                              f"existing intervals {current_intervals}, new intervals {write_intervals}")

                # Handle overwriting based on the overwrite_setting
                if overwrite_setting == 'overwrite':
                    _LOGGER.debug(
                        f"({measure_id}, {device_id}): value_data: {value_data} \n time_data: {time_data} \n write_intervals: {write_intervals} \n current_intervals: {current_intervals}")
                    overwrite_file_dict, old_block_ids, old_file_list = self._overwrite_delete_data(
                        measure_id, device_id, time_data, time_0, raw_time_type, value_data.size, freq_nhz)
                elif overwrite_setting == 'error':
                    raise ValueError("Data to be written overlaps already ingested data.")
                else:
                    raise ValueError(f"Overwrite setting {overwrite_setting} not recognized.")

        # default for block merging code (needed to check if we need to delete old stuff at the end)
        old_block = None
        num_full_blocks = value_data.size // self.block.block_size

        # only attempt to merge the data with another block if there isn't a full block worth of data
        if num_full_blocks == 0 and merge_blocks:
            # if the times are a gap array find the end time of the array so we can find the closest block
            if raw_time_type == T_TYPE_GAP_ARRAY_INT64_INDEX_DURATION_NANO:
                # need to subtract one period since the function gives end_time+1 period
                end_time = _calc_end_time_from_gap_data(values_size=value_data.size, gap_array=time_data,
                                                        start_time=time_0, freq_nhz=freq_nhz) - freq_nhz_to_period_ns(freq_nhz)
            elif raw_time_type == T_TYPE_TIMESTAMP_ARRAY_INT64_NANO:
                end_time = time_data[-1]
            else:
                raise NotImplementedError(
                    f"Merging small blocks with other blocks is not supported for time type {raw_time_type}")

            # find the closest block to the data we are trying to insert
            old_block, end_block = self.sql_handler.select_closest_block(measure_id, device_id, time_0, end_time)

            # if the new block goes on the end and the current end block is full then skip this and don't merge blocks
            if old_block is not None and not (end_block and (old_block[8] > self.block.block_size)):
                # get the file info for the block we are going to merge these values into
                file_info = self.sql_handler.select_file(file_id=old_block[3])
                # Read the encoded data from the files
                encoded_bytes_old = self.file_api.read_file_list([old_block[1:6]], filename_dict={file_info[0]: file_info[1]})

                # decode the headers before they are edited by decode blocks so we know the original time type
                header = self.block.decode_headers(encoded_bytes_old, np.array([0], dtype=np.uint64))

                # make sure the time and value types of the block your merging with match
                same_type = True
                if header[0].t_encoded_type != encoded_time_type:
                    same_type = False
                    _LOGGER.warning(f"The time type ({TIME_TYPES_STR[encoded_time_type]}) you are trying to encode the times as "
                                     f"doesn't match the encoded time type ({TIME_TYPES_STR[header[0].t_encoded_type]}) of the block "
                                     f"you are trying to merge with.")
                elif header[0].v_encoded_type != encoded_value_type:
                    same_type = False
                    _LOGGER.warning(f"The value type ({VALUE_TYPES_STR[encoded_value_type]}) you are trying to encode the values as "
                                     f"doesn't match the encoded value type ({VALUE_TYPES_STR[header[0].v_encoded_type]}) of the block "
                                     f"you are trying to merge with.")
                elif header[0].v_raw_type != raw_value_type:
                    same_type = False
                    _LOGGER.warning(f"The raw value type ({VALUE_TYPES_STR[raw_value_type]}) doesn't match the raw value type "
                                     f"({VALUE_TYPES_STR[header[0].v_raw_type]}) of the block you are trying to merge with.")

                # make sure the scale factors match. If they don't then don't merge the blocks
                if same_type and header[0].scale_m == scale_m and header[0].scale_b == scale_b:
                    # if the original time type of the old block is not the same as the time type of the data we are
                    # trying to save, we need to make them the same
                    if header[0].t_raw_type != raw_time_type:
                        # if the new time data is a gap array make it into a timestamp array to match the old times
                        if raw_time_type == T_TYPE_GAP_ARRAY_INT64_INDEX_DURATION_NANO:
                            try:
                                time_data = create_timestamps_from_gap_data(values_size=value_data.size, gap_array=time_data,
                                                                            start_time=time_0, freq_nhz=freq_nhz)
                                raw_time_type = T_TYPE_TIMESTAMP_ARRAY_INT64_NANO
                            except ValueError:
                                raise ValueError(f"You are trying to merge a gap array into a block that has the data "
                                                 f"saved as a timestamp array and integer timestamps cannot be created "
                                                 f"for your gap data with a frequency of {freq_nhz}. Either set "
                                                 f"merge_blocks to false or pass in the times as a timestamp array.")
                        # if the new time data is a gap array convert it to a time array to match the old times
                        elif raw_time_type == T_TYPE_TIMESTAMP_ARRAY_INT64_NANO:
                            time_data = create_gap_arr(time_data, 1, freq_nhz)
                            raw_time_type = T_TYPE_GAP_ARRAY_INT64_INDEX_DURATION_NANO

                    # Decode the data and get the values and the times we are going to merge this data with
                    r_time, r_value, _ = self.block.decode_blocks(encoded_bytes_old, num_bytes_list=[old_block[5]],
                                                                  analog=False, time_type=header[0].t_raw_type)

                    # if raw value type is int and it's not int64 then cast it to int64 so it doesn't fail during merge
                    if raw_value_type == 1 and value_data.dtype != np.int64:
                        value_data = value_data.astype(np.int64)

                    # merge the blocks
                    if raw_time_type == T_TYPE_TIMESTAMP_ARRAY_INT64_NANO:
                        time_data, value_data = merge_timestamp_data(r_value, r_time, value_data, time_data)
                        time_0 = time_data[0]
                    else:
                        value_data, time_data, time_0 = merge_gap_data(r_value, r_time, header[0].start_n, value_data,
                                                                       time_data, time_0, freq_nhz)
                else:
                    # if the scale factors are not the same don't merge and set old block to none, so we don't delete it
                    old_block = None
            else:
                # if this is an end block and the closest block is full don't merge and set old block to none, so we don't delete it
                old_block = None

        # Encode the block(s)
        encoded_bytes, encoded_headers, byte_start_array = self.block.encode_blocks(
            time_data, value_data, freq_nhz, time_0,
            raw_time_type=raw_time_type,
            raw_value_type=raw_value_type,
            encoded_time_type=encoded_time_type,
            encoded_value_type=encoded_value_type,
            scale_m=scale_m,
            scale_b=scale_b)

        # Write the encoded bytes to disk
        filename = self.file_api.write_bytes(measure_id, device_id, encoded_bytes)

        # Use the header data to create rows to be inserted into the block_index and interval_index SQL tables
        block_data, interval_data = get_block_and_interval_data(
            measure_id, device_id, encoded_headers, byte_start_array, write_intervals,
            interval_gap_tolerance=gap_tolerance)

        # if your new data was merged with an older block add the new info to mariadb and delete the old block
        if old_block is not None:
            old_tsc_file_name = self.sql_handler.insert_merged_block_data(filename, block_data, old_block, interval_data, interval_index_mode, gap_tolerance)

            # remove the tsc file from disk if it is no longer needed
            if old_tsc_file_name is not None:
                self.file_api.remove(self.file_api.to_abs_path(filename=old_tsc_file_name, measure_id=measure_id, device_id=device_id))

        # If data was overwritten
        elif overwrite_file_dict is not None:
            # Add new data to SQL insertion data
            overwrite_file_dict[filename] = (block_data, interval_data)

            # Update SQL
            old_file_ids = [file_id for file_id, filename in old_file_list]
            _LOGGER.debug(
                f"{measure_id}, {device_id}): overwrite_file_dict: {overwrite_file_dict}\n "
                f"old_block_ids: {old_block_ids}\n old_file_ids: {old_file_ids}\n")
            self.sql_handler.update_tsc_file_data(overwrite_file_dict, old_block_ids, old_file_ids, gap_tolerance)

            # Delete old files
            # for file_id, filename in old_file_list:
            #     file_path = Path(self.file_api.to_abs_path(filename, measure_id, device_id))
            #     file_path.unlink(missing_ok=True)
        else:
            # Insert SQL rows
            self.sql_handler.insert_tsc_file_data(filename, block_data, interval_data, interval_index_mode, gap_tolerance)

        return encoded_bytes, encoded_headers, byte_start_array, filename

    def write_buffer(self, max_values_per_measure_device=None, max_total_values_buffered=None, gap_tolerance=0,
                     time_units=None):
        """
        Create a buffer Context Object to batch incoming segments/signals until they hit some threshold,
        are manually flushed to the dataset, or are automatically flushed by exiting the context opened by this object.

        :param int max_values_per_measure_device: (Optional) If the buffer for a measure-device pair ever goes over this number of values,
            the data will be automatically flushed to the dataset. Defaults to 100 blocks.
        :param int max_total_values_buffered: (Optional) If the total number of buffered values across all measure-device pairs
            exceeds this number, the oldest buffer that has values in it will be automatically flushed. Defaults to 10,000 blocks.
        :param float gap_tolerance: (Optional) Merges sequential intervals from the AtriumSDK.get_interval_array method that have a duration between them
            less than gap_tolerance, specified in `time_units` units (default "s").
        :param str time_units: (Optional) Unit for `gap_tolerance`, which can be one of ["s", "ms", "us", "ns"]. Must be specified if gap_tolerance is given.

        Example:

            >>> # Using write_buffer for batched writes
            >>> with sdk.write_buffer(max_values_per_measure_device=100, max_total_values_buffered=1000) as buffer:
            ...     # Write multiple small segments to buffer
            ...     for i in range(5):
            ...         message_values = np.arange(i * 10, (i + 1) * 10)
            ...         start_time = i * 10.0
            ...         sdk.write_segment(measure_id, device_id, message_values, start_time, freq=1.0, freq_units="Hz")
            ...     # Buffer auto-flushes when context is exited

        **Notes:**

        - The buffer will manage sub-buffers for each measure-device combination used within its context.

        """
        return WriteBuffer(
            self,
            max_values_per_measure_device=max_values_per_measure_device,
            max_total_values_buffered=max_total_values_buffered,
            gap_tolerance=gap_tolerance,
            time_units=time_units,
        )

    def write_segment(self, measure_id: int, device_id: int, segment_values: np.ndarray, start_time: float | int,
                      period: float = None, freq: float = None, time_units: str = None,
                      freq_units: str = None, scale_m: float = None, scale_b: float = None):
        """
        Write a single segment consisting of contiguous values starting at a specific time.

        :param int measure_id: Identifier for the measure, corresponding to the measures table in the linked relational database.
        :param int device_id: Identifier for the device, corresponding to the devices table in the linked relational database.
        :param np.ndarray segment_values: List or 1D numpy array of contiguous values to write.
        :param float start_time: Epoch time when the segment starts. If `time_units` is specified, `start_time` is assumed to be in those units.
        :param float period: (Optional) Sampling period of the data to be written. Only one of `period` or `freq` should be specified.
                             If units other than the default (seconds) are used, specify the desired unit using the `time_units` parameter.
        :param float freq: (Optional) Sampling frequency of the data to be written. Only one of `period` or `freq` should be specified.
                           If units other than the default (hertz) are used, specify the desired unit using the `freq_units` parameter.
        :param str time_units: (Optional) Unit for `start_time` and `period`, which can be one of ["s", "ms", "us", "ns"]. Default is seconds.
        :param str freq_units: (Optional) Unit for `freq`, which can be one of ["Hz", "kHz", "MHz", "GHz"]. Default is hertz.
        :param float scale_m: (Optional) Scaling factor applied to the values (slope in y = mx + b).
        :param float scale_b: (Optional) Offset applied to the values (intercept in y = mx + b).

        Example:

            >>> import numpy as np
            >>> sdk = AtriumSDK.create_dataset(dataset_location, db_type, connection_params)
            >>> measure_id = sdk.insert_measure(measure_tag="test_measure", freq=1.0, freq_units="Hz")
            >>> device_id = sdk.insert_device(device_tag="test_device")

            >>> # Inserting a single segment
            >>> segment_values = np.arange(50)  # Continuous values from 0 to 49
            >>> start_time = 0.0  # Start time in seconds
            >>> sdk.write_segment(measure_id, device_id, segment_values, start_time, freq=1.0, freq_units="Hz")

        **Notes:**

        - This method is ideal for writing continuous sequences of data that start at a specific time and have uniform sampling intervals.
        - Output from medical monitors, or wfdb Records from physionet dataset typically have this format.
        - If you have multiple segments to write, consider using `write_segments` for better performance.

        """
        # Wrap the single segment and start time into lists to use with write_segments
        segments = [segment_values]
        start_times = [start_time]

        # Call write_segments with the single segment
        self.write_segments(
            measure_id=measure_id,
            device_id=device_id,
            segments=segments,
            start_times=start_times,
            period=period,
            freq=freq,
            time_units=time_units,
            freq_units=freq_units,
            scale_m=scale_m,
            scale_b=scale_b
        )

    def write_segments(self, measure_id: int, device_id: int, segments: List[np.ndarray], start_times: List[float | int],
                       period: float = None, freq: float = None, time_units: str = None,
                       freq_units: str = None, scale_m: float = None, scale_b: float = None):
        """
        Write multiple segments consisting of value arrays and corresponding start times.

        :param int measure_id: Identifier for the measure, corresponding to the measures table in the linked relational database.
        :param int device_id: Identifier for the device, corresponding to the devices table in the linked relational database.
        :param List[ndarray] segments: Each list item is a numpy array of contiguous values that corresponds to a `start_time`
            from an equally sized start_times list.
        :param List[int|float] start_times: Each list item is a float or int representing a start time that corresponds to a `segment`
            from an equally sized segments list.
        :param float period: (Optional) Sampling period of the data to be written. Only one of `period` or `freq` should be specified.
            If units other than the default (seconds) are used, specify the desired unit using the `time_units` parameter.
        :param float freq: (Optional) Sampling frequency of the data to be written. Only one of `period` or `freq` should be specified.
            If units other than the default (hertz) are used, specify the desired unit using the `freq_units` parameter.
        :param str time_units: (Optional) Unit for `start_time` and `period`, which can be one of ["s", "ms", "us", "ns"]. Default is seconds.
        :param str freq_units: (Optional) Unit for `freq`, which can be one of ["Hz", "kHz", "MHz", "GHz"]. Default is hertz.
        :param float scale_m: (Optional) Scaling factor applied to the values (slope in y = mx + b).
            It may be a single number or a list with one number per segment
        :param float scale_b: (Optional) Offset applied to the values (intercept in y = mx + b).
            It may be a single number or a list with one number per segment

        Example:

            >>> import numpy as np
            >>> sdk = AtriumSDK.create_dataset(dataset_location, db_type, connection_params)
            >>> measure_id = sdk.insert_measure(measure_tag="test_measure", freq=1.0, freq_units="Hz")
            >>> device_id = sdk.insert_device(device_tag="test_device")

            >>> # Inserting multiple segments at once
            >>> segments = [np.arange(10), np.arange(10, 20), np.arange(20, 30)]
            >>> start_times = [0.0, 10.0, 20.0]  # Start times in seconds for each segment
            >>> sdk.write_segments(measure_id, device_id, segments, start_times, freq=1.0, freq_units="Hz")

        **Notes:**

        - This method is optimized for batch writing of segments and is more efficient than calling `write_segment` multiple times.

        """
        if self.metadata_connection_type == "api":
            raise NotImplementedError("API mode is not supported for writing data.")

        # Set default time and frequency units if not provided
        time_units = "s" if time_units is None else time_units
        freq_units = "Hz" if freq_units is None else freq_units

        # Set default for scale factors
        scale_m = 1 if scale_m is None else scale_m
        scale_b = 0 if scale_b is None else scale_b

        # Confirm measure and device information
        measure_info = self.get_measure_info(measure_id)
        device_info = self.get_device_info(device_id)

        if measure_info is None:
            raise ValueError(f"measure_id {measure_id} not found in the dataset. "
                             f"Add it with AtriumSDK.insert_measure(tag, freq, units)")
        if device_info is None:
            raise ValueError(f"device_id {device_id} not found in the dataset. "
                             f"Add it with AtriumSDK.insert_device(tag)")

        # Figure out the frequency
        if freq is not None:
            freq_nano = convert_to_nanohz(freq, freq_units)
        elif period is not None:
            period_ns = int(period * time_unit_options[time_units])
            freq_nano = 10**18 // period_ns
            if 10**18 % period_ns != 0:
                warnings.warn(f"Given period doesn't divide perfectly into a frequency. "
                              f"Estimating to be {freq_nano / 10**9} Hz")
        else:
            freq_nano = measure_info["freq_nhz"]

        # Create message list for writing.
        scale_m_list = scale_m if isinstance(scale_m, list) else [scale_m] * len(segments)
        scale_b_list = scale_b if isinstance(scale_b, list) else [scale_b] * len(segments)
        write_segments = []
        for values, start_time, m, b in zip(segments, start_times, scale_m_list, scale_b_list):
            if not isinstance(values, np.ndarray):
                raise ValueError(f"Individual segments must be numpy arrays, not {type(values)}")

            if isinstance(start_time, np.generic):
                start_time = start_time.item()

            if not isinstance(start_time, (int, float)):
                raise ValueError(f"Individual start times must be int or float, not {type(start_time)}")
            message_dict = {
                'start_time_nano': int(start_time * time_unit_options[time_units]),
                'values': values,
                'scale_m': m,
                'scale_b': b,
                'freq_nhz': freq_nano,
            }
            write_segments.append(message_dict)


        if self._active_buffer is None:
            # Write immediately to disk
            interval_gap_tolerance_nano = 0

            self._write_segments_to_dataset(measure_id, device_id, write_segments, interval_gap_tolerance_nano)
        else:
            # Push new segments to the buffer
            self._active_buffer.push_segments(measure_id, device_id, write_segments)

    def _write_segments_to_dataset(self, measure_id, device_id, write_segments, interval_gap_tolerance_nano=0):
        sorted_segments = sorted(write_segments, key=lambda x: x['start_time_nano'])
        message_start_epoch_array = []
        message_size_array = []
        freq_nhz = sorted_segments[0]['freq_nhz']
        scale_m = sorted_segments[0]['scale_m']
        scale_b = sorted_segments[0]['scale_b']
        message_dtype = sorted_segments[0]['values'].dtype
        for message in sorted_segments:
            message_start_epoch_array.append(message['start_time_nano'])
            message_size_array.append(message['values'].size)

            if message['freq_nhz'] != freq_nhz:
                raise ValueError("Segments inserted do not all have the same frequency. "
                                 "If you want to ingest segments for the same signal with different frequencies, "
                                 "you must insert them separately.")
            if message['scale_m'] != scale_m or message['scale_b'] != scale_b:
                raise ValueError("Segments inserted do not all have the same scale factors.")
            if message['values'].dtype != message_dtype:
                raise ValueError("Segments inserted do not all have the same dtype.")
        # Convert segments to gap_data
        gap_data = create_gap_arr_from_variable_messages(
            message_start_epoch_array, message_size_array, freq_nhz)
        value_data = np.concatenate([message['values'] for message in sorted_segments])
        time_0 = int(sorted_segments[0]['start_time_nano'])
        write_intervals = find_intervals(freq_nhz, 2, gap_data, time_0, int(value_data.size))
        # Encode the block(s)
        if np.issubdtype(value_data.dtype, np.integer):
            raw_v_t = V_TYPE_INT64
            encoded_v_t = V_TYPE_DELTA_INT64
        else:
            raw_v_t = V_TYPE_DOUBLE
            encoded_v_t = V_TYPE_DOUBLE
        encoded_bytes, encoded_headers, byte_start_array = self.block.encode_blocks(
            gap_data, value_data, freq_nhz, time_0,
            raw_time_type=2,
            raw_value_type=raw_v_t,
            encoded_time_type=2,
            encoded_value_type=encoded_v_t,
            scale_m=scale_m,
            scale_b=scale_b)
        # Write the encoded bytes to disk
        filename = self.file_api.write_bytes(measure_id, device_id, encoded_bytes)
        # Use the header data to create rows to be inserted into the block_index and interval_index SQL tables
        block_data, interval_data = get_block_and_interval_data(
            measure_id, device_id, encoded_headers, byte_start_array, write_intervals,
            interval_gap_tolerance=interval_gap_tolerance_nano)
        # Insert new data into the SQL tables
        self.sql_handler.insert_tsc_file_data(filename, block_data, interval_data, "fast", interval_gap_tolerance_nano)

    def write_time_value_pairs(self, measure_id: int, device_id: int, times: np.ndarray, values: np.ndarray,
                               period: float = None, freq: float = None, time_units: str = None, freq_units: str = None,
                               scale_m: float = None, scale_b: float = None):
        """
        Write time-value pairs where each value corresponds to a specific timestamp.

        :param int measure_id: Identifier for the measure, corresponding to the measures table in the linked relational database.
        :param int device_id: Identifier for the device, corresponding to the devices table in the linked relational database.
        :param ndarray values: Numpy array of values to write.
        :param ndarray times: Numpy array of corresponding timestamps for each value. The shape of `values` and `times` must match.
        :param float period: (Optional) Sampling period of the data. Only one of `period` or `freq` should be specified.
                             If specified, time deltas in `times` will be adjusted to match `period` within the `gap_tolerance`.
        :param float freq: (Optional) Sampling frequency of the data. Only one of `period` or `freq` should be specified.
                           If specified, time deltas in `times` will be adjusted based on `freq` within the `gap_tolerance`.
        :param str time_units: (Optional) Unit for `times` and `period`, which can be one of ["s", "ms", "us", "ns"]. Default is seconds.
        :param str freq_units: (Optional) Unit for `freq`, which can be one of ["Hz", "kHz", "MHz", "GHz"]. Default is hertz.
        :param float scale_m: (Optional) Scaling factor applied to the values (slope in y = mx + b). Default is 1.0.
        :param float scale_b: (Optional) Offset applied to the values (intercept in y = mx + b). Default is 0.0.

        Example:

            >>> import numpy as np
            >>> sdk = AtriumSDK.create_dataset(dataset_location, db_type, connection_params)
            >>> measure_id = sdk.insert_measure(measure_tag="test_measure", freq=1.0, freq_units="Hz")
            >>> device_id = sdk.insert_device(device_tag="test_device")

            >>> # Inserting time-value pairs
            >>> times = np.array([0.0, 2.0, 4.5])  # Time values in seconds
            >>> values = np.array([100, 200, 300])  # Corresponding values
            >>> sdk.write_time_value_pairs(measure_id, device_id, times, values)

        **Notes:**

        - If neither `freq` nor `period` is specified, the method will attempt to infer the sampling frequency from the most common difference between consecutive timestamps in `times`.
        - Use this method when dealing with irregularly sampled data or if your data is already formatted in time-value pairs.

        """
        if self.metadata_connection_type == "api":
            raise NotImplementedError("API mode is not supported for writing data.")

        if values.size == 0:
            return

        if values.shape != times.shape:
            raise ValueError("values and times must be numpy arrays of equal shape.")

        # Set default time and frequency units if not provided
        time_units = "s" if time_units is None else time_units
        freq_units = "Hz" if freq_units is None else freq_units

        # Set default for scale factors
        scale_m = 1 if scale_m is None else scale_m
        scale_b = 0 if scale_b is None else scale_b

        # Confirm measure and device information
        measure_info = self.get_measure_info(measure_id)
        device_info = self.get_device_info(device_id)

        if measure_info is None:
            raise ValueError(f"measure_id {measure_id} not found in the dataset. "
                             f"Add it with AtriumSDK.insert_measure(tag, freq, units)")
        if device_info is None:
            raise ValueError(f"device_id {device_id} not found in the dataset. "
                             f"Add it with AtriumSDK.insert_device(tag)")

        # Convert times to nanoseconds
        if time_units != "ns":
            times = convert_to_nanoseconds(times, time_units)

        # Figure out the frequency
        if freq is not None:
            freq_nano = convert_to_nanohz(freq, freq_units)
        elif period is not None:
            period_ns = int(period * time_unit_options[time_units])
            freq_nano = 10 ** 18 // period_ns
            if 10 ** 18 % period_ns != 0:
                warnings.warn(f"Given period doesn't divide perfectly into a frequency. "
                              f"Estimating to be {freq_nano / 10 ** 9} Hz")
        else:
            freq_nano = measure_info["freq_nhz"]

        # Create data dictionary
        data_dict = {
            'times': times.astype(np.int64),
            'values': values,
            'scale_m': scale_m,
            'scale_b': scale_b,
            'freq_nhz': freq_nano
        }

        if self._active_buffer is None:
            # Ingest Immediately
            interval_gap_tolerance_nano = 0
            self._write_time_value_pairs_to_dataset(measure_id, device_id, [data_dict], interval_gap_tolerance_nano)
        else:
            # Push data to buffer
            self._active_buffer.push_time_value_pairs(measure_id, device_id, data_dict)

    def _write_time_value_pairs_to_dataset(self, measure_id, device_id, data_dicts, interval_gap_tolerance_nano=0):
        # Ensure consistency across data_dicts
        freq_nhz = data_dicts[0]['freq_nhz']
        scale_m = data_dicts[0]['scale_m']
        scale_b = data_dicts[0]['scale_b']
        data_dtype = data_dicts[0]['values'].dtype
        for data in data_dicts:
            if data['freq_nhz'] != freq_nhz:
                raise ValueError("Data dictionaries have inconsistent frequencies.")
            if data['scale_m'] != scale_m or data['scale_b'] != scale_b:
                raise ValueError("Data dictionaries have inconsistent scale factors.")
            if data['values'].dtype != data_dtype:
                raise ValueError("Data dictionaries have inconsistent data types.")

        # Combine times and values
        all_times = np.concatenate([data['times'] for data in data_dicts])
        all_values = np.concatenate([data['values'] for data in data_dicts])

        # Sort times and values, remove duplicates
        times, sorted_time_indices = np.unique(all_times, return_index=True)
        values = all_values[sorted_time_indices]

        time_0 = int(times[0])

        # Encode the block(s)
        if np.issubdtype(values.dtype, np.integer):
            raw_v_t = V_TYPE_INT64
            encoded_v_t = V_TYPE_DELTA_INT64
        else:
            raw_v_t = V_TYPE_DOUBLE
            encoded_v_t = V_TYPE_DOUBLE

        self.write_data(measure_id, device_id, times, values, freq_nhz, time_0,
                        raw_time_type=1,
                        raw_value_type=raw_v_t, encoded_time_type=2, encoded_value_type=encoded_v_t,
                        scale_m=scale_m, scale_b=scale_b, interval_index_mode="fast",
                        gap_tolerance=interval_gap_tolerance_nano, merge_blocks=False)

    def load_device(self, device_id: int, measure_id: int|List[int] = None):
        """
        Load block metadata into RAM for a given device.

        This method loads block metadata (such as file IDs, byte ranges, and timestamps) for a
        particular device from the database and caches it locally. The caching improves the performance
        of future data queries, especially when querying the same device or measure multiple times.

        If a measure_id is specified, only blocks corresponding to that measure (or measures) will be cached.
        Otherwise, metadata for all measures associated with the device will be loaded and cached.

        :param int device_id: The device identifier. Blocks associated with this device will be fetched.
        :param int|List[int] measure_id: The measure identifier(s) associated with the metadata you want to cache.
            If None, blocks for all measures of the device will be fetched.

        """
        # Fetch block index data for the device (and measures if specified)
        block_query_result = self.sql_handler.select_blocks_for_device(device_id, measure_id)

        # Get unique file_ids
        file_id_list = list(set([row[3] for row in block_query_result]))
        if len(file_id_list) == 0:
            return
        filename_dict = self.get_filename_dict(file_id_list)

        # Build caches
        for block in block_query_result:
            block_id, measure_id, device_id, file_id, start_byte, num_bytes, start_time, end_time, num_values = block
            measure_id, device_id = int(measure_id), int(device_id)
            block = np.array([block_id, measure_id, device_id, file_id, start_byte, num_bytes, start_time, end_time, num_values], dtype=np.int64)

            if measure_id not in self.block_cache:
                self.block_cache[measure_id] = {}
                self.start_cache[measure_id] = {}
                self.end_cache[measure_id] = {}

            if device_id not in self.block_cache[measure_id]:
                self.block_cache[measure_id][device_id] = []
                self.start_cache[measure_id][device_id] = []
                self.end_cache[measure_id][device_id] = []

            self.block_cache[measure_id][device_id].append(block)
            self.start_cache[measure_id][device_id].append(start_time)
            self.end_cache[measure_id][device_id].append(end_time)

        for measure_id in self.block_cache:
            for device_id in self.block_cache[measure_id]:
                current_cache = self.block_cache[measure_id][device_id]
                if isinstance(current_cache, list):
                    self.block_cache[measure_id][device_id] = np.vstack(current_cache)
                    self.start_cache[measure_id][device_id] = np.array(self.start_cache[measure_id][device_id], dtype=np.int64)
                    self.end_cache[measure_id][device_id] = np.array(self.end_cache[measure_id][device_id], dtype=np.int64)

        # Update filename dictionary
        self.filename_dict.update(filename_dict)

    def find_blocks(self, measure_id: int, device_id: int, start_time: int, end_time: int):
        """
        Find blocks within the cached data that overlap with the specified time range.
        """
        if measure_id not in self.block_cache or device_id not in self.block_cache[measure_id]:
            return []

        blocks = self.block_cache[measure_id][device_id]
        starts = self.start_cache[measure_id][device_id]
        ends = self.end_cache[measure_id][device_id]

        # Find indices where blocks end after start_time
        start_idx = bisect.bisect_left(ends, start_time)
        # Find indices where blocks start before end_time
        end_idx = bisect.bisect_right(starts, end_time)

        # Return the blocks that overlap
        return blocks[start_idx:end_idx]

    def get_measure_id(self, measure_tag: str, freq: Union[int, float], units: str = None, freq_units: str = None):
        """
        .. _get_measure_id_label:

        Returns the identifier for a measure specified by its tag, frequency, units, and frequency units.

        :param str measure_tag: The tag of the measure.
        :param float freq: The frequency of the measure.
        :param str units: The unit of the measure (default is an empty string).
        :param str freq_units: The frequency unit of the measure (default is 'nHz').
        :return: The identifier of the measure.
        :rtype: int

        >>> sdk = AtriumSDK(dataset_location="./example_dataset")
        >>> measure_tag = "Temperature Measure"
        >>> freq = 100.0
        >>> units = "Celsius"
        >>> freq_units = "Hz"
        >>> sdk.get_measure_id(measure_tag, freq, units, freq_units)
        ... 7
        >>> measure_tag = "Measure That Does Not Exist."
        >>> sdk.get_measure_id(measure_tag, freq, units, freq_units)
        ... None
        """
        # Set default values for units and freq_units if not provided
        units = "" if units is None else units
        freq_units = "nHz" if freq_units is None else freq_units

        # Convert frequency to nanohertz
        freq_nhz = convert_to_nanohz(freq, freq_units)

        # Force python int
        freq_nhz = int(freq_nhz)

        # If metadata connection type is "api", use API method to get the measure ID
        if self.metadata_connection_type == "api":
            return self._api_get_measure_id(measure_tag, freq_nhz, units, freq_units)

        # If measure ID is already in the cache, return it
        if (measure_tag, freq_nhz, units) in self._measure_ids:
            return self._measure_ids[(measure_tag, freq_nhz, units)]

        # Query the database for the measure ID
        row = self.sql_handler.select_measure(measure_tag=measure_tag, freq_nhz=freq_nhz, units=units)

        # If no row is found, return None
        if row is None:
            return None

        # Extract measure ID from the row and store it in the cache
        measure_id = row[0]
        self._measure_ids[(measure_tag, freq_nhz, units)] = measure_id

        # Return the measure ID
        return measure_id

    def _api_get_measure_id(self, measure_tag: str, freq: Union[int, float], units: str = None,
                            freq_units: str = None):
        params = {'measure_tag': measure_tag, 'freq': freq, 'unit': units, 'freq_units': freq_units}
        measure_result = self._request("GET", "measures/", params=params)

        units = "" if units is None else units

        for measure_id, measure_info in measure_result.items():
            tag_bool = measure_tag == measure_info['tag']
            freq_bool = freq == measure_info['freq_nhz']
            units_bool = measure_info['unit'] is None or units == measure_info['unit']
            if tag_bool and freq_bool and units_bool:
                return int(measure_id)
        return None

    def get_measure_info(self, measure_id: int):
        """
        .. _get_measure_info_label:

        Retrieve information about a specific measure in the linked relational database.

        :param int measure_id: The identifier of the measure to retrieve information for.

        :return: A dictionary containing information about the measure, including its id, tag, name, sample frequency
            (in nanohertz), code, unit, unit label, unit code, and source_id.
        :rtype: dict

        >>> # Connect to example_dataset
        >>> sdk = AtriumSDK(dataset_location="./example_dataset")
        >>>
        >>> # Retrieve information for measure with id=1
        >>> measure_id = 1
        >>> measure_info = sdk.get_measure_info(measure_id)
        >>> # print(measure_info)
        {
            'id': 1,
            'tag': 'Heart Rate',
            'name': 'Heart rate in beats per minute',
            'freq_nhz': 1000000000,
            'code': 'HR',
            'unit': 'BPM',
            'unit_label': 'beats per minute',
            'unit_code': 264864,
            'source_id': 1
        }
        """
        # Check if metadata connection type is API
        if self.metadata_connection_type == "api":
            return self._request("GET", f"measures/{measure_id}")

        # If measure_id is already in the cache, return the cached measure info
        if measure_id in self._measures:
            return self._measures[measure_id]

        # Query the SQL database for the measure information
        row = self.sql_handler.select_measure(measure_id=measure_id)

        # If no row is found, return None
        if row is None:
            return None

        # Unpack the row tuple into variables
        measure_id, measure_tag, measure_name, measure_freq_nhz, measure_code, measure_unit, measure_unit_label, \
        measure_unit_code, measure_source_id = row

        # Create a dictionary containing the measure information
        measure_info = {
            'id': measure_id,
            'tag': measure_tag,
            'name': measure_name,
            'freq_nhz': measure_freq_nhz,
            'code': measure_code,
            'unit': measure_unit,
            'unit_label': measure_unit_label,
            'unit_code': measure_unit_code,
            'source_id': measure_source_id
        }

        # Cache the measure information in the _measures dictionary
        self._measures[measure_id] = measure_info

        # Return the measure information dictionary
        return measure_info

    def search_measures(self, tag_match=None, freq=None, unit=None, name_match=None, freq_units=None):
        """
        .. _search_measures_label:

        Retrieve information about all measures in the linked relational database that match the specified search criteria.

        This function filters the measures based on the provided search criteria and returns a dictionary containing
        information about each matching measure, including its id, tag, name, sample frequency (in nanohertz), code, unit,
        unit label, unit code, and source_id.

        :param tag_match: A string to match against the `measure_tag` field. If not None, only measures with a `measure_tag`
            field containing this string will be returned.
        :type tag_match: str, optional
        :param freq: A value to match against the `measure_freq_nhz` field. If not None, only measures with a
            `measure_freq_nhz` field equal to this value will be returned.
        :type freq: int, optional
        :param unit: A string to match against the `measure_unit` field. If not None, only measures with a `measure_unit`
            field equal to this string will be returned.
        :type unit: str, optional
        :param name_match: A string to match against the `measure_name` field. If not None, only measures with a
            `measure_name` field containing this string will be returned.
        :type name_match: str, optional
        :param freq_units: The units for the freq parameter. (Default: "Hz")
        :type freq_units: str, optional
        :return: A dictionary containing information about each measure that matches the specified search criteria.
        :rtype: dict
        """
        # Check the metadata connection type and call the appropriate API search method if necessary
        if self.metadata_connection_type == "api":
            params = {'measure_tag': tag_match, 'freq': freq, 'unit': unit, 'measure_name': name_match,
                      'freq_units': freq_units}
            return self._request("GET", "measures/", params=params)

        # Set the default frequency units to "Hz" if not provided
        freq_units = "Hz" if freq_units is None else freq_units

        # Convert the frequency to nanohertz if necessary
        if freq_units != "nHz" and freq is not None:
            freq = convert_to_nanohz(freq, freq_units)

        # Get all measures from the database
        all_measures = self.get_all_measures()

        # Initialize the result dictionary
        result = {}

        # Iterate through all measures and filter them based on the search criteria
        for measure_id, measure_info in all_measures.items():
            # Create a list of boolean values for each search criterion
            match_bool_list = [
                tag_match is None or tag_match in measure_info['tag'],
                freq is None or freq == measure_info['freq_nhz'],
                unit is None or unit == measure_info['unit'],
                name_match is None or name_match in measure_info['name']
            ]

            # If all search criteria match, add the measure to the result dictionary
            if all(match_bool_list):
                result[measure_id] = measure_info

        # Return the filtered measures as a dictionary
        return result

    def get_all_measures(self):
        """
        .. _get_all_measures_label:

        Retrieve information about all measures in the linked relational database.

        >>> sdk = AtriumSDK(dataset_location="./example_dataset")
        >>> all_measures = sdk.get_all_measures()
        >>> # print(all_measures)
        {1: {'id': 1,
             'tag': 'Heart Rate',
             'name': 'Heart Rate Measurement',
             'freq_nhz': 500,
             'code': 'HR',
             'unit': 'BPM',
             'unit_label': 'Beats per Minute',
             'unit_code': 'BPM',
             'source_id': 1},
         2: {'id': 2,
             'tag': 'Respiration Rate',
             'name': 'Respiration Rate Measurement',
             'freq_nhz': 500,
             'code': 'RR',
             'unit': 'BPM',
             'unit_label': 'Breaths per Minute',
             'unit_code': 'BPM',
             'source_id': 1}}

        :return: A dictionary containing information about each measure, including its id, tag, name, sample frequency
            (in nanohertz), code, unit, unit label, unit code, and source_id.
        :rtype: dict
        """
        # Check if connection type is API and call the appropriate method
        if self.metadata_connection_type == "api":
            measure_dict = self._request("GET", "measures/")
            return {int(measure_id): measure_info for measure_id, measure_info in measure_dict.items()}

        # Get all measures from the SQL handler
        measure_tuple_list = self.sql_handler.select_all_measures()

        # Initialize an empty dictionary to store measure information
        measure_dict = {}

        # Iterate through the list of measures and construct a dictionary for each measure
        for measure_info in measure_tuple_list:
            measure_id, measure_tag, measure_name, measure_freq_nhz, measure_code, \
            measure_unit, measure_unit_label, measure_unit_code, measure_source_id = measure_info

            # Add the measure information to the dictionary
            measure_dict[measure_id] = {
                'id': measure_id,
                'tag': measure_tag,
                'name': measure_name,
                'freq_nhz': measure_freq_nhz,
                'code': measure_code,
                'unit': measure_unit,
                'unit_label': measure_unit_label,
                'unit_code': measure_unit_code,
                'source_id': measure_source_id
            }

        return measure_dict

    def get_measure_id_list_from_tag(self, measure_tag: str, approx=True, freq=None, units=None, freq_units=None):
        """
        Returns a list of matching measure_ids for a given tag in DESC order by number of stored blocks.
        Helpful for finding all ids or the most prevalent id for a given tag. Optionally filters by frequency and units.

        :param str measure_tag: The tag of the measure.
        :param bool approx: If True, approximates the result based on first 100,000 rows of the block table.
            If False, queries the entire block table.
        :param freq: Optional frequency to filter measures.
        :param units: Optional units of the measure to filter by.
        :param freq_units: Units of the provided frequency. Converts frequency to nanohertz if not already.
        :return: A list of measure_ids
        """
        # Convert frequency to nanohertz if necessary
        if freq and freq_units and freq_units != "nHz":
            freq = convert_to_nanohz(freq, freq_units)

        if self.metadata_connection_type == "api":
            raise NotImplementedError("API mode is not yet supported for this function.")

        # Get initial list of measure IDs from tag
        measure_ids = self._measure_tag_to_ordered_id.get(measure_tag, [])
        if not measure_ids:
            # Reload the cache if not found
            self._measure_tag_to_ordered_id = self.sql_handler.get_tag_to_measure_ids_dict(approx=approx)
            measure_ids = self._measure_tag_to_ordered_id.get(measure_tag, [])

        # Filter measure_ids by frequency and units if necessary
        if freq is not None or units is not None:
            filtered_measure_ids = []
            for measure_id in measure_ids:
                measure_info = self.get_measure_info(measure_id)
                if freq is not None and measure_info.get('freq_nhz') != freq:
                    continue
                if units is not None and measure_info.get('unit') != units:
                    continue
                filtered_measure_ids.append(measure_id)
            measure_ids = filtered_measure_ids

        return measure_ids

    def insert_measure(self, measure_tag: str, freq: Union[int, float], units: str = None, freq_units: str = None,
                       measure_name: str = None, measure_id: int = None, code: str = None, unit_label: str = None,
                       unit_code: str = None, source_id: int = None, source_name: str = None):
        """
        .. _insert_measure_label:

        Defines a new signal type to be stored in the dataset, as well as defining metadata related to the signal.

        `measure_tag`, `freq` and `units` are required information.

        >>> # Define a new signal with additional metadata.
        >>> freq = 500
        >>> freq_units = "Hz"
        >>> measure_tag = "ECG Lead II - 500 Hz"
        >>> measure_name = "Electrocardiogram Lead II Configuration 500 Hertz"
        >>> units = "mV"
        >>> code = "A0001"
        >>> unit_label = "millivolts"
        >>> unit_code = "mV01"
        >>> source_id = 123
        >>> measure_id = sdk.insert_measure(measure_tag=measure_tag, freq=freq, units=units, freq_units=freq_units,
                                            measure_name=measure_name, code=code, unit_label=unit_label,
                                            unit_code=unit_code, source_id=source_id)

        :param str measure_tag: A short string identifying the signal.
        :param freq: The sample frequency of the signal.
        :param str units: The units of the signal.
        :param str optional freq_units: The unit used for the specified frequency. This value can be one of ["Hz",
            "kHz", "MHz"]. Keep in mind if you use extremely large values for this it will be
            converted to nano hertz in the backend, and you may overflow 64bit integers. Default is nano hertz.
        :param str optional measure_name: A long form description of the signal.
        :param int optional measure_id: The desired measure_id.
        :param str optional code: A specific code identifying the signal.
        :param str optional unit_label: A label for the unit.
        :param str optional unit_code: A code for the unit.
        :param int optional source_id: An identifier for the data source.
        :param str source_name: The name of the data source associated with the measure, used if source_id is not
            provided (optional).

        :return: The measure_id of the inserted or existing measure.
        :rtype: int

        """

        if self.metadata_connection_type == "api":
            raise NotImplementedError("API mode is not supported for insertion.")

        # Check if measure_tag, measure_name, and units are either strings or None
        assert isinstance(measure_tag, str)
        assert isinstance(measure_name, str) or measure_name is None
        assert isinstance(units, str) or units is None
        assert isinstance(code, str) or code is None
        assert isinstance(unit_label, str) or unit_label is None
        assert isinstance(unit_code, str) or unit_code is None

        # Set default frequency unit to "nHz" if not provided
        freq_units = "nHz" if freq_units is None else freq_units
        units = "" if units is None else units

        # Handle source_name to source_id conversion
        if source_name and not source_id:
            source_id = self.get_source_id(source_name)
            if source_id is None:
                raise ValueError(f"Source name {source_name} not found.")

        # Convert frequency to nanohertz if the provided frequency unit is not "nHz"
        if freq_units != "nHz":
            freq = convert_to_nanohz(freq, freq_units)

        # Force Cast Python integer
        freq = int(freq)

        # Check for id clash
        if measure_id is not None:
            assert isinstance(measure_id, int)
            measure_id = int(measure_id)
            measure_info = self.get_measure_info(measure_id)
            if measure_info is not None:
                if measure_info['tag'] == measure_tag and \
                        measure_info['freq_nhz'] == freq and \
                        measure_info['unit'] == units:
                    return measure_id
                raise ValueError(f"Inserted measure_id {measure_id} already exists with data: {measure_info}")

        # Check if the measure already exists in the dataset
        check_measure_id = self.get_measure_id(measure_tag, freq, units=units)
        if check_measure_id is not None:
            return check_measure_id

        # Insert the new measure into the database
        inserted_measure_id = self.sql_handler.insert_measure(
            measure_tag, freq, units, measure_name, measure_id=measure_id, code=code, unit_label=unit_label,
            unit_code=unit_code, source_id=source_id)

        if inserted_measure_id is None:
            return inserted_measure_id

        # Add new measure_id into cache
        measure_info = {
            'id': inserted_measure_id,
            'tag': measure_tag,
            'name': measure_name,
            'freq_nhz': freq,
            'code': code,
            'unit': units,
            'unit_label': unit_label,
            'unit_code': unit_code,
            'source_id': source_id
        }
        self._measure_ids[(measure_tag, freq, units)] = inserted_measure_id
        self._measures[inserted_measure_id] = measure_info

        return inserted_measure_id

    def get_device_id(self, device_tag: str) -> int:
        """
        .. _get_device_id_label:

        Retrieve the identifier of a device in the linked relational database based on its tag. Or None if device
        not found.

        :param str device_tag: The tag of the device to retrieve the identifier for.

        :return: The identifier of the device. Or None if device not found.
        :rtype: int

        >>> # Connect to example_dataset
        >>> sdk = AtriumSDK(dataset_location="./example_dataset")
        >>>
        >>> # Retrieve the identifier of the device with tag "Monitor A1"
        >>> device_tag = "Monitor A1"
        >>> device_id = sdk.get_device_id(device_tag)
        >>> # print(device_id)
        ... 1
        """
        # Check if the metadata connection type is API
        if self.metadata_connection_type == "api":
            devices_result = self._request("GET", "devices/", params={'device_tag': device_tag})

            for device_id, device_info in devices_result.items():
                if device_tag == device_info['tag']:
                    return int(device_id)
            return None

        # If the device tag is already in the cached device IDs dictionary, return the cached ID
        if device_tag in self._device_ids:
            return self._device_ids[device_tag]

        # If the device tag is not in the cache, query the database using the SQL handler
        row = self.sql_handler.select_device(device_tag=device_tag)

        # If the device tag is not found in the database, return None
        if row is None:
            return None

        # If the device tag is found in the database, store the ID in the cache and return it
        device_id = row[0]
        self._device_ids[device_tag] = device_id
        return device_id

    def get_device_info(self, device_id: int):
        """
        .. _get_device_info_label:

        Retrieve information about a specific device in the linked relational database. Or None if device not found.

        :param int device_id: The identifier of the device to retrieve information for.

        :return: A dictionary containing information about the device, including its id, tag, name, manufacturer, model,
                 type, bed_id, and source_id. Or None if Device not found.
        :rtype: dict

        >>> sdk = AtriumSDK(dataset_location="./example_dataset")
        >>> device_id = 1
        >>> device_info = sdk.get_device_info(device_id)
        >>> # print(device_info)
        {'id': 1,
         'tag': 'Device A1',
         'name': 'Philips Device A1 in Room 1A',
         'manufacturer': 'Philips',
         'model': 'A1',
         'type': 'Device',
         'bed_id': 1,
         'source_id': 1}

        """
        # Check if metadata is fetched using API and call the appropriate method
        if self.metadata_connection_type == "api":
            return self._request("GET", f"devices/{device_id}")

        # If device info is already cached, return it
        if device_id in self._devices:
            return self._devices[device_id]

        # Fetch device info from the SQL database
        row = self.sql_handler.select_device(device_id=device_id)

        # If device not found in the database, return None
        if row is None:
            return None

        # Unpack the fetched row into individual variables
        device_id, device_tag, device_name, device_manufacturer, device_model, device_type, device_bed_id, \
        device_source_id = row

        # Create a dictionary with the device information
        device_info = {
            'id': device_id,
            'tag': device_tag,
            'name': device_name,
            'manufacturer': device_manufacturer,
            'model': device_model,
            'type': device_type,
            'bed_id': device_bed_id,
            'source_id': device_source_id,
        }

        # Cache the device information for future use
        self._devices[device_id] = device_info

        # Return the device information dictionary
        return device_info

    def search_devices(self, tag_match=None, name_match=None):
        """
        Retrieve information about all devices in the linked relational database that match the specified search criteria.
        This method supports searching by device tag and/or device name.

        :param tag_match: A string to match against the `device_tag` field. If not None, only devices with a `device_tag`
            field containing this string will be returned. Default is None.
        :type tag_match: str, optional
        :param name_match: A string to match against the `device_name` field. If not None, only devices with a `device_name`
            field containing this string will be returned. Default is None.
        :type name_match: str, optional
        :return: A dictionary containing information about each device that matches the specified search criteria, including
            its id, tag, name, manufacturer, model, type, bed_id, and source_id.
        :rtype: dict
        """
        # Check if the metadata connection type is "api" and call the appropriate method
        if self.metadata_connection_type == "api":
            return self._request("GET", "devices/", params={'device_tag': tag_match, 'device_name': name_match})

        # Get all devices from the linked relational database
        all_devices = self.get_all_devices()

        # Initialize an empty dictionary to store the search results
        result = {}

        # Iterate through all devices and their information
        for device_id, device_info in all_devices.items():
            # Create a list of boolean values to determine if the device matches the search criteria
            match_bool_list = [
                tag_match is None or tag_match in device_info['tag'],
                name_match is None or name_match in device_info['name']
            ]

            # If all conditions in the match_bool_list are True, add the device to the result dictionary
            if all(match_bool_list):
                result[device_id] = device_info

        # Return the dictionary containing the search results
        return result

    def get_all_devices(self):
        """
        .. _get_all_devices_label:

        Retrieve information about all devices in the linked relational database.

        >>> sdk = AtriumSDK(dataset_location="./example_dataset")
        >>> all_devices = sdk.get_all_devices()
        >>> # print(all_devices)
        {1: {'id': 1,
             'tag': 'Monitor A1',
             'name': 'Philips Monitor A1 in Room 2A',
             'manufacturer': 'Philips',
             'model': 'A1',
             'type': 'Monitor',
             'bed_id': 2,
             'source_id': 1},
         2: {'id': 2,
             'tag': 'Monitor A2',
             'name': 'LG Monitor A2 in Room 2B',
             'manufacturer': 'LG',
             'model': 'A2',
             'type': 'Monitor',
             'bed_id': 2,
             'source_id': 2}}

        :return: A dictionary containing information about each device, including its id, tag, name, manufacturer,
            model, type, bed_id, and source_id.
        :rtype: dict
        """
        # Check if the metadata connection type is API
        if self.metadata_connection_type == "api":
            device_dict = self._request("GET", "devices/")
            return {int(device_id): device_info for device_id, device_info in device_dict.items()}

        # If the connection type is not API, use the SQL handler to get all devices
        device_tuple_list = self.sql_handler.select_all_devices()

        # Initialize an empty dictionary to store device information
        device_dict = {}

        # Iterate through the device tuple list
        for device_id, device_tag, device_name, device_manufacturer, device_model, device_type, device_bed_id, \
            device_source_id in device_tuple_list:
            # Create a dictionary for each device with its details
            device_dict[device_id] = {
                'id': device_id,
                'tag': device_tag,
                'name': device_name,
                'manufacturer': device_manufacturer,
                'model': device_model,
                'type': device_type,
                'bed_id': device_bed_id,
                'source_id': device_source_id,
            }

        # Return the dictionary containing all devices and their information
        return device_dict

    def insert_device(self, device_tag: str, device_name: str = None, device_id: int = None, manufacturer: str = None,
                      model: str = None, device_type: str = None, bed_id: int = None, bed_name: str = None,
                      source_id: int = None, source_name: str = None):
        """
        Insert a new device into the dataset and define its metadata.

        This method defines a new device to be stored in the dataset, specifying
        metadata such as the device's tag, name, manufacturer, model, type, and
        associations with a bed and source either by ID or by name. The `device_tag`
        is a required parameter, while all others are optional. If both an ID and a
        name are provided for a bed or source, the ID takes precedence.

        If the device_id is specified and already exists in the dataset with a
        different device_tag, a ValueError is raised. If `bed_name` or `source_name`

        is provided but does not match any existing records, a ValueError is also raised.

        Example usage:

        >>> # Define a new device using IDs.
        >>> device_tag = "Monitor A3"
        >>> device_name = "Philips Monitor A3 in Room 2B"
        >>> manufacturer = "Philips"
        >>> model = "A3"
        >>> device_type = "static"
        >>> bed_id = 102
        >>> source_id = 2
        >>> new_device_id = sdk.insert_device(device_tag=device_tag, device_name=device_name,
                                              manufacturer=manufacturer, model=model, device_type=device_type,
                                              bed_id=bed_id, source_id=source_id)

        >>> # Define a new device using names.
        >>> bed_name = "Bed 2B"
        >>> source_name = "Source A"
        >>> new_device_id = sdk.insert_device(device_tag="Monitor B4", device_name="Siemens Monitor B4 in Bed 2B",
                                              manufacturer="Siemens", model="B4", device_type="dynamic",
                                              bed_name=bed_name, source_name=source_name)

        :param str device_tag: A unique string identifying the device (required).
        :param str device_name: A long form description of the device (optional).
        :param int device_id: Desired device_id, if specified, must not conflict with existing entries (optional).
        :param str manufacturer: The device's manufacturer (optional).
        :param str model: The device's model (optional).
        :param str device_type: The type of the device, either 'static' or 'dynamic' (optional).
        :param int bed_id: The ID of the bed associated with the device (optional).
        :param str bed_name: The name of the bed associated with the device, used if bed_id is not provided (optional).
        :param int source_id: The ID of the data source associated with the device (optional).
        :param str source_name: The name of the data source associated with the device, used if source_id is not provided (optional).

        :return: The device_id of the inserted or existing device.
        :rtype: int

        Raises:
            ValueError: If specified device_id already exists with a different device_tag.
                        If bed_name or source_name is provided but does not match any existing records.
        """
        # Handle source_name to source_id conversion
        if source_name and not source_id:
            source_id = self.get_source_id(source_name)
            if source_id is None:
                raise ValueError(f"Source name {source_name} not found.")

        # Handle bed_name to bed_id conversion
        if bed_name and not bed_id:
            bed_id = self.get_bed_id(bed_name)
            if bed_id is None:
                raise ValueError(f"Bed name {bed_name} not found.")

        if self.metadata_connection_type == "api":
            raise NotImplementedError("API mode is not supported for insertion.")

        # Check for id clash
        if device_id is not None:
            assert isinstance(device_id, int)
            device_id = int(device_id)
            device_info = self.get_device_info(device_id)
            if device_info is not None:
                if device_info['tag'] == device_tag:
                    return device_id
                raise ValueError(f"Inserted device_id {device_id} already exists with data: {device_info}")

        # Check if the device_tag already exists in the dataset
        check_device_id = self.get_device_id(device_tag)
        if check_device_id is not None:
            # If it exists, return the existing device_id
            return check_device_id

        # If the device_tag does not exist, insert the new device using the sql_handler
        return self.sql_handler.insert_device(device_tag, device_name, device_id, manufacturer, model, device_type,
                                              bed_id, source_id)

    def get_patient_id(self, mrn: int):
        """
        Retrieve the patient ID associated with a given medical record number (MRN).

        This method looks for a patient's ID using their MRN. If the patient ID is not found in the initial search,
        it triggers a refresh of all patient data and searches again.

        :param int mrn: The medical record number for the patient, as an integer.
        :return: The patient ID as an integer if the patient is found; otherwise, None.

        >>> sdk = AtriumSDK(dataset_location="./example_dataset")
        >>> patient_id = sdk.get_patient_id(mrn=123456)
        >>> print(patient_id)
        1
        """

        # Convert mrn to int for sql lookup
        mrn = int(mrn)

        # Check if we are in API mode
        if self.metadata_connection_type == "api":
            return self._request("GET", f"/patients/mrn|{mrn}", params={'time': None})['id']

        if mrn in self._mrn_to_patient_id:
            return self._mrn_to_patient_id[mrn]

        self.get_all_patients()

        if mrn in self._mrn_to_patient_id:
            return self._mrn_to_patient_id[mrn]

        return None

    def get_mrn(self, patient_id):
        """
        Retrieve the medical record number (MRN) associated with a given patient ID.

        This method searches for a patient's MRN using their patient ID. If the MRN is not found in the initial search,
        it triggers a refresh of all patient data and searches again.

        :param patient_id: The numeric identifier for the patient.
        :return: The MRN as an integer if the patient is found; otherwise, None.

        >>> sdk = AtriumSDK(dataset_location="./example_dataset")
        >>> mrn = sdk.get_mrn(patient_id=1)
        >>> print(mrn)
        123456
        """
        # Check if we are in API mode
        if self.metadata_connection_type == "api":
            return self._request("GET", f"/patients/id|{patient_id}", params={'time': None})['mrn']

        if patient_id in self._patient_id_to_mrn:
            return self._patient_id_to_mrn[patient_id]

        self.get_all_patients()

        if patient_id in self._patient_id_to_mrn:
            return self._patient_id_to_mrn[patient_id]

        return None

    def get_patient_info(self, patient_id: int = None, mrn: int = None, time: int = None, time_units: str = None):
        """
        Retrieve information about a specific patient using either their numeric patient id or medical record number (MRN).

        :param int patient_id: The numeric identifier for the patient.
        :param int mrn: The medical record number for the patient.
        :param int time: (Optional) If you want the patient information for a specific time enter the epoch timestamp here.
         The function will get you the closest information available at a time less than or equal to the timestamp you
         provide. If left as None the function will get the most recent information.
        :param str time_units: (Optional) Units for the time. Valid options are 'ns', 's', 'ms', and 'us'. Default is nanoseconds.
        :return: A dictionary containing the patient's information, including id, MRN, gender, date of birth (dob),
                 first name, middle name, last name, date first seen, last updated datetime, source identifier, height, and weight.
                 If a time is specified you will also get the height/weight units and the time that each measurement was taken.
                 Returns None if patient not found.

        :raises ValueError: If both patient_id and mrn are not provided or neither of them are provided.

        >>> sdk = AtriumSDK(dataset_location="./example_dataset")
        >>> patient_info = sdk.get_patient_info(patient_id=1)
        >>> print(patient_info)
        {
            'id': 1,
            'mrn': 123456,
            'gender': 'M',
            'dob': 946684800000000000,  # Nanoseconds since epoch
            'first_name': 'John',
            'middle_name': 'A',
            'last_name': 'Doe',
            'first_seen': 1609459200000000000,  # Nanoseconds since epoch
            'last_updated': 1609545600000000000,  # Nanoseconds since epoch
            'source_id': 1,
            'weight': 10.1,
            'weight_units': 'kg',
            'weight_time': 1609545500000000000,  # Nanoseconds since epoch
            'height': 50.0,
            'height_units': 'kg',
            'height_time': 1609544500000000000,  # Nanoseconds since epoch
        }
        """
        # Handle time units and conversion to nanoseconds
        if time_units and time:
            if time_units not in time_unit_options.keys():
                raise ValueError(f"Invalid time units. Expected one of: {', '.join(time_unit_options.keys())}")
            time *= time_unit_options[time_units]

        # Check if we have either patient ID or MRN
        if patient_id is None and mrn is None:
            raise ValueError("Either patient_id or mrn must be provided.")
        # make sure they supply only one of patient id or mrn
        if patient_id is not None and mrn is not None:
            raise ValueError("Only one of patient_id or mrn should be provided.")

        # Check if we are in API mode
        if self.metadata_connection_type == "api":
            if patient_id is not None:
                return self._request("GET", f"/patients/id|{patient_id}", params={'time': time})
            return self._request("GET", f"/patients/mrn|{mrn}", params={'time': time})

        patient_info = None

        # Try getting the patient by MRN from the cache
        if mrn is not None:
            # Convert mrn to int for proper sql lookup
            mrn = int(mrn)
            if mrn in self._mrn_to_patient_id:
                patient_id = self._mrn_to_patient_id[mrn]

        # Try getting the patient by ID from the cache
        if patient_id is not None and patient_id in self._patients:
            patient_info = self._patients[patient_id]

        # If we did not find the patient, refresh the patient cache
        if patient_info is None or patient_id is None:
            self.get_all_patients()

        # Try finding the patient in the updated cache if necessary
        if patient_info is None and mrn is not None and mrn in self._mrn_to_patient_id:
            patient_id = self._mrn_to_patient_id[mrn]

        if patient_info is None and patient_id is not None and patient_id in self._patients:
            patient_info = self._patients[patient_id]

        # If the patient is still not found, return None
        if patient_info is None or patient_id is None:
            return None

        # If a time was specified then get the patient info closest to that timestamp
        if time is not None:
            # make them none incase no matching info is available for the supplied time
            patient_info['height'], patient_info['height_units'], patient_info['height_time'] = None, None, None
            patient_info['weight'], patient_info['weight_units'], patient_info['weight_time'] = None, None, None

            # update the patient dictionary with the height/weight closest to the time
            height = self.sql_handler.select_closest_patient_history(patient_id=patient_id, field='height', time=time)
            if height:
                patient_info['height'], patient_info['height_units'], patient_info['height_time'] = height[3], height[4], height[5]
            weight = self.sql_handler.select_closest_patient_history(patient_id=patient_id, field='weight', time=time)
            if weight:
                patient_info['weight'], patient_info['weight_units'], patient_info['weight_time'] = weight[3], weight[4], weight[5]
        return patient_info

    def get_all_patients(self, skip=None, limit=None):
        """
        .. _get_all_patients_label:

        Retrieve information about all patients in the linked relational database.

        >>> sdk = AtriumSDK(dataset_location="./example_dataset")
        >>> all_patients = sdk.get_all_patients()
        >>> # print(all_patients)
        {1: {'id': 1,
             'mrn': 123456,
             'gender': 'M',
             'dob': 946684800000000000,
             'first_name': 'John',
             'middle_name': 'A',
             'last_name': 'Doe',
             'first_seen': 1609459200000000000,
             'last_updated': 1609545600000000000,
             'source_id': 1,
             'weight': 10.1,
             'height': 50.0},
         2: {'id': 2,
             'mrn': 654321,
             'gender': 'F',
             'dob': 978307200000000000,
             'first_name': 'Jane',
             'middle_name': 'B',
             'last_name': 'Smith',
             'first_seen': 1609642000000000000,
             'last_updated': 1609728400000000000,
             'source_id': 1,
             'weight': 9.12,
             'height': 43.2}}

        :return: A dictionary containing information about each patient, including their id, mrn, gender, dob,
            first_name, middle_name, last_name, first_seen, last_updated, source_id, height and weight.
        :rtype: dict
        """
        # Check if the metadata connection type is API and call the appropriate method
        if self.metadata_connection_type == "api":
            return self._api_get_all_patients(skip=skip, limit=limit)

        # Retrieve all patient records from the database
        patient_tuple_list = self.sql_handler.select_all_patients()

        # Set default values for skip and limit if not provided
        skip = 0 if skip is None else skip
        limit = len(patient_tuple_list) if limit is None else limit

        # Initialize an empty dictionary to store patient information
        patient_dict = {}

        # Iterate over the patient records and populate the patient_dict
        for patient_id, mrn, gender, dob, first_name, middle_name, last_name, first_seen, last_updated, source_id, weight, height in \
                patient_tuple_list[skip:skip + limit]:
            patient_dict[patient_id] = {
                'id': patient_id,
                'mrn': mrn,
                'gender': gender,
                'dob': dob,
                'first_name': first_name,
                'middle_name': middle_name,
                'last_name': last_name,
                'first_seen': first_seen,
                'last_updated': last_updated,
                'source_id': source_id,
                'weight': weight,
                'height': height
            }

        # Cache the results
        self._patients = patient_dict

        # Create a dictionary to map MRN to patient ID and patient ID to MRN for quick lookups.
        self._mrn_to_patient_id = {}
        self._patient_id_to_mrn = {}
        for patient_id, patient_info in self._patients.items():
            mrn = patient_info['mrn']
            if mrn is None:
                continue
            self._mrn_to_patient_id[mrn] = patient_id
            self._patient_id_to_mrn[patient_id] = mrn

        # Return the populated patient_dict
        return patient_dict

    def _api_get_all_patients(self, skip=None, limit=None):
        skip = 0 if skip is None else skip

        if limit is None:
            limit = 100
            patient_dict = {}
            while True:
                result_temp = self._request("GET", "patients/", params={'skip': skip, 'limit': limit})
                result_dict = {int(patient_id): patient_info for patient_id, patient_info in result_temp.items()}

                if len(result_dict) == 0:
                    break
                patient_dict.update(result_dict)
                skip += limit
        else:
            result_temp = self._request("GET", "patients/", params={'skip': skip, 'limit': limit})
            patient_dict = {int(patient_id): patient_info for patient_id, patient_info in result_temp.items()}

        return patient_dict

    def get_mrn_to_patient_id_map(self, mrn_list=None):
        """
        Get a mapping of Medical Record Numbers (MRNs) to patient IDs.

        This method queries the SQL database for all patients with MRNs in the given list
        and returns a dictionary with MRNs as keys and patient IDs as values.

        :param mrn_list: A list of MRNs to filter the patients, or None to get all patients.
        :type mrn_list: list, optional
        :return: A dictionary with MRNs as keys and patient IDs as values.
        :rtype: dict
        """
        if self.metadata_connection_type == "api":
            if not mrn_list:
                return {}

            result_dict = {}
            for mrn in mrn_list:
                result_temp = self._request("GET", f"patients/mrn|{mrn}", params={'time': None})
                result_dict[int(mrn)] = int(result_temp['id'])
            return result_dict

        # If all mrns are in the cache
        if all(int(mrn) in self._mrn_to_patient_id for mrn in mrn_list):
            return {int(mrn): self._mrn_to_patient_id[int(mrn)] for mrn in mrn_list}

        # Refresh the cache and return all available mrns.
        self.get_all_patients()
        return {int(mrn): self._mrn_to_patient_id[int(mrn)] for mrn in mrn_list if int(mrn) in self._mrn_to_patient_id}

    def get_patient_id_to_mrn_map(self, patient_id_list=None):
        """
        Get a mapping of patient IDs to Medical Record Numbers (MRNs).

        This method queries the SQL database for all patients with IDs in the given list
        and returns a dictionary with patient IDs as keys and MRNs as values.

        :param patient_id_list: A list of patient IDs to filter the patients, or None to get all patients.
        :type patient_id_list: list, optional
        :return: A dictionary with patient IDs as keys and MRNs as values.
        :rtype: dict
        """
        # Query the SQL database for all patients with IDs in the given list
        patient_list = self.sql_handler.select_all_patients_in_list(patient_id_list=patient_id_list)

        # Return a dictionary with patient IDs as keys and MRNs as values
        return {row[0]: row[1] for row in patient_list}

    def insert_patient(self, patient_id: int = None, mrn: int = None, gender: str = None, dob: int = None,
                       first_name: str = None, middle_name: str = None, last_name: str = None, first_seen: int = None,
                       last_updated: int = None, source_id: int = 1, weight: float = None, weight_units: str = None,
                       height: float = None, height_units: str = None):
        """
        .. _insert_patient_label:

        Inserts a new patient record into the database with the provided patient details.

        All patient details are optional, but it is recommended to provide as much information as possible
        to ensure accurate patient identification and to avoid duplicate records.

        >>> # Insert a new patient record.
        >>> new_patient_id = sdk.insert_patient(patient_id=123, mrn="123456", gender="M", dob=946684800000000000,
        >>>                                     first_name="John", middle_name="Doe", last_name="Smith",
        >>>                                     first_seen=1609459200000000000, last_updated=1609459200000000000, source_id=1)

        :param int patient_id: A unique number identifying the patient.
        :param str mrn: The Medical Record Number (MRN) of the patient.
        :param str gender: The gender of the patient (e.g., "M", "F", "O" for Other, or "U" for Unknown).
        :param int dob: The date of birth of the patient as a nanosecond epoch.
        :param str first_name: The first name of the patient.
        :param str middle_name: The middle name of the patient.
        :param str last_name: The last name of the patient.
        :param int first_seen: The date when the patient was first seen as a nanosecond epoch.
        :param int last_updated: The date when the patient record was last updated as a nanosecond epoch.
        :param int source_id: The unique identifier of the source from which the patient information was obtained.
        :param float weight: The patients current weight. The time recorded for this weight measurement in the patient
         history table will be the current time. If you want to make it another time use insert_patient_history instead.
        :param str weight_units: The units of the patients weight. This must be specified if inserting a weight.
        :param float height: The patients current height. The time recorded for this height measurement in the patient
         history table will be the current time. If you want to make it another time use insert_patient_history instead.
        :param str height_units: The units of the patients height. This must be specified if inserting a height.

        :return: The unique identifier of the inserted patient record.
        :rtype: int
        """

        if self.metadata_connection_type == "api":
            raise NotImplementedError("API mode is not supported for insertion.")

        if patient_id is not None:
            patient_info = self.get_patient_info(patient_id)
            if patient_info is not None:
                return patient_id

        if mrn is not None:
            mrn_patient_id = self.get_patient_id(mrn)
            if mrn_patient_id is not None:
                return mrn_patient_id

        # Insert the patient with null for height and weight since it will be updated by
        patient_id = self.sql_handler.insert_patient(patient_id, mrn, gender, dob, first_name, middle_name, last_name,
                                                 first_seen, last_updated, source_id)

        # current time will be the time for the weight and height
        insert_time = time.time_ns()

        # insert the weight into the patient history table. This will update the weight on the patient table
        if weight is not None:
            if weight_units is None:
                raise ValueError("You must specify the units if you are specifying a weight")
            self.insert_patient_history(field='weight', value=weight, units=weight_units, time=insert_time, patient_id=patient_id)

        # insert the height into the patient history table. This will update the height on the patient table
        if height is not None:
            if height_units is None:
                raise ValueError("You must specify the units if you are specifying a height")
            self.insert_patient_history(field='height', value=height, units=height_units, time=insert_time, patient_id=patient_id)

        return patient_id

    def get_patient_history(self, patient_id: int = None, mrn: int = None, field: str = None, start_time: int = None,
                            end_time: int = None, time_units: str = None):
        """
        Retrieve a list of a patients historical measurements using either their numeric patient id or medical record number (MRN).
        If start_time and end_time are left empty it will give all the patient's history. The results are returned in ascending order by time.

        :param int patient_id: The numeric identifier for the patient.
        :param int mrn: The medical record number for the patient.
        :param str field: Which part of the patients history do you want, None will get you all the fields.
            Valid options are 'height', 'weight' or None.
        :param int start_time: The starting epoch time for the range of time you want the patient's history. If none it will get all history before the end_time.
        :param int end_time: The end epoch time for the range of time you want the patient's history. If none it will get all history after the start_time.
        :param str time_units: (Optional) Units for the time. Valid options are 'ns', 's', 'ms', and 'us'. Default is nanoseconds.

        :return: A list of tuples containing the value of the measurement, the units the value is measured in and the
        epoch timestamp of when the measurement was taken. [(3.3, 'kg', 1483264800000000000), (3.4, 'kg', 1483268400000000000)]

        :raises ValueError: If both patient_id and mrn are not provided or neither of them are provided or if start_time is >= end_time or invalid time_unit/field entered.
        """
        # Check if we have either patient ID or MRN
        if patient_id is None and mrn is None:
            raise ValueError("Either patient_id or mrn must be provided.")
        # make sure they supply only one of patient id or mrn
        if patient_id is not None and mrn is not None:
            raise ValueError("Only one of patient_id or mrn should be provided.")
        # check to make sure a proper field was entered
        if field not in ('height', 'weight', None):
            raise ValueError("Invalid field. Expected either 'height' or 'weight'")
        # check that start_time is not greater than end time
        if start_time is not None and end_time is not None and start_time >= end_time:
            raise ValueError("Start_time cannot be >= end_time")

        # Handle time units and conversion to nanoseconds
        if time_units:
            if time_units not in time_unit_options.keys():
                raise ValueError(f"Invalid time units. Expected one of: {', '.join(time_unit_options.keys())}")
            if start_time is not None:
                start_time *= time_unit_options[time_units]
            if end_time is not None:
                end_time *= time_unit_options[time_units]

        # if the end time is none set it to 10 seconds into the future so you get all data after the start_time
        if end_time is None:
            end_time = time.time_ns() + 10_000_000_000
        # if the start time is none set it to 0 so you get all data before the end_time
        if start_time is None:
            start_time = 0

        # Check if we are in API mode
        if self.metadata_connection_type == "api":
            params = {'field': field, 'start_time': start_time, 'end_time': end_time}
            if patient_id is not None:
                return self._request("GET", f"/patients/id|{patient_id}/history", params=params)
            # if there is no patient_id that means an mrn is used as the identifier
            return self._request("GET", f"/patients/mrn|{mrn}/history", params=params)

        # get the patient id if an mrn was provided
        if mrn is not None:
            patient_id = self.get_patient_id(mrn)

        # if the patient was not found return none
        if patient_id is None:
            return None

        return self.sql_handler.select_patient_history(patient_id, field, start_time, end_time)

    def insert_patient_history(self, field: str, value: float, units: str, time: int, time_units: str = None, patient_id: int = None, mrn: int = None):
        """
        Insert a patient history record using either their numeric patient id or medical record number (MRN).

        :param str field: Which part of the patients history you want to insert. Valid options are 'height' or 'weight'.
        :param float value: The value of the measurement you want to insert.
        :param str units: The units of the measurement you want to insert
        :param int time: The epoch timestamp of the time the measurement was taken.
        :param str time_units: (Optional) Units for the time. Valid options are 'ns', 's', 'ms', and 'us'. Default is nanoseconds.
        :param int patient_id: The numeric identifier for the patient.
        :param int mrn: The medical record number for the patient.

        :return: A list of tuples containing the value of the measurement, the units the value is measured in and the
        epoch timestamp of when the measurement was taken. [(3.3, 'kg', 1483264800000000000), (3.4, 'kg', 1483268400000000000)]

        :raises ValueError: If both patient_id and mrn are not provided or neither of them are provided or if start_time is >= end_time or invalid time_unit/field entered.
        """
        if self.metadata_connection_type == "api":
            raise NotImplementedError("API mode is not supported for insertion.")

        # Handle time units and conversion to nanoseconds
        if time_units:
            if time_units not in time_unit_options.keys():
                raise ValueError(f"Invalid time units. Expected one of: {', '.join(time_unit_options.keys())}")
            time *= time_unit_options[time_units]

        # Check if we have either patient ID or MRN
        if patient_id is None and mrn is None:
            raise ValueError("Either patient_id or mrn must be provided.")
        # make sure they supply only one of patient id or mrn
        if patient_id is not None and mrn is not None:
            raise ValueError("Only one of patient_id or mrn should be provided.")

        # if they supplied an mrn convert it to a patient_id
        if mrn is not None:
            patient_id = self.get_patient_id(int(mrn))

        return self.sql_handler.insert_patient_history(patient_id, field, value, units, time)

    def get_patient_history_fields(self):
        """
        Returns a list of all strings in the field column of patient history.

        :return: A list of strings of all history fields
        """
        if self.metadata_connection_type == "api":
            raise NotImplementedError("API mode is not supported for this method.")

        return self.sql_handler.select_unique_history_fields()

    def get_device_patient_data(self, device_id_list: List[int] = None, patient_id_list: List[int] = None,
                                mrn_list: List[int] = None, start_time: int = None, end_time: int = None):
        """
        .. _get_device_patient_data_label:

        Retrieves device-patient mappings from the dataset's database based on the provided search criteria.

        The method returns a list of tuples, where each tuple contains four integer values in the following order:
        - device_id (int): The ID of the device associated with the patient.
        - patient_id (int): The ID of the patient associated with the device.
        - start_time (int): The start time as a nanoseconds epoch of the association between the device and the patient.
        - end_time (int): The end time as a nanoseconds epoch of the association between the device and the patient.

        :param List[int] optional device_id_list: A list of device IDs.
        :param List[int] optional patient_id_list: A list of patient IDs.
        :param List[int] optional mrn_list: A list of MRNs (medical record number).
        :param int optional start_time: The start time as a nanoseconds epoch of the device-patient association.
        :param int optional end_time: The end time as a nanoseconds epoch of the device-patient association.
        :return: A list of tuples containing device-patient mapping data, where each tuple contains four integer values in
            the following order: device_id, patient_id, start_time, and end_time.
        :rtype: List[Tuple[int, int, int, int]]

        >>> # Retrieve device-patient mappings from the dataset's database.
        >>> device_id_list = [1, 2]
        >>> patient_id_list = [3, 4]
        >>> start_time = 164708400_000_000_000
        >>> end_time = 1647094800_000_000_000
        >>> device_patient_data = sdk.get_device_patient_data(device_id_list=device_id_list,
        >>>                                                    patient_id_list=patient_id_list,
        >>>                                                    start_time=start_time,
        >>>                                                    end_time=end_time)
        """
        global_start, global_end = start_time, end_time
        if self.metadata_connection_type == "api":
            return self._api_get_device_patient_data(device_id_list=device_id_list, patient_id_list=patient_id_list,
                                                     mrn_list=mrn_list, start_time=start_time, end_time=end_time)

        if mrn_list is not None:
            patient_id_list = [] if patient_id_list is None else patient_id_list
            mrn_to_patient_id_map = self.get_mrn_to_patient_id_map(mrn_list)
            patient_id_list.extend([mrn_to_patient_id_map[mrn] for mrn in mrn_list if mrn in mrn_to_patient_id_map])

        if (device_id_list is not None and len(device_id_list) == 0) or (patient_id_list is not None and len(patient_id_list) == 0):
            return []

        result = self.sql_handler.select_device_patients(
            device_id_list=device_id_list, patient_id_list=patient_id_list, start_time=start_time, end_time=end_time)

        converted_end_times_result = []
        for device_id, patient_id, start_time, end_time in result:
            end_time = time.time_ns() if end_time is None else end_time

            # Truncate time regions to fit requested start/end
            end_time = end_time if global_end is None else min(end_time, global_end)
            start_time = start_time if global_start is None else max(start_time, global_start)

            converted_end_times_result.append([device_id, patient_id, start_time, end_time])

        return converted_end_times_result

    def _api_get_device_patient_data(self, device_id_list: List[int] = None, patient_id_list: List[int] = None,
                                     mrn_list: List[int] = None, start_time: int = None, end_time: int = None):

        start_time = 0 if start_time is None else start_time
        end_time = time.time_ns() if end_time is None else end_time
        # Determine the list of patient identifiers
        patient_identifiers = []
        if patient_id_list is not None:
            patient_identifiers.extend([f'id|{pid}' for pid in patient_id_list])
        if mrn_list is not None:
            patient_identifiers.extend([f'mrn|{mrn}' for mrn in mrn_list])
        if not patient_identifiers:
            patient_identifiers = [f'id|{pid}' for pid in self.get_all_patients().keys()]

        result = []
        # Query each patient identifier
        for pid in patient_identifiers:
            if pid.split('|')[0] == "id":
                patient_id = int(pid.split('|')[1])
            elif pid.split('|')[0] == "mrn":
                mrn = int(pid.split('|')[1])
                patient_id = self.get_patient_id(mrn)
            else:
                raise ValueError(f"got {pid.split('|')[0]}, expected mrn or id")
            params = {'start_time': start_time, 'end_time': end_time}
            devices_result = self._request("GET", f"patients/{pid}/devices", params=params)

            if devices_result:
                for device in devices_result:
                    query_device_id = device['device_id']
                    query_start_time = device['start_time']
                    query_end_time = device['end_time']
                    # Filter based on device_id_list if it's provided
                    if device_id_list is None or query_device_id in device_id_list:
                        result.append((query_device_id, patient_id, query_start_time, query_end_time))

        return result

    def insert_device_patient_data(self, device_patient_data: List[Tuple[int, int, int, int]]):
        """
        .. _insert_device_patient_data_label:

        Inserts device-patient mappings into the dataset's database.

        The `device_patient_data` parameter is a list of tuples, where each tuple contains four integer values in the
        following order:
        - device_id (int): The ID of the device associated with the patient.
        - patient_id (int): The ID of the patient associated with the device.
        - start_time (int): The start time (in UNIX nano timestamp format) of the association between the device and the patient.
        - end_time (int): The end time (in UNIX nano timestamp format) of the association between the device and the patient.

        The `start_time` and `end_time` values represent the time range in which the device is associated with the patient.

        >>> # Insert a device-patient mapping into the dataset's database.
        >>> device_patient_data = [(1, 2, 1647084000_000_000_000, 1647094800_000_000_000),
        >>>                        (1, 3, 1647084000_000_000_000, 1647094800_000_000_000)]
        >>> sdk.insert_device_patient_data(device_patient_data)

        :param List[Tuple[int, int, int, int]] device_patient_data: A list of tuples containing device-patient mapping
            data, where each tuple contains four integer values in the following order: device_id, patient_id, start_time,
            and end_time.
        :return: None
        """

        if self.metadata_connection_type == "api":
            raise NotImplementedError("API mode is not supported for insertion.")

        # Cast all columns to their correct datatype.
        device_patient_data = [(int(device_id), int(patient_id), int(start_time), int(end_time)) for
                               device_id, patient_id, start_time, end_time in device_patient_data]
        self.sql_handler.insert_device_patients(device_patient_data)

    def convert_patient_to_device_id(self, start_time: int, end_time: int, patient_id: int = None, mrn: int = None):
        """
        Converts a patient ID or MRN to a device ID based on the specified time range.

        :param int start_time: Start time for the association.
        :param int end_time: End time for the association.
        :param int patient_id: Patient ID to be converted.
        :param int mrn: MRN to be converted.
        :return: Device ID if a single device fully encapsulates the time range, otherwise None.
        :rtype: int or None
        """

        # Retrieve device-patient mapping data
        if patient_id is not None:
            device_patient_data = self.get_device_patient_data(patient_id_list=[patient_id], start_time=start_time,
                                                               end_time=end_time)
        elif mrn is not None:
            device_patient_data = self.get_device_patient_data(mrn_list=[mrn], start_time=start_time, end_time=end_time)
        else:
            raise ValueError("You must specify either patient_id or mrn.")

        # Group data by device_id
        device_intervals = {}
        for device_id, _, device_start, device_end in device_patient_data:
            if device_id not in device_intervals:
                device_intervals[device_id] = []
            device_intervals[device_id].append([device_start, device_end])

        # Merge overlapping intervals for each device
        for device_id in device_intervals:
            intervals = sorted(device_intervals[device_id], key=lambda x: x[0])
            merged_intervals = [intervals[0]]
            for current in intervals[1:]:
                last = merged_intervals[-1]
                if last[1] >= current[0]:  # Overlapping intervals
                    last[1] = max(last[1], current[1])
                else:
                    merged_intervals.append(current)
            device_intervals[device_id] = merged_intervals

        # Check for a device whose interval encapsulates the provided time range
        matching_devices = []
        for device_id, intervals in device_intervals.items():
            for interval in intervals:
                if interval[0] <= start_time and interval[1] >= end_time:
                    matching_devices.append(device_id)

        # Raise error if more than one match is found
        if len(matching_devices) > 1:
            raise ValueError(f"Multiple devices ({matching_devices}) found for the same time range with parameters: "
                             f"start_time={start_time}, end_time={end_time}, patient_id={patient_id}, mrn={mrn}. "
                             "Please check and fix the device_patient table.")

        return matching_devices[0] if matching_devices else None

    def convert_device_to_patient_id(self, start_time: int, end_time: int, device, conflict_resolution='error'):
        """
        Converts a device ID or tag to a patient ID based on the specified time range.

        :param int start_time: Start time for the association.
        :param int end_time: End time for the association.
        :param device: Device ID (int) or tag (str) to be converted.
        :param str conflict_resolution: How to handle multiple matching patients. Options are 'error', '90_percent_overlap', 'always_none'.
        :return: Patient ID if a single patient's interval encapsulates the time range, otherwise None.
        :rtype: int or None
        """

        # Convert device tag to device ID if necessary
        if isinstance(device, str):
            device_id = self.get_device_id(device)
        elif isinstance(device, int):
            device_id = device
        else:
            raise ValueError(f"device must be either int or str (id or tag), not type{type(device)}")

        # Retrieve device-patient mapping data
        device_patient_data = self.get_device_patient_data(device_id_list=[device_id], start_time=start_time,
                                                           end_time=end_time)

        # Group data by patient_id
        patient_intervals = {}
        for _, patient_id, patient_start, patient_end in device_patient_data:
            if patient_id not in patient_intervals:
                patient_intervals[patient_id] = []
            patient_intervals[patient_id].append([patient_start, patient_end])

        # Merge overlapping intervals for each patient
        for patient_id in patient_intervals:
            intervals = sorted(patient_intervals[patient_id], key=lambda x: x[0])
            merged_intervals = [intervals[0]]
            for current in intervals[1:]:
                last = merged_intervals[-1]
                if last[1] >= current[0]:  # Overlapping intervals
                    last[1] = max(last[1], current[1])
                else:
                    merged_intervals.append(current)
            patient_intervals[patient_id] = merged_intervals

        # Check for a patient whose interval encapsulates the provided time range
        matching_patients = []
        for patient_id, intervals in patient_intervals.items():
            for interval in intervals:
                if interval[0] <= start_time and interval[1] >= end_time:
                    matching_patients.append(patient_id)

        # Handle multiple matching patients based on conflict_resolution parameter
        if len(matching_patients) > 1:
            if conflict_resolution == 'error':
                raise ValueError(
                    f"Multiple patients ({matching_patients}) found for the same time range with parameters: "
                    f"start_time={start_time}, end_time={end_time}, device={device}. "
                    "Please check and fix the device_patient table.")
            elif conflict_resolution == '90_percent_overlap':
                for patient_id in matching_patients:
                    total_overlap = sum(min(end_time, interval[1]) - max(start_time, interval[0])
                                        for interval in patient_intervals[patient_id])
                    if total_overlap >= 0.9 * (end_time - start_time):
                        print(f"Warning: Patient {patient_id} overlaps 90% or more of the time range.")
                        return patient_id
                print("Warning: No patient overlaps 90% or more of the time range.")
                return None
            elif conflict_resolution == 'always_none':
                print("Warning: Multiple patients found. Returning None.")
                return None
            else:
                raise ValueError(f"Invalid conflict_resolution value: {conflict_resolution}")

        return matching_patients[0] if matching_patients else None

    def get_labels(self, label_name_id_list: List[int] = None, name_list: List[str] = None, device_list: List[Union[int, str]] = None,
                   start_time: int = None, end_time: int = None, time_units: str = None, patient_id_list: List[int] = None,
                   label_source_list: List[Union[str, int]] = None, include_descendants=True, limit: int = None, offset: int = 0,
                   measure_list: List[Union[int, tuple[str, int | float, str]] | None] = None):
        """
        Retrieve labels from the database based on specified criteria.

        :param List[int] label_name_id_list: List of label set IDs to filter by.
        :param List[str] name_list: List of label names to filter by. Mutually exclusive with `label_name_id_list`.
        :param List[Union[int, str]] device_list: List of device IDs or device tags to filter by.
        :param int start_time: Start time filter for the labels.
        :param int end_time: End time filter for the labels.
        :param str time_units: Units for the `start_time` and `end_time` filters. Valid options are 'ns', 's', 'ms', and 'us'.
        :param List[int] patient_id_list: List of patient IDs to filter by.
        :param List[Union[str, int]] label_source_list: List of label source names or IDs to filter by.
        :param bool include_descendants: Returns all labels of descendant label_name, using requested_name_id and
            requested_name to represent the label name of the requested parent.
        :param int limit: Maximum number of rows to return.
        :param int offset: Offset this number of rows before starting to return labels. Used in combination with limit.
        :param int measure_list: The list of measure_ids or measure tuples (measure_tag, freq_hz, measure_units) you
        would like to restrict the search to. If you specify measures but also want all the labels that don't have a
            specified measure_id (the labels for all signals at that time) add None to the list. Measures can also be
            None to get all labels for a specific source regardless of measure_id.

        :return: A list of matching labels from the database. Each label is represented as a dictionary containing label details.
        :rtype: List[Dict]

        Example::

            Given an input filtering by a particular device ID, the output could look like:

            [
                {
                    'label_entry_id': 1,
                    'label_name_id': 10,
                    'label_name': 'example_name_1',
                    'requested_name_id': 10,
                    'requested_name': 'example_name_1',
                    'device_id': 1001,
                    'device_tag': 'tag_1',
                    'patient_id': 12345,
                    'mrn': 7654321,
                    'start_time_n': 1625000000000000000,
                    'end_time_n': 1625100000000000000,
                    'label_source_id': 4,
                    'label_source': "LabelStudio_Project_1",
                    'measure_id': 2
                },
                ...
            ]

        Note:
            - Either `device_list` or `patient_id_list` should be provided, but not both.
            - Either `label_name_id_list` or `name_list` should be provided, but not both.

        """
        # Ensure either label_name_id_list or name_list is provided, but not both
        if label_name_id_list and name_list:
            raise ValueError("Only one of label_name_id_list or name_list should be provided.")

        # Ensure either device list or patient id list is provided, but not both
        if device_list and patient_id_list:
            raise ValueError("Only one of device_list or patient_id_list should be provided.")

        # Convert time using the provided time units, if specified
        if time_units:
            if time_units not in time_unit_options.keys():
                raise ValueError("Invalid time units. Expected one of: %s" % time_unit_options)

            if start_time:
                start_time *= time_unit_options[time_units]
            if end_time:
                end_time *= time_unit_options[time_units]

        if self.metadata_connection_type == "api":
            return self._api_get_labels(label_name_id_list, name_list, device_list, start_time, end_time, patient_id_list,
                                        label_source_list, include_descendants, limit, offset, measure_list)

        # Convert label names to IDs if name_list is used
        if name_list:
            name_id_list = [self.get_label_name_id(name) for name in name_list]
            for label_name, label_id in zip(name_list, name_id_list):
                if label_id is None:
                    raise ValueError(f"Label name '{label_name}' not found in the database.")
            label_name_id_list = name_id_list

        closest_requested_ancestor_dict = {}
        if label_name_id_list and include_descendants:
            label_name_id_list, closest_requested_ancestor_dict = collect_all_descendant_ids(
                label_name_id_list, self.sql_handler)

        # Convert device tags to IDs
        if device_list:
            device_id_list = []
            for device in device_list:
                device_id = self.get_device_id(device) if isinstance(device, str) else device
                if device_id is None:
                    raise ValueError(f"Device Tag {device} not found in database")
                device_id_list.append(device_id)
            device_list = device_id_list

        label_source_id_list = []
        if label_source_list:
            for source in label_source_list:
                if isinstance(source, str):
                    label_source_id = self.get_label_source_id(source)
                    if label_source_id is None:
                        raise ValueError(f"Label source name '{source}' not found in the database.")
                    label_source_id_list.append(label_source_id)
                elif isinstance(source, int):
                    label_source_id_list.append(source)
                else:
                    raise ValueError("Label source list items must be either string (name) or integer (ID).")

        # Convert measure tags to IDs
        if measure_list:
            measure_id_list = []
            for measure in measure_list:
                measure_id = self.get_measure_id(measure[0], measure[1], measure[2], freq_units='Hz') if isinstance(measure, tuple) else measure
                if measure_id is None:
                    raise ValueError(f"Measure Tag {measure} not found in database")
                measure_id_list.append(measure_id)
            measure_list = measure_id_list

        labels = self.sql_handler.select_labels_with_info(
            label_set_id_list=label_name_id_list,
            device_id_list=device_list,
            patient_id_list=patient_id_list,
            start_time_n=start_time,
            end_time_n=end_time,
            label_source_id_list=label_source_id_list if label_source_id_list else None,
            measure_id_list=measure_list,
            limit=limit, offset=offset,
        )

        # Extract unique label_set_ids and device_ids
        unique_label_set_ids = {label[2] for label in labels}
        unique_device_ids = {label[3] for label in labels}

        # Create dictionaries for label set and device info for optimized lookup
        label_set_id_to_info = {label_set_id: self.get_label_name_info(label_set_id) for label_set_id in
                                unique_label_set_ids}
        device_id_to_info = {device_id: self.get_device_info(device_id) for device_id in unique_device_ids}

        result = []
        for (label_entry_id, label_name, label_set_id, device_id, measure_id, label_source_name, label_source_id,
             start_time_n, end_time_n, patient_id) in labels:

            requested_id = closest_requested_ancestor_dict.get(label_set_id, label_set_id)
            requested_name = self.get_label_name_info(requested_id)['name']

            # patient_id = self.convert_device_to_patient_id(
            #     start_time=start_time_n, end_time=end_time_n, device=device_id,
            #     conflict_resolution='90_percent_overlap')
            mrn = None if patient_id is None else self.get_mrn(patient_id)

            formatted_label = {
                'label_entry_id': label_entry_id,
                'label_name_id': label_set_id,
                'label_name': label_set_id_to_info[label_set_id]['name'],
                'requested_name_id': requested_id,
                'requested_name': requested_name,
                'device_id': device_id,
                'device_tag': device_id_to_info[device_id]['tag'],
                'patient_id': patient_id,
                'mrn': mrn,
                'start_time_n': start_time_n,
                'end_time_n': end_time_n,
                'label_source_id': label_source_id,
                'label_source': label_source_name,
                'measure_id': measure_id
            }
            result.append(formatted_label)

        return result

    def _api_get_labels(self, label_name_id_list=None, name_list=None, device_list=None, start_time=None, end_time=None,
                        patient_id_list=None, label_source_list: Optional[List[Union[str, int]]] = None,
                        include_descendants=True, limit=None, offset=0, measure_list: List[Union[int, tuple[str, int | float, str], None]] = None):
        limit = 1000 if limit is None else limit

        label_list = []
        while True:
            params = {
                'label_name_id_list': label_name_id_list,
                'name_list': name_list,
                'device_list': device_list,
                'start_time': start_time,
                'end_time': end_time,
                'patient_id_list': patient_id_list,
                'label_source_list': label_source_list,
                'include_descendants': include_descendants,
                'measure_list': measure_list,
                'limit': limit, 'offset': offset,
            }

            result_temp = self._request("POST", "labels/", json=params)

            for label in result_temp:
                label_list.append(label)

            # nothing at all was found
            if len(label_list) == 0:
                raise ValueError("No labels found for current search params.")

            # this stops the loop when we have received the last batch of labels from the api
            if len(result_temp) == 0:
                break
            offset += limit

        return label_list

    def insert_label(self, name: str, start_time: int, end_time: int, device: Union[int, str] = None,
                     patient_id: int = None, mrn: int = None, time_units: str = None,
                     label_source: Union[str, int] = None, measure: Union[int, tuple[str, int | float, str]] = None):
        """
        Insert a label record into the database.

        :param str name: Name of the label type.
        :param int start_time: Start time for the label.
        :param int end_time: End time for the label.
        :param Union[int, str] device: Device ID or device tag (exclusive with device and patient_id).
        :param int patient_id: Patient ID for the label to be inserted (exclusive with device and mrn).
        :param int mrn: MRN for the label to be inserted (exclusive with device and patient_id).
        :param str time_units: Units for the `start_time` and `end_time`. Valid options are 'ns', 's', 'ms', and 'us'.
        :param Union[str, int] label_source: Name or ID of the label source.
        :param Union[int, tuple[str, int|float, str]] measure: Either the measure ID or the measure tuple
            (measure_tag, freq_hz, measure_units), if the label is for a specific measure. Leave as none if it's for all measures.
        :raises ValueError: If the provided label_source is not found in the database.
        :return: The ID of the inserted label

        Example usage:

        .. code-block:: python

            # Insert a label for a device with ID 42
            insert_label(name='Sleep Stage', start_time=1609459200_000_000_000, end_time=1609462800_000_000_000, device=42, measure=20)

            # Insert a label for a patient with patient_id 12345
            insert_label(name='Medication', start_time=1609459200_000, end_time=1609462800_000, patient_id=12345, time_units='ms', measure=None)

            # Using a device tag instead of device ID
            insert_label(name='Arrhythmia', start_time=1609459200_000_000_000, end_time=1609462800_000_000_000, device='device-tag-xyz', measure=('ECG', 200, 'Milli_Volts'))

            # Specifying time units and label source by name
            insert_label(name='Exercise', start_time=1609459200, end_time=1609462800, device=42, time_units='s', label_source='Manual Entry')

        """

        if self.metadata_connection_type == "api":
            raise NotImplementedError("API mode is not supported for insertion.")

        # Ensure exclusivity of device, patient_id, and mrn
        provided_params = [device is not None, patient_id is not None, mrn is not None]
        if sum(provided_params) > 1:
            raise ValueError("Only one of device, patient_id, or mrn can be provided.")

        # Convert patient_id or mrn to device ID if necessary
        converted_device_id = None
        if patient_id is not None:
            converted_device_id = self.convert_patient_to_device_id(start_time, end_time, patient_id=patient_id)
        elif mrn is not None:
            converted_device_id = self.convert_patient_to_device_id(start_time, end_time, mrn=mrn)

        # Convert device tag to device ID if necessary
        if isinstance(device, str):
            converted_device_id = self.get_device_id(device)
        elif isinstance(device, int) or isinstance(device, np.generic):
            converted_device_id = int(device)

        if converted_device_id is None or (isinstance(device, int) and self.get_device_info(device) is None):
            raise ValueError(f"device not found for device {device} patient_id {patient_id} mrn {mrn}")

        # convert measure tag tuple into a measure ID if necessary
        if isinstance(measure, tuple):
            measure_id = self.get_measure_id(measure[0], measure[1], measure[2], freq_units='Hz')
            if measure_id is None:
                raise ValueError(f"Measure Tag {measure} not found in database")
            measure = measure_id

        # Convert time using the provided time units
        time_units = "ns" if time_units is None else time_units
        if time_units not in time_unit_options.keys():
            raise ValueError("Invalid time units. Expected one of: %s" % time_unit_options)

        start_time *= time_unit_options[time_units]
        end_time *= time_unit_options[time_units]

        # Determine label source ID
        if isinstance(label_source, str):
            label_source_id = self.get_label_source_id(label_source)
            if label_source_id is None:
                warnings.warn(f"Label source {label_source} was not found in the database, inserting it now.")
                label_source_id = self.insert_label_source(name=label_source)

        elif isinstance(label_source, int):
            label_source_id = label_source
        else:
            label_source_id = None

        if name not in self._label_set_ids:
            label_id = self.sql_handler.insert_label_set(name)
            self._label_sets[label_id] = {'id': label_id, 'name': name}
            self._label_set_ids[name] = label_id
        else:
            label_id = self._label_set_ids[name]

        # Insert the label into the database
        return self.sql_handler.insert_label(label_id, converted_device_id, start_time, end_time, label_source_id, measure)

    def insert_labels(self, labels: List[Tuple[str, Union[int, str], Union[int, tuple[str, int | float, str], None], Union[str, int, None], int, int]],
                      time_units: str = None, source_type: str = None):
        """
        Insert multiple label records into the database.

        :param List[Tuple[str, Union[int, str], Union[int, tuple[str, int | float, str]], int, int, Union[str, int]]] labels: A list of labels. Each label is a tuple containing:
            - Name of the label type.
            - Source ID based on the source_type parameter (device ID, device tag, patient ID, or MRN).
            - Measure for the label. Can be measure ID, tuple containing (measure_tag, freq_hz, measure_units) or none if it applies to all measures at that time.
            - Name or ID of the label source. (Can be None, for no specified source)
            - Start time for the label.
            - End time for the label.

        :param str time_units: Units for the `start_time` and `end_time` of each label. Valid options are 'ns', 's', 'ms', and 'us'. (default ns)
        :param str source_type: The type of source ID provided in the labels. Valid options are 'device_id', 'device_tag', 'patient_id', and 'mrn'.
        :raises ValueError: If the provided label_source, source_type or measure is not found in the database.

        Example usage:

        .. code-block:: python

            # Using device ID as the source type and measure ID
            labels_data = [
                ('Sleep Stage', 42, 3, None, 1609459200_000_000_000, 1609462800_000_000_000),
                ('Medication', 56, None, 'Medication DB', 1609459200_000_000_000, 1609462800_000_000_000)
            ]
            insert_labels(labels=labels_data, time_units='s', source_type='device_id')

            # Using MRN as the source type and measure tuple
            labels_data = [
                ('Heart Rate', 1234567, ('ECG', 200, 'Milli_Volts'), None, 1609459200_000, 1609462800_000),
                ('Blood Pressure', 1234568, ('ECG', 200, 'Milli_Volts'), 'Automatic Device', 1609459200_000, 1609462800_000)
            ]
            insert_labels(labels=labels_data, time_units='ms', source_type='mrn')

        """
        if self.metadata_connection_type == "api":
            raise NotImplementedError("API mode is not supported for insertion.")

        valid_source_types = ["device_id", "device_tag", "patient_id", "mrn"]
        source_type = "device_id" if source_type is None else source_type
        if source_type not in valid_source_types:
            raise ValueError(f"Invalid source type. Expected one of: {', '.join(valid_source_types)}")

        formatted_labels = []

        for label in labels:
            name, source_id, measure, label_source, start_time, end_time = label

            # Convert source_id based on the source_type parameter
            if source_type == "device_tag":
                device = self.get_device_id(source_id)
                if device is None:
                    raise ValueError(f"device tag {source_id} not found in database")
            elif source_type == "patient_id":
                device = self.convert_patient_to_device_id(start_time, end_time, patient_id=source_id)
                if device is None:
                    raise ValueError(f"patient id {source_id} not found in database")
            elif source_type == "mrn":
                device = self.convert_patient_to_device_id(start_time, end_time, mrn=source_id)
                if device is None:
                    raise ValueError(f"mrn {source_id} not found in database")
            elif source_type == "device_id":
                device = int(source_id)
                if self.get_device_info(source_id) is None:
                    raise ValueError(f"device id {source_id} not found in database")
            else:
                raise ValueError(f"Invalid source type. Expected one of: {', '.join(valid_source_types)}")

            # convert measure tag tuple into a measure ID if necessary
            if isinstance(measure, tuple):
                measure_id = self.get_measure_id(measure[0], measure[1], measure[2], freq_units='Hz')
                if measure_id is None:
                    raise ValueError(f"Measure Tag {measure} not found in database")
                measure = measure_id

            # Adjust start and end times using time units
            if time_units:
                if time_units not in time_unit_options.keys():
                    raise ValueError(f"Invalid time units. Expected one of: {', '.join(time_unit_options.keys())}")
                start_time *= time_unit_options[time_units]
                end_time *= time_unit_options[time_units]

            # Determine label source ID
            if isinstance(label_source, str):
                label_source_id = self.get_label_source_id(label_source)
                if label_source_id is None:
                    warnings.warn(f"Label source {label_source} was not found in the database, inserting it now.")
                    label_source_id = self.insert_label_source(name=label_source)
            elif isinstance(label_source, int):
                label_source_id = label_source
            else:
                label_source_id = None

            if name not in self._label_set_ids:
                label_id = self.sql_handler.insert_label_set(name)
                self._label_sets[label_id] = {'id': label_id, 'name': name}
                self._label_set_ids[name] = label_id
            else:
                label_id = self._label_set_ids[name]

            # Add to the formatted labels list
            formatted_labels.append((label_id, device, measure, label_source_id, start_time, end_time))

        # Insert the labels into the database
        self.sql_handler.insert_labels(formatted_labels)

    def delete_labels(self, label_id_list: List[int] = None, label_name_id_list: List[int] = None, name_list: List[str] = None,
                      device_list: List[Union[int, str]] = None, start_time: int = None, end_time: int = None, time_units: str = None,
                      patient_id_list: List[int] = None, label_source_list: Optional[List[Union[str, int]]] = None,
                      measure_list: List[Union[int, tuple[str, int | float, str], None]] = None):

        """
        Delete labels from the database based on specified criteria. If no parameters are passed, the method raises an error for safety.

        :param List[int] label_id_list: List of label IDs to delete. Use '*' to delete all labels.
        :param List[int] label_name_id_list: List of label set IDs to filter labels for deletion.
        :param List[str] name_list: List of label names to filter labels for deletion.
        :param List[Union[int, str]] device_list: List of device IDs or device tags to filter labels for deletion.
        :param int start_time: Start time filter for the labels to delete.
        :param int end_time: End time filter for the labels to delete.
        :param str time_units: Units for the `start_time` and `end_time` filters.
        :param List[int] patient_id_list: List of patient IDs to filter labels for deletion.
        :param Optional[List[Union[str, int]]] label_source_list: List of label source names or IDs to filter labels for deletion.
        :param int measure_list: The list of measure_ids you would like to delete. Can also be a list of tuples
            specifying the measure (measure_tag, freq_hz, measure_units). If None it will delete labels regardless of measure_id.
        :raises ValueError: If no parameters are provided, or if invalid parameters are provided.
        :return: None

        Example usage:
            To delete labels for a specific device ID:
                delete_labels(device_list=[1001])

            To delete all labels:
                delete_labels(label_id_list="*")
        """

        if self.metadata_connection_type == "api":
            raise NotImplementedError("API mode is not supported for delete.")

        if all(param is None for param in
               [label_id_list, label_name_id_list, name_list, device_list, start_time, end_time, patient_id_list,
                label_source_list, measure_list]):
            raise ValueError("No parameters were provided. For safety, you need to specify at least one parameter. Use label_id_list='*' to delete all labels.")

        if label_id_list == "*":
            all_labels = self.get_labels()
            all_label_ids = [label_info['label_id'] for label_info in all_labels]
            return self.sql_handler.delete_labels(all_label_ids)

        elif label_id_list is not None:
            return self.sql_handler.delete_labels(label_id_list)

        filtered_labels = self.get_labels(label_name_id_list=label_name_id_list, name_list=name_list,
                                          device_list=device_list, start_time=start_time, end_time=end_time,
                                          time_units=time_units, patient_id_list=patient_id_list,
                                          label_source_list=label_source_list, measure_list=measure_list)
        filtered_label_ids = [label_info['label_entry_id'] for label_info in filtered_labels]
        return self.sql_handler.delete_labels(filtered_label_ids)

    def get_label_name_id(self, name: str):
        """
        Retrieve the identifier of a label type based on its name.

        :param str name: The name of the label type.
        :return: The identifier of the label type.
        :rtype: int
        """
        if self.metadata_connection_type == "api":
            params = {'label_name_id': None, 'label_name': name}
            return self._request("GET", "/labels/name", params=params)

        # Check if the label name is already in the cached label type IDs dictionary
        if name in self._label_set_ids:
            return self._label_set_ids[name]

        # If the label name is not in the cache, query the database using the SQL handler
        label_id = self.sql_handler.select_label_set_id(name)

        # If the label name is not found in the database, return None
        if label_id is None:
            return None

        # If the label name is found in the database, store the ID in the cache
        self._label_set_ids[name] = label_id
        self._label_sets[label_id] = name  # also update the label types cache
        return label_id

    def get_label_name_info(self, label_name_id: int):
        """
        Retrieve information about a specific label set.

        :param int label_name_id: The identifier of the label set to retrieve information for.
        :return: A dictionary containing information about the label set, including its id and name.
        :rtype: dict

        >>> sdk = AtriumSDK(dataset_location="./example_dataset")
        >>> label_name_id = 1
        >>> label_name_info = sdk.get_label_name_info(label_name_id)
        >>> print(label_name_info)
        {'id': 1,
         'name': 'Label A1',
         'parent_id': 2,
         'parent_name': 'Label Class A'}

        """
        # Check if metadata is fetched using API and call the appropriate method
        if self.metadata_connection_type == "api":
            params = {'label_name_id': label_name_id, 'label_name': None}
            return self._request("GET", "/labels/name", params=params)

        # If label set info is already cached, return it
        if label_name_id in self._label_sets:
            return self._label_sets[label_name_id]

        # Fetch label set info from the SQL database
        row = self.sql_handler.select_label_set(label_set_id=label_name_id)

        # If label set not found in the database, return None
        if row is None:
            return None

        # Unpack the fetched row into individual variables
        label_name_id, label_set_name, parent_id = row

        parent_name = None
        if parent_id is not None:
            parent_name = self.get_label_name_info(parent_id)

        # Create a dictionary with the label set information
        label_set_info = {
            'id': label_name_id,
            'name': label_set_name,
            'parent_id': parent_id,
            'parent_name': parent_name
        }

        # Cache the label set information for future use
        self._label_sets[label_name_id] = label_set_info

        # Return the label set information dictionary
        return label_set_info

    def get_all_label_names(self, limit=None, offset=0) -> dict:
        """
        Retrieve all distinct label names from the database.
        :param int limit: Maximum number of rows to return.
        :param int offset: Offset this number of rows before starting to return labels. Used in combination with limit.
        :return: A dictionary where keys are label IDs and values are dictionaries containing 'id' and 'name' keys.
        :rtype: dict

        .. note:: Skip and limit are used if there are too many label names to return in one get request.
        """
        if self.metadata_connection_type == "api":
            return self._api_get_all_label_names(limit=limit, offset=offset)

        label_tuple_list = self.sql_handler.select_label_sets(limit=limit, offset=offset)

        label_dict = {}
        for label_info in label_tuple_list:
            label_id, label_name, parent_id = label_info
            parent_name = None
            if parent_id is not None:
                parent_name = self.get_label_name_info(parent_id)['name']
            label_dict[label_id] = {
                'id': label_id,
                'name': label_name,
                'parent_id': parent_id,
                'parent_name': parent_name,
            }
        return label_dict

    def _api_get_all_label_names(self, limit=None, offset=0):
        if limit is None:
            limit = 1000
            label_dict = {}
            while True:
                result_dict = self._request("GET", "labels/names", params={'limit': limit, 'offset': offset})

                if len(result_dict) == 0:
                    break
                label_dict.update(result_dict)
                offset += limit
        else:
            label_dict = self._request("GET", "labels/names", params={'limit': limit, 'offset': offset})

        return {int(k): v for k, v in label_dict.items()}

    def get_label_name_children(self, label_name_id: int = None, name: str = None):
        """
        Retrieve all children of a specific label name. You only need to specify one of label_name_id or name.

        :param int label_name_id: The identifier of the label name.
        :param str name: The name of the label.
        :return: A list of dictionaries, each representing a child label set.
        :rtype: list

        >>> sdk = AtriumSDK()
        >>> children_by_id = sdk.get_label_name_children(label_set_id=1)
        >>> for child in children_by_id:
        ...     print(child)
        ... {'id': 2, 'name': 'Label Set A1', 'parent_id': 1, 'parent_name': 'Label Set A'}
        ... {'id': 3, 'name': 'Label Set A2', 'parent_id': 1, 'parent_name': 'Label Set A'}
        >>> children_by_name = sdk.get_label_name_children(name="Label Set B")
        >>> for child in children_by_name:
        ...     print(child)
        ... {'id': 5, 'name': 'Label Set B1', 'parent_id': 4, 'parent_name': 'Label Set B'}

        """
        if self.metadata_connection_type == "api":
            params = {'label_name_id': label_name_id, 'label_name': name}
            return self._request("GET", "/labels/children", params=params)

        if name:
            label_name_id = self.get_label_name_id(name)

        children = self.sql_handler.select_label_name_children(label_name_id)
        return [self.get_label_name_info(child_id) for child_id, _ in children]

    def get_label_name_parent(self, label_name_id: int = None, name: str = None):
        """
        Retrieve the parent of a specific label name. You only need to specify one of label_name_id or name.

        :param int label_name_id: The identifier of the label name.
        :param str name: The name of the label.

        :return: A dictionary representing the parent label set.
        :rtype: dict

        >>> sdk = AtriumSDK()
        >>> parent_by_id = sdk.get_label_name_parent(label_set_id=2)
        >>> print(parent_by_id)
        ... {'id': 1, 'name': 'Label Set A', 'parent_id': None, 'parent_name': None}
        >>> parent_by_name = sdk.get_label_name_parent(name="Label Set A2")
        >>> print(parent_by_name)
        ... {'id': 1, 'name': 'Label Set A', 'parent_id': None, 'parent_name': None}

        """

        if self.metadata_connection_type == "api":
            params = {'label_name_id': label_name_id, 'label_name': name}
            return self._request("GET", "/labels/parent", params=params)

        if name:
            label_name_id = self.get_label_name_id(name)

        parent_id, _ = self.sql_handler.select_label_name_parent(label_name_id)
        if parent_id:
            return self.get_label_name_info(parent_id)
        else:
            return None

    def get_all_label_name_descendents(self, label_name_id: int = None, name: str = None, max_depth: int = None):
        """
        Retrieve a nested dictionary representing the tree of descendants for a given label name.  You only need to specify one of label_name_id or name.

        :param int label_name_id: The identifier of the label name.
        :param str name: The name of the label.
        :param int max_depth: The maximum depth of the tree to retrieve.

        :return: A nested dictionary of label sets representing the descendants tree.
        :rtype: dict
        """

        if self.metadata_connection_type == "api":
            params = {'label_name_id': label_name_id, 'label_name': name, 'depth': max_depth}
            return self._request("GET", "/labels/descendents", params=params)

        # Determine the label_name_id if only the name is provided
        if name and not label_name_id:
            label_name_id = self.sql_handler.select_label_set_id(name)
            if label_name_id is None:
                raise ValueError(f"No label found with the name {name}")

        # Retrieve all descendants
        descendants = self.sql_handler.select_all_label_name_descendents(label_name_id)
        if not descendants:
            return {}  # No descendants found

        # Constructing the nested dictionary
        return self._build_descendants_tree(label_name_id, descendants, max_depth)

    def _build_descendants_tree(self, root_id, descendants, max_depth, current_depth=0):

        if max_depth is not None and current_depth >= max_depth:
            return {}

        tree = {}
        for descendant in descendants:
            if descendant[2] == root_id:  # parent_id of the descendant is root_id
                child_id = descendant[0]
                tree[descendant[1]] = self._build_descendants_tree(child_id, descendants, max_depth, current_depth + 1)

        return tree

    def insert_label_name(self, name: str, label_name_id=None, parent=None) -> int:
        """
        Insert a label name into the database if it doesn't already exist and return the ID.

        :param str name: The name of the label set to insert.
        :param int label_name_id: (Optional) The desired id of the label name to insert.
        :param int | str parent: (Optional) The parent label in the heirarchical tree diagram. If you use an integer it
            will assume this is the parent label name id and if you use a string it will assume it's the parent label name.
        :return: The ID of the label set.
        :rtype: int
        :raises ValueError: If the label name is empty.

        >>> sdk = AtriumSDK()
        >>> label_name_id = sdk.insert_label_name("Example Label name")
        >>> print(label_name_id)
        1
        """
        if not name:
            raise ValueError("The label name cannot be empty.")

        if self.metadata_connection_type == "api":
            raise NotImplementedError("API mode is not supported for insertion.")

        parent_id = None
        if isinstance(parent, int):
            if self.get_label_name_info(parent) is None:
                raise ValueError(f"Requested Parent {parent} not found, add it using sdk.insert_label_name")
            parent_id = parent
        elif isinstance(parent, str):
            parent_id = self.get_label_name_id(parent)
            if parent_id is None:
                raise ValueError(f"Requested Parent {parent} not found, add it using sdk.insert_label_name")

        # Check if the label set name is already cached
        existing_label_name_id = self._label_set_ids.get(name)

        # If not cached, insert it into the database and update the cache
        if existing_label_name_id is None:
            label_name_id = self.sql_handler.insert_label_set(name, label_set_id=label_name_id, parent_id=parent_id)
            self._label_sets[label_name_id] = {'id': label_name_id, 'name': name}
            self._label_set_ids[name] = label_name_id
            return label_name_id
        elif label_name_id is not None:
            if label_name_id != existing_label_name_id:
                raise ValueError(f"label name id {label_name_id} not equal to the id existing {existing_label_name_id} "
                                 f"for name {name}")

        # Return the label set ID
        return existing_label_name_id

    def get_label_source_id(self, name: str) -> Optional[int]:
        """
        Gets the label source ID from the name of the label source.
        :param name: The name of the label source to look up.
        :return: The label source ID or None if not found.
        """

        # Check the cache first
        if name in self._label_source_ids:
            return self._label_source_ids[name]

        # If not in cache, fetch from the database or API
        if self.metadata_connection_type == 'api':
            params = {'label_source_id': None, 'label_source_name': name}
            source_id = self._request("GET", "/labels/source", params=params)
        else:
            source_id = self.sql_handler.select_label_source_id_by_name(name)

        if source_id is not None:
            # Update the cache
            self._label_source_ids[name] = source_id
            self._label_sources[source_id] = {'id': source_id, 'name': name}
        return source_id

    def get_label_source_info(self, label_source_id: int) -> Optional[dict]:
        """
        Retrieve information about a specific label source by its ID.
        :param label_source_id: The identifier for the label source.
        :return: A dictionary containing information about the label source, or None if not found.
        """

        # Check the cache first
        if label_source_id in self._label_sources:
            return self._label_sources[label_source_id]

        # If not in cache, fetch from the database or API
        if self.metadata_connection_type == 'api':
            params = {'label_source_id': label_source_id, 'label_source_name': None}
            source_info = self._request("GET", "/labels/source", params=params)
        else:
            source_info = self.sql_handler.select_label_source_info_by_id(label_source_id)

        if source_info is not None:
            # Update the cache
            self._label_sources[label_source_id] = source_info
            self._label_source_ids[source_info['name']] = label_source_id
        return source_info

    def get_all_label_sources(self, limit=None, offset=0) -> dict:
        """
        Retrieve all distinct label sources from the database.
        :param int limit: Maximum number of rows to return.
        :param int offset: Offset this number of rows before starting to return label sources.
        :return: A dictionary where keys are label source IDs and values are dictionaries containing 'id' and 'name' keys.
        :rtype: dict
        """
        if self.metadata_connection_type == "api":
            warnings.warn("API mode cannot cache label_sources, leaving cache empty.")
            return {}

        source_tuple_list = self.sql_handler.select_label_sources(limit=limit, offset=offset)

        source_dict = {}
        for source_info in source_tuple_list:
            source_id, source_name = source_info
            source_dict[source_id] = {
                'id': source_id,
                'name': source_name
            }
        return source_dict

    def insert_label_source(self, name: str, description: str = None) -> int:
        """
        Insert a label source into the database if it doesn't already exist and return its ID.
        :param name: The unique name identifier for the label source.
        :param description: A textual description of the label source.
        :return: The ID of the label source.
        """
        if self.metadata_connection_type == "api":
            raise NotImplementedError("API mode is not supported for insertion.")
        return self.sql_handler.insert_label_source(name, description)

    def get_label_time_series(self, label_name=None, label_name_id=None, device_tag=None,
                              device_id=None, patient_id=None, start_time=None, end_time=None,
                              timestamp_array=None, sample_period=None, time_units: str = None,
                              out: np.ndarray = None, label_source_list: Optional[List[Union[str, int]]] = None,
                              measure: Union[int, tuple[str, int | float, str]] = None):
        """
        Retrieve a time series representation for labels from the database based on specified criteria.

        :param str label_name: Name of the label set to filter by. Mutually exclusive with `label_name_id`.
        :param int label_name_id: ID of the label set to filter by. Mutually exclusive with `label_name`.
        :param str device_tag: Tag of the device to filter by. Mutually exclusive with `device_id`.
        :param int device_id: ID of the device to filter by. Mutually exclusive with `device_tag`.
        :param int patient_id: ID of the patient to filter by.
        :param int start_time: Start time filter for the labels.
        :param int end_time: End time filter for the labels.
        :param np.ndarray timestamp_array: Array of timestamps. If not provided, it's generated using `start_time`, `end_time`, and `sample_period`.
        :param int sample_period: Time period between consecutive timestamps. Required if `timestamp_array` is not provided.
        :param str time_units: Units for the `start_time`, `end_time`, and `sample_period` filters. Valid options are 'ns', 's', 'ms', and 'us'.
        :param int measure: The measure_id or tuple specifying the measure (measure_tag, freq_hz, measure_units), you
            would like to restrict the search to. If none it will get all labels regardless of measure_id.
        :param np.ndarray out: An optional pre-allocated numpy array to hold the result. The shape must match the expected result shape,
            which is the same as `timestamp_array`. Allowed dtypes are integer types or boolean. If provided,
            the results are written into this array in-place. It should be initialized with zeros.
            Otherwise, a new array is allocated.
        :param Optional[List[Union[str, int]]] label_source_list: List of label source names or IDs to filter by.

        :return: An array representing the presence of a label for each timestamp. If a label is present at a given timestamp, the value is 1, otherwise 0.
        :rtype: np.ndarray

        Example:
            Given a label set name, device tag, start and end times, and a sample period, the output could look like:
            [0, 1, 1, 1, 0, 0, ...]

        .. note::
            - This method currently only supports database connection mode and not API mode.
            - Only one of `label_name` or `label_name_id` should be provided.
            - Only one of `device_tag` or `device_id` should be provided.
            - Either `device_id`/`device_tag` or `patient_id` should be provided, but not combinations of both.
            - If using the `out` parameter, ensure its shape matches the expected result shape, and that it is initialized with zeros.

        Raises:
            ValueError: For various reasons including but not limited to the presence of mutually exclusive arguments,
                        absence of required arguments, or invalid time units.
        """
        if self.metadata_connection_type == "api":
            raise NotImplementedError("API mode is not yet supported for this method.")

        # Check for the XOR condition for label_name and label_name_id
        if (label_name is not None) == (label_name_id is not None):
            raise ValueError("Either label_name or label_name_id should be provided, but not both.")

        # Check for the XOR condition for device_tag and device_id
        if (device_tag is not None) and (device_id is not None):
            raise ValueError("Either device_tag or device_id should be provided, but not both.")

        # Check for device_id/device_tag or patient_id
        if sum(x is not None for x in [device_id, device_tag, patient_id]) != 1:
            raise ValueError("Exactly one of device_id, device_tag, or patient_id must be provided.")

        # Convert label_name to label_name_id if it's used
        if label_name:
            label_name_id = self.get_label_name_id(label_name)
            if label_name_id is None:
                raise ValueError(f"Label set name '{label_name}' not found in the database.")

        # Convert device_tag to device_id if it's used
        if device_tag:
            device_id = self.get_device_id(device_tag)
            if device_id is None:
                raise ValueError(f"Device Tag {device_tag} not found in database")

        # Handle time units and conversion to nanoseconds
        if time_units:
            if time_units not in time_unit_options.keys():
                raise ValueError(f"Invalid time units. Expected one of: {', '.join(time_unit_options.keys())}")

            if start_time:
                start_time *= time_unit_options[time_units]
            if end_time:
                end_time *= time_unit_options[time_units]
            if sample_period:
                sample_period *= time_unit_options[time_units]

            if timestamp_array is not None:
                timestamp_array = convert_to_nanoseconds(timestamp_array, time_units)

        # If timestamp_array is None, create it using start_time, end_time and sample_period
        if timestamp_array is None:
            if not all([start_time, end_time, sample_period]):
                raise ValueError("If timestamp_array is not provided, start_time, end_time, and sample_period must be "
                                 "set in order to generate a timestamp_array using "
                                 "np.arange(start_time, end_time, sample_period)")
            timestamp_array = np.arange(start_time, end_time, sample_period)

        labels = self.get_labels(label_name_id_list=[label_name_id] if label_name_id is not None else None,
                                 device_list=[device_id] if device_id is not None else None, start_time=start_time,
                                 end_time=end_time, patient_id_list=[patient_id] if patient_id is not None else None,
                                 label_source_list=label_source_list, measure_list=[measure] if measure is not None else None)

        # Create a binary array to indicate presence of a label for each timestamp, if not provided.
        if out is not None:
            allowed_dtypes = [np.bool_] + np.sctypes['int']  # Allowed dtypes: boolean and all integer types

            if out.shape != timestamp_array.shape:
                raise ValueError(
                    f"The 'out' array shape {out.shape} doesn't match expected shape {timestamp_array.shape}.")

            if out.dtype not in allowed_dtypes:
                valid_dtypes_str = ", ".join([dtype.__name__ for dtype in allowed_dtypes])
                raise ValueError(f"The 'out' array dtype is {out.dtype}, but expected one of: {valid_dtypes_str}.")

            if not np.all(out == 0):  # Ensure that the out array starts with all zeros
                raise ValueError("The 'out' array should be initialized with zeros. It contains non-zero values.")

            result_array = out
        else:
            result_array = np.zeros(timestamp_array.shape, dtype=np.int8)

        for label in labels:
            start_idx = np.searchsorted(timestamp_array, label['start_time_n'], side='left')
            end_idx = np.searchsorted(timestamp_array, label['end_time_n'], side='right')
            result_array[start_idx:end_idx] = 1

        return result_array

    def get_iterator(self, definition, window_duration, window_slide, gap_tolerance=None, num_windows_prefetch=None,
                     time_units: str = None, label_threshold=0.5, iterator_type=None, window_filter_fn=None,
                     shuffle=False, cached_windows_per_source=None, patient_history_fields=None, start_time=None,
                     end_time=None, num_iterators=1) -> Union[DatasetIterator, List[DatasetIterator]]:
        """
        Constructs and returns a `DatasetIterator` object or a list of `DatasetIterator` objects that allow iteration
        over the dataset according to the specified definition.

        The method first verifies the provided definition against the dataset of the calling class object.
        If certain parts of the cohort definition aren't present within the dataset, the method will truncate the
        requested cohort to fit the dataset and issue warnings about the dropped data.

        When using a Pytorch DataLoader, ensure that `get_iterator`'s `num_windows_prefetch` is greater than the DataLoader
        `batch_size` * `num_workers` * `prefetch_factor`. If you do this, then the Dataloader will correctly cooperate
        with the Iterator's cache functionality.

        Additionally, when shuffling we recommend you set `cached_windows_per_source = num_windows_prefetch // 100`
        for balanced randomness vs performance.

        :param definition: A DefinitionYAML object or string representation specifying the measures and
                           patients or devices over particular time intervals.
        :param int window_duration: Duration of each window in units time_units (default nanoseconds).
        :param int window_slide: Slide duration between consecutive windows in units time_units (default nanoseconds).
        :param int gap_tolerance: Tolerance for gaps in definition intervals auto generated by "all" (optional) in units
            time_units (default nanoseconds). The default gap_tolerance is 1 minute.
        :param int num_windows_prefetch: Number of windows you want to get from AtriumDB at a time. Setting this value
            higher will make decompression faster but at the expense of using more RAM. (default the number of windows
            that gets you closest to 10 million values).
        :param str time_units: If you would like the window_duration and window_slide to be specified in units other than
                            nanoseconds you can choose from one of ["s", "ms", "us", "ns"].
        :param float label_threshold: The percentage of the window that must contain a label before the entire window is
            marked by that label (eg. 0.5 = 50%). All labels meeting the threshold will be marked.
        :param str iterator_type: Specify the type of iterator. If set to 'mapped', a RandomAccessDatasetIterator
          will be returned, allowing indexed access to dataset windows. If set to 'filtered',
          a FilteredDatasetIterator will be returned with additional filtering functionality based on
          the `window_filter_fn`. By default or if set to None, a standard DatasetIterator is returned.
        :param callable window_filter_fn: If provided, only windows for which this function returns True will be included in the
             iteration. This function should accept a window as its argument. This is only applicable
             if `iterator_type` is set to 'filtered'.
        :param bool | int shuffle: If True, the order of windows will be randomized before iteration. If set to an integer, this
            value will seed the random number generator for reproducible shuffling. If False, windows are
            returned in their original order.
        :param int cached_windows_per_source: The maximum number of windows to cache for a single source before moving
            on to a new source, helpful for adding more randomness to the shuffle. Making it too small heavily decreases
            efficiency, making it too large will make the windows less random when shuffled.
        :param list patient_history_fields: A list of patient_info fields you would like returned in the Window object.
        :param int start_time: The global minimum start time for data windows, using time_units units.
        :param int end_time: The global maximum end time for data windows, using time_units units.
        :param int num_iterators: Number of iterators to create by partitioning the dataset (default is 1).

        :return: A single DatasetIterator object or a list of DatasetIterator objects depending on the value of num_iterators.
        :rtype: Union[DatasetIterator, List[DatasetIterator]]

        **Example**:

        .. code-block:: python

            sdk = AtriumSDK(dataset_location=local_dataset_location)

            # Define Measures
            measures = ["MLII"]

            # Define Patients and Time Regions
            patient_ids = {
                1: "all",
                2: [{"time0": 1682739250000000000, "pre": 500000000, "post": 500000000}],
                3: [{"start": 1690776318966000000, "end": 1690777625288000000}],
                4: [{"start": 1690781225288000000}],
                5: [{"end": 1690787437932000000}],
            }

            # Create Definition Object
            definition = DefinitionYAML(measures=measures, patient_ids=patient_ids)

            # Get the Iterator Object
            slide_size_nano = window_size_nano = 60_000_000_000  # 1 minute nano
            iterator = sdk.get_iterator(definition, window_size_nano, slide_size_nano)

            # Loop over all windows (numpy.ndarray)
            for window in iterator:
                print(window)

        """
        # check that a correct unit type was entered
        time_units = "ns" if time_units is None else time_units
        if time_units not in time_unit_options.keys():
            raise ValueError("Invalid time units. Expected one of: %s" % time_unit_options)

        # convert to nanoseconds
        window_duration = int(window_duration * time_unit_options[time_units])
        window_slide = int(window_slide * time_unit_options[time_units])
        if gap_tolerance is not None:
            gap_tolerance = int(gap_tolerance * time_unit_options[time_units])

        start_time_n, end_time_n = start_time, end_time
        if start_time_n is not None:
            start_time_n = int(start_time_n * time_unit_options[time_units])

        if end_time_n is not None:
            end_time_n = int(end_time_n * time_unit_options[time_units])

        max_cache_duration_per_source = None
        if cached_windows_per_source is not None:
            assert isinstance(cached_windows_per_source, int), "cached_windows_per_source must be of type int."
            assert cached_windows_per_source > 0, "cached_windows_per_source must be at least 1."
            max_cache_duration_per_source = window_duration + (window_slide * (cached_windows_per_source - 1))

        # Check if we need to partition the dataset
        if num_iterators > 1:
            definition_list = partition_dataset(
                definition,
                self,
                partition_ratios=[1] * num_iterators,
                priority_stratification_labels=definition.data_dict['labels'],
                random_state=42,
                verbose=False,
                gap_tolerance=10 ** 9  # 1 second
            )

            # Create iterators for each partitioned definition
            iterators = []
            for partitioned_definition in definition_list:
                iterator = self.get_iterator(partitioned_definition, window_duration, window_slide, gap_tolerance,
                                             num_windows_prefetch, "ns", label_threshold, iterator_type,
                                             window_filter_fn, shuffle, cached_windows_per_source,
                                             patient_history_fields, start_time_n, end_time_n, num_iterators=1)
                iterators.append(iterator)

            return iterators

        # Validate the definition and create the iterator for a single partition
        validated_measure_list, validated_label_set_list, validated_sources = verify_definition(
            definition, self, gap_tolerance=gap_tolerance, start_time_n=start_time_n, end_time_n=end_time_n)

        # Create appropriate iterator object based on iterator_type
        if iterator_type == 'mapped':
            iterator = MappedIterator(
                self, validated_measure_list, validated_label_set_list, validated_sources,
                window_duration, window_slide, num_windows_prefetch=num_windows_prefetch,
                label_threshold=label_threshold, max_cache_duration=max_cache_duration_per_source,
                shuffle=shuffle, patient_history_fields=patient_history_fields)
        elif iterator_type == 'filtered':
            if window_filter_fn is None:
                raise ValueError("window_filter_fn must be provided when iterator_type is 'filtered'")
            iterator = FilteredDatasetIterator(
                self, validated_measure_list, validated_label_set_list, validated_sources,
                window_duration, window_slide, num_windows_prefetch=num_windows_prefetch,
                label_threshold=label_threshold, window_filter_fn=window_filter_fn,
                max_cache_duration=max_cache_duration_per_source, shuffle=shuffle, patient_history_fields=patient_history_fields)
        else:
            iterator = DatasetIterator(
                self, validated_measure_list, validated_label_set_list, validated_sources,
                window_duration, window_slide, num_windows_prefetch=num_windows_prefetch,
                label_threshold=label_threshold, shuffle=shuffle,
                max_cache_duration=max_cache_duration_per_source, patient_history_fields=patient_history_fields)

        return iterator

    def get_interval_array(self, measure_id=None, device_id=None, patient_id=None,
                           gap_tolerance_nano: int = 0, start=None, end=None, measure_tag=None,
                           freq=None, units=None, freq_units=None, device_tag=None, mrn=None):
        """
        .. _get_interval_array_label:

        Returns a 2D array representing the availability of a specified measure (signal) and a specified source
        (device id or patient id). Each row of the 2D array output represents a continuous interval of available
        data while the first and second columns represent the start epoch and end epoch of that interval
        respectively.

        >>> measure_id = 21
        >>> device_id = 25
        >>> start_epoch_s = 1669668855
        >>> end_epoch_s = start_epoch_s + 3600  # 1 hour after start.
        >>> start_epoch_nano = start_epoch_s * (10 ** 9)  # Convert seconds to nanoseconds
        >>> end_epoch_nano = end_epoch_s * (10 ** 9)  # Convert seconds to nanoseconds
        >>> interval_arr = sdk.get_interval_array(measure_id=measure_id, device_id=device_id, start=start_epoch_nano, end=end_epoch_nano)
        >>> interval_arr
        array([[1669668855000000000, 1669668856000000000],
        [1669668857000000000, 1669668858000000000],
        [1669668859000000000, 1669668860000000000],
        [1669668861000000000, 1669668862000000000],
        [1669668863000000000, 1669668864000000000]], dtype=int64)

        :param int measure_id: The measure identifier corresponding to the measures table in the
            linked relational database.
        :param int device_id: The device identifier corresponding to the devices table in the
            linked relational database.
        :param int patient_id: The patient identifier corresponding to the encounter table in the
            linked relational database.
        :param int gap_tolerance_nano: The maximum allowable gap size in the data such that the output considers a
            region continuous. Put another way, the minimum gap size, such that the output of this method will add
            a new row.
        :param int start: The minimum time epoch for which to include intervals.
        :param int end: The maximum time epoch for which to include intervals.
        :param str measure_tag: A short string identifying the signal. Required if measure_id is None.
        :param freq: The sample frequency of the signal. Helpful with measure_tag.
        :param str units: The units of the signal. Helpful with measure_tag.
        :param str freq_units: Units for frequency. Options: ["nHz", "uHz", "mHz",
            "Hz", "kHz", "MHz"] default "nHz".
        :param str device_tag: A string identifying the device. Exclusive with device_id.
        :param int mrn: Medical record number for the patient. Exclusive with patient_id.
        :rtype: numpy.ndarray
        :returns: A 2D array representing the availability of a specified measure.

        """

        if device_id is None and device_tag is not None:
            device_id = self.get_device_id(device_tag)

        if patient_id is None and mrn is not None:
            patient_id = self.get_patient_id(mrn)

        # Check if the metadata connection type is API
        if self.metadata_connection_type == "api":
            if measure_id is None:
                assert measure_tag is not None and freq is not None and units is not None, \
                    "Must provide measure_id or all of measure_tag, freq, units"
                measure_id = self.get_measure_id(measure_tag, freq, units, freq_units)

            params = {'measure_id': measure_id, 'device_id': device_id, 'patient_id': patient_id, 'start_time': start,
                      'end_time': end, 'gap_tolerance': gap_tolerance_nano}
            return self._request("GET", "intervals", params=params)

        # Check the measure
        if measure_id is None:
            assert measure_tag is not None, "One of measure_id, measure_tag must be specified."
            measure_id = get_best_measure_id(self, measure_tag, freq, units, freq_units)

        # Query the database for intervals based on the given parameters
        interval_result = self.sql_handler.select_intervals(
            measure_id, start_time_n=start, end_time_n=end, device_id=device_id, patient_id=patient_id)

        # Initialize an empty list to store the final intervals
        arr = []
        # Iterate through the sorted interval results
        for row in interval_result:
            # if the start is greater than or equal to the end_time of this interval skip this interval
            # also if the end time is less than or equal to the current intervals start_time skip the interval
            if (start and start >= row[4]) or (end and end <= row[3]) or (row[3] >= row[4]):
                continue

            # If the final intervals list is not empty and the difference between the current interval's start time
            # and the previous interval's end time is less than or equal to the gap tolerance, update the end time
            # of the previous interval
            cur_interval_start = row[3] if start is None else max(row[3], start)
            cur_interval_end = row[4] if end is None else min(row[4], end)
            if arr and cur_interval_start - arr[-1][-1] <= gap_tolerance_nano:
                arr[-1][-1] = max(cur_interval_end, arr[-1][-1])
            # Otherwise, add a new interval to the final intervals list
            else:
                arr.append([cur_interval_start, cur_interval_end])

        # Convert the final intervals list to a numpy array with int64 data type
        return np.array(arr, dtype=np.int64)

    def get_bed_id(self, bed_name: str) -> int | None:
        """
        Get the ID for a given bed name.

        :param str bed_name: The name of the bed.
        :return: The bed_id if found, else returns None.
        :rtype: int | None
        """
        bed_data = self.sql_handler.select_bed(name=bed_name)
        if bed_data:
            return bed_data[0]
        return None

    def get_bed_info(self, bed_id: int) -> dict | None:
        """
        Get a dictionary representing the bed information for a given bed ID.

        :param int bed_id: The ID of the bed.
        :return: A dictionary with the bed's information if found, else None.
        :rtype: dict | None
        """
        bed_data = self.sql_handler.select_bed(bed_id=bed_id)
        if bed_data:
            return {"id": bed_data[0], "unit_id": bed_data[1], "name": bed_data[2]}
        return None

    def get_source_id(self, source_name: str) -> int | None:
        """
        Get the ID for a given source name. These are sources of data e.g. Atriumdb, EPIC ect.

        :param str source_name: The name of the source.
        :return: The source_id, None if not found.
        :rtype: int | None
        """
        source_data = self.sql_handler.select_source(name=source_name)
        if source_data:
            return source_data[0]
        return None

    def get_source_info(self, source_id: int) -> dict | None:
        """
        Get a dictionary representing the source information for a given source ID.

        :param int source_id: The ID of the source.
        :return: A dictionary with the source's information if found, else None.
        :rtype: dict | None
        """
        source_data = self.sql_handler.select_source(source_id=source_id)
        if source_data:
            return {"id": source_data[0], "name": source_data[1], "description": source_data[2]}
        return None

    def _request(self, method: str, endpoint: str, **kwargs):

        # Construct the full URL by combining the base API URL and the endpoint.
        url = f"{self.api_url.rstrip('/')}/{endpoint.lstrip('/')}"

        # check if the api token will expire within 30 seconds and if so refresh it
        if self.validate_token and time.time() >= self.token_expiry - 30:
            # get new API token
            self._refresh_token()

        # Set the authorization header using the stored access token.
        headers = {'Authorization': f"Bearer {self.token}"}

        # Send the API request using the specified method, URL, headers, and any additional arguments.
        response = requests.request(method, url, headers=headers, **kwargs)

        # Check if the response has a 200 status code. If not, raise an error.
        if response.status_code != 200:
            raise ValueError(
                f"API request failed with status code {response.status_code}: {response.text} \n url: {url}")

        # Return the JSON response from the API request.
        return response.json()

    def _websocket_connect(self):
        def conn():
            self.websock_conn = connect(f"{self.ws_url}/sdk/blocks/ws", compression=None, max_size=None,
                                        additional_headers={"Authorization": "Bearer {}".format(self.token)})

        # The websockets lib uses a thread to receive messages. Normally you would call close() after receiving the
        # messages to shut that thread down but since we are reducing overhead we want to keep that connection open
        # for the life of the sdk object. If we don't shut it down then the program using the sdk will hang even
        # after the main is finished. Since we have no control over the users or the websocket libs code we have to
        # do this automatically. The only way to do that is to make the receiving thread a daemon thread and since
        # we cant control its creation to set daemon=True, the only way to do that if by making a thread of our own
        # which is a daemon then any threads spawned by that thread will also automatically be a daemon thread.
        # This is why we do the websocket connection in our own thread.
        websocket_connect_thread = threading.Thread(target=conn, daemon=True)
        websocket_connect_thread.start()

        # wait for thread to make the websocket connection
        websocket_connect_thread.join()

    def _refresh_token(self):
        if self.websock_conn is not None:
            # close old websocket connection
            self.websock_conn.close()
            self.websock_conn = None

        # send request to Auth0 to refresh your API token using your refresh token
        token_payload = {'grant_type': 'refresh_token', 'client_id': self.auth_config['auth0_client_id'], 'refresh_token': self.refresh_token}
        token_response = requests.post(f'https://{self.auth_config["auth0_tenant"]}/oauth/token', data=token_payload)

        # parse the response
        token_data = token_response.json()

        if token_response.status_code != 200:
            raise RuntimeError(f"Something went wrong when refreshing your API token. HTTP Error {token_response.status_code}, {token_data}")

        # save new access token
        self.token = token_data['access_token']

        # validate bearer token and get its expiry
        decoded_token = _validate_bearer_token(self.token, self.auth_config)
        self.token_expiry = decoded_token['exp']

        # if the user is using a .env file to store the token
        if self.dot_env_loaded:
            # change the api token in the .env file
            set_key("./.env", "ATRIUMDB_API_TOKEN", token_data['access_token'])
            # load the new environment variables into the OS
            load_dotenv(dotenv_path="./.env", override=True)

        _LOGGER.debug("Expired token refreshed")

    def close(self):
        """
        Close all connections to mariadb or the api. This should be run at the end of your program after you are done
        with the sdk object.
        """

        # make sure we are in api mode and if we are close the connection
        if self.mode == "api" and self.websock_conn is not None:
            self.websock_conn.close()
            _LOGGER.debug("Websocket connection closed")
        # if we are in sql mode and there is a connection pool close it
        elif (self.metadata_connection_type == "mariadb" or self.metadata_connection_type == "mysql") and self.sql_handler.connection_manager is not None:
            self.sql_handler.connection_manager.close_connection()

    def get_filename_dict(self, file_id_list):
        if self.metadata_connection_type == "api":
            raise NotImplementedError("API mode is not yet supported for this function.")

        result_dict = {}

        # Query file index table for file_id, filename pairs
        for row in self.sql_handler.select_files(file_id_list):
            # Add them to a dictionary {file_id: filename}
            result_dict[row[0]] = row[1]

        return result_dict

    def _get_all_settings(self):
        settings = self.sql_handler.select_all_settings()
        return {setting[0]: setting[1] for setting in settings}

    def _overwrite_delete_data(self, measure_id, device_id, new_time_data, time_0, raw_time_type, values_size,
                               freq_nhz):
        # Make assumption for analog
        analog = False

        # Calculate the period in nanoseconds
        period_ns = int((10 ** 18) // freq_nhz)

        # Check if the input data is already a timestamp array
        if raw_time_type == 1:
            end_time_ns = int(new_time_data[-1])
        # Check if the input data is a gap array, and convert it to a timestamp array
        elif raw_time_type == 2:
            end_time_ns = time_0 + (values_size * period_ns) + np.sum(new_time_data[1::2])
            new_time_data = np.arange(time_0, end_time_ns, period_ns, dtype=np.int64)
        else:
            raise ValueError("Overwrite only supported for gap arrays and timestamp arrays.")

        # Initialize dictionary to store overwritten files
        overwrite_file_dict = {}
        # Initialize list to store all old file blocks (The blocks before this latest write_data command)
        all_old_file_blocks = []

        # Get the list of old blocks
        old_block_list = self.sql_handler.select_blocks(measure_id, int(time_0), end_time_ns, device_id)

        # Get the dictionary of old file IDs and their corresponding filenames
        old_file_id_dict = self.get_filename_dict(list(set([row[3] for row in old_block_list])))

        # Iterate through the old files
        for file_id, filename in old_file_id_dict.items():
            # Get the list of blocks for the current file
            file_block_list = self.sql_handler.select_blocks_from_file(file_id)
            # Extend the list of all old file blocks with the current file's blocks
            all_old_file_blocks.extend(file_block_list)

            # Condense the byte read list
            read_list = condense_byte_read_list(file_block_list)

            # Read the data from the old files
            encoded_bytes = self.file_api.read_file_list(read_list, old_file_id_dict)

            # Get the number of bytes for each block
            num_bytes_list = [row[5] for row in file_block_list]

            # Get the start and end times for the current file
            start_time_n = file_block_list[0][6]
            end_time_n = file_block_list[-1][7] * 2  # Just don't truncate output

            # Decode the data from the old files
            old_times, old_values, old_headers = self.block.decode_blocks(encoded_bytes, num_bytes_list, analog=analog,
                                                                          time_type=1)
            old_times, old_values = sort_data(old_times, old_values, old_headers, start_time_n, end_time_n,
                                              allow_duplicates=False)
            # Convert old times to int64
            old_times = old_times.astype(np.int64)

            # Get the mask for the difference between old and new times
            diff_mask = np.in1d(old_times, new_time_data, assume_unique=False, invert=True)

            # If there is any difference, process it
            if np.any(diff_mask):
                diff_times, diff_values = old_times[diff_mask], old_values[diff_mask]

                # Get the scale factors and data types from the headers
                freq_nhz = old_headers[0].freq_nhz
                scale_m = old_headers[0].scale_m
                scale_b = old_headers[0].scale_b
                raw_value_type = old_headers[0].v_raw_type
                encoded_value_type = old_headers[0].v_encoded_type

                # Set the raw and encoded time types
                raw_time_type = T_TYPE_TIMESTAMP_ARRAY_INT64_NANO
                encoded_time_type = T_TYPE_GAP_ARRAY_INT64_INDEX_DURATION_NANO

                # Encode the difference data
                encoded_bytes, encode_headers, byte_start_array = self.block.encode_blocks(
                    diff_times, diff_values, freq_nhz, diff_times[0],
                    raw_time_type=raw_time_type,
                    raw_value_type=raw_value_type,
                    encoded_time_type=encoded_time_type,
                    encoded_value_type=encoded_value_type,
                    scale_m=scale_m,
                    scale_b=scale_b)

                # Write the encoded difference data to a new file
                diff_filename = self.file_api.write_bytes(measure_id, device_id, encoded_bytes)

                # Get the block and interval data for the encoded difference data
                block_data, interval_data = get_block_and_interval_data(
                    measure_id, device_id, encode_headers, byte_start_array, [])

                # Update the overwrite_file_dict with the new file and its associated data
                overwrite_file_dict[diff_filename] = (block_data, interval_data)

            # Return the dictionary of overwritten files, the list of old block IDs, and the list of old file ID pairs
        return overwrite_file_dict, [row[0] for row in old_block_list], list(old_file_id_dict.items())

    def get_data_from_tsc_file(self, file_path, analog=True, time_type=1, sort=True, allow_duplicates=True):
        if self.metadata_connection_type == "api":
            raise NotImplementedError("API mode is not yet supported for this function.")

        encoded_bytes = self.file_api.read_from_filepath(file_path)

        r_times, r_values, headers = self.block.decode_block_from_bytes_alone(
            encoded_bytes, analog=analog, time_type=time_type)

        # Sort the data based on the timestamps if sort is true
        if sort and time_type == 1:
            r_times, r_values = sort_data(r_times, r_values, headers, 0, (2**63) - 1, allow_duplicates)

        return headers, r_times, r_values

    def get_batched_data_generator(self, measure_id: int, start_time_n: int = None, end_time_n: int = None,
                                   device_id: int = None, patient_id=None, time_type=1, analog=True,
                                   block_info=None,
                                   max_kbyte_in_memory=None, window_size=None, step_size=None,
                                   get_last_window=True):

        if self.metadata_connection_type == "api":
            raise NotImplementedError("API mode is not yet supported for this function.")

        # Set the step size to the window size if it is not provided
        if window_size is not None and step_size is None:
            step_size = window_size

        # If block_info is not provided, get the block_list and filename_dict
        if block_info is None:
            block_list = self.sql_handler.select_blocks(int(measure_id), start_time_n, end_time_n, device_id, patient_id)

            file_id_list = list(set([row['file_id'] for row in block_list]))
            filename_dict = self.get_filename_dict(file_id_list)
        else:
            block_list = block_info['block_list']
            filename_dict = block_info['filename_dict']

        # Return nothing if there are no blocks
        if len(block_list) == 0:
            return

        # Initialize variables for batch generation
        current_memory_kb = 0
        cur_values = 0
        current_index = 0
        current_blocks_meta = []
        remaining_values = sum([block_metadata['num_values'] for block_metadata in block_list])

        # Iterate through the blocks
        for block_metadata in block_list:
            current_blocks_meta.append(block_metadata)
            current_memory_kb += (block_metadata['num_bytes'] +
                                  (block_metadata['num_values'] * 16)) / 1000
            cur_values += block_metadata['num_values']
            remaining_values -= block_metadata['num_values']

            # Process blocks when memory limit is reached or when enough values are collected for a window
            if current_memory_kb >= max_kbyte_in_memory and (window_size is None or cur_values >= window_size):
                headers, r_times, r_values = self.get_blocks(current_blocks_meta, filename_dict, measure_id,
                                                             start_time_n, end_time_n, analog, time_type)

                yield from yield_data(r_times, r_values, window_size, step_size, get_last_window and
                                      (current_blocks_meta[-1] is block_list[-1]), current_index)

                # Update the current index by adding the size of the current batch of values
                current_index += r_values.size

                # If a window size is specified, calculate the next step
                if window_size is not None:
                    next_step = (((r_values.size - window_size) // step_size) + 1) * step_size
                    times_before, values_before = r_times[next_step:], r_values[next_step:]
                    # Update the current index by subtracting the size of the values before the next step
                    current_index -= values_before.size

                # Clean up memory by removing headers, r_times and r_values
                del headers, r_times, r_values

                # Reset memory usage, current values, and current blocks metadata
                current_memory_kb = 0
                cur_values = 0
                current_blocks_meta = []

        # Process the remaining blocks if there is any memory left
        if current_memory_kb > 0:
            headers, r_times, r_values = self.get_blocks(current_blocks_meta, filename_dict, measure_id,
                                                         start_time_n,
                                                         end_time_n, analog, time_type)

            # If the window size is specified and the size of the current batch of values is smaller than the window size
            if window_size is not None and r_values.size < window_size:
                if get_last_window:
                    current_index += r_values.size
                    last_num_values = 0
                    last_blocks_meta = [block_list[-1]]
                    # Iterate through the blocks in reverse order to collect enough values for the last window
                    for block_metadata in reversed(block_list[:-1]):
                        last_blocks_meta = [block_metadata] + last_blocks_meta
                        last_num_values += block_metadata['num_values']
                        if last_num_values >= window_size:
                            break

                    # Retrieve the last window's data
                    headers, r_times, r_values = self.get_blocks(last_blocks_meta, filename_dict, measure_id,
                                                                 start_time_n, end_time_n, analog, time_type)

                    # Get the last window's data by slicing the time and value arrays
                    r_times, r_values = r_times[-window_size:], r_values[-window_size:]
                    current_index -= window_size

                    # Yield the last window's data if its size matches the window size
                    if r_values.size == window_size:
                        yield from yield_data(r_times, r_values, window_size, step_size, False, current_index)
            else:
                # Yield the current batch's data if the window size condition is not met
                yield from yield_data(r_times, r_values, window_size, step_size, get_last_window, current_index)

    def get_blocks(self, current_blocks_meta, filename_dict, measure_id, start_time_n, end_time_n, analog, time_type=1,
                   sort=True, allow_duplicates=True):

        # Condense the byte read list from the current blocks metadata
        read_list = condense_byte_read_list(current_blocks_meta)

        # Read the data from the files using the measure ID and the read list
        encoded_bytes = self.file_api.read_file_list(read_list, filename_dict)

        # Extract the number of bytes for each block in the current blocks metadata
        num_bytes_list = [row[5] for row in current_blocks_meta]

        # Decode the block array and get the headers, times, and values
        r_times, r_values, headers = self.block.decode_blocks(encoded_bytes, num_bytes_list, analog=analog,
                                                              time_type=time_type)

        # Sort the data based on the timestamps if sort is true
        if sort:
            r_times, r_values = sort_data(r_times, r_values, headers, start_time_n, end_time_n, allow_duplicates)

        return headers, r_times, r_values

    def write_data_file_only(self, measure_id: int, device_id: int, time_data: np.ndarray, value_data: np.ndarray,
                             freq_nhz: int, time_0: int, raw_time_type: int = None, raw_value_type: int = None,
                             encoded_time_type: int = None, encoded_value_type: int = None, scale_m: float = None,
                             scale_b: float = None):

        if self.metadata_connection_type == "api":
            raise NotImplementedError("API mode is not supported for writing data.")

        # Block Encode
        encoded_bytes, encode_headers, byte_start_array = self.block.encode_blocks(
            time_data, value_data, freq_nhz, time_0,
            raw_time_type=raw_time_type,
            raw_value_type=raw_value_type,
            encoded_time_type=encoded_time_type,
            encoded_value_type=encoded_value_type,
            scale_m=scale_m,
            scale_b=scale_b)

        # Write to Disk
        filename = self.file_api.write_bytes(measure_id, device_id, encoded_bytes)

        # Calculate Intervals
        intervals = find_intervals(freq_nhz, raw_time_type, time_data, time_0, int(value_data.size))

        encode_headers = [BlockMetadataWrapper(head) for head in encode_headers]

        return measure_id, device_id, filename, encode_headers, byte_start_array, intervals

    def metadata_insert_sql(self, measure_id: int, device_id: int, path: str, metadata: list, start_bytes: np.ndarray,
                            intervals: list):
        if self.metadata_connection_type == "api":
            raise NotImplementedError("API mode is not yet supported for this function.")

        # Get the needed block and interval data from the metadata
        block_data, interval_data = get_block_and_interval_data(
            measure_id, device_id, metadata, start_bytes, intervals)

        # Insert the block and interval data into the metadata table
        self.sql_handler.insert_tsc_file_data(path, block_data, interval_data, None)<|MERGE_RESOLUTION|>--- conflicted
+++ resolved
@@ -514,12 +514,9 @@
         :param str device_tag: A string identifying the device. Exclusive with device_id.
         :param int mrn: Medical record number for the patient. Exclusive with patient_id.
         :param bool | ndarray return_nan_filled: Whether or not to fill missing values from start to end with np.nan.
-<<<<<<< HEAD
-=======
             This can be floating point numpy array of shape (int(round((end_ns - start_ns) / period_ns),) which works
             like the `out` param in the numpy library, filling the result into the passed in array instead of creating
             a new array, which provides a modest performance increase if you already have a result array allocated.
->>>>>>> 772786bf
 
         :rtype: Tuple[List[BlockMetadata], numpy.ndarray, numpy.ndarray]
         :returns: List of Block header objects, 1D numpy array for time data, 1D numpy array for value data.
