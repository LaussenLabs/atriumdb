--- conflicted
+++ resolved
@@ -144,17 +144,10 @@
     def __init__(self, dataset_location: Union[str, PurePath] = None, metadata_connection_type: str = None,
                  connection_params: dict = None, num_threads: int = 1, api_url: str = None, token: str = None,
                  refresh_token=None, validate_token=True, tsc_file_location: str = None, atriumdb_lib_path: str = None,
-<<<<<<< HEAD
                  no_pool=False, storage_handler: AtriumFileHandler = None, auto_upgrade: bool = False):
-        self.block_cache = {}
-        self.start_cache = {}
-        self.end_cache = {}
-=======
-                 no_pool=False, storage_handler: AtriumFileHandler = None):
         self.block_cache = {}  # device_id -> list of block sql results
         self.start_cache = {}  # device_id -> list of start times
         self.end_cache = {}  # device_id -> list of end times
->>>>>>> 500df0c1
         self.filename_dict = {}
 
         self.label_cache = {}  # device_id -> label_name_id -> list of label records
