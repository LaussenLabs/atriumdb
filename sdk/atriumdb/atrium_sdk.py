--- conflicted
+++ resolved
@@ -3417,7 +3417,6 @@
         # Return the JSON response from the API request.
         return response.json()
 
-<<<<<<< HEAD
     def _websocket_connect(self):
         def conn():
             self.websock_conn = connect(f"{self.ws_url}/sdk/blocks/ws", compression=None, max_size=None, additional_headers={"Authorization": "Bearer {}".format(self.token)})
@@ -3481,42 +3480,6 @@
         # if we are in sql mode and there is a connection pool close it
         elif (self.metadata_connection_type == "mariadb" or self.metadata_connection_type == "mysql") and self.sql_handler.pool is not None:
             self.sql_handler.pool.close()
-=======
-    def _test_client_request(self, method: str, endpoint: str, **kwargs):
-        """
-        Send an HTTP request to a locally handled test endpoint using the provided method and
-        optional keyword arguments.
-
-        :param method: The HTTP method to use for the request (e.g., "GET", "POST").
-        :type method: str
-        :param endpoint: The API endpoint to send the request to (e.g., "/users").
-        :type endpoint: str
-        :param kwargs: Optional keyword arguments to pass to the request method.
-                       These can include "headers", "params", "data", "json", etc.
-        :type kwargs: dict
-        :return: The JSON response from the API.
-        :rtype: dict
-        :raises ValueError: If the request fails with a non-200 status code.
-        """
-        # Get the headers from the kwargs, or use an empty dictionary if not provided
-        headers = kwargs.get("headers", {})
-
-        # Add the Authorization header with the Bearer token
-        headers['Authorization'] = f"Bearer {self.token}"
-
-        # Update the headers in kwargs
-        kwargs["headers"] = headers
-
-        # Send the request using the provided method, endpoint, and kwargs
-        response = self.api_test_client.request(method, endpoint, **kwargs)
-
-        # Check if the response has a non-200 status code
-        if response.status_code != 200:
-            # Raise a ValueError with the status code and response text
-            raise ValueError(f"API TestClient request failed with status code {response.status_code}: {response.text}")
-
-        # Return the JSON response
-        return response.json()
 
     def get_all_label_names(self) -> dict:
         """
@@ -4186,5 +4149,4 @@
             end_idx = np.searchsorted(timestamp_array, label['end_time_n'], side='right')
             result_array[start_idx:end_idx] = 1
 
-        return result_array
->>>>>>> 3804cf62
+        return result_array