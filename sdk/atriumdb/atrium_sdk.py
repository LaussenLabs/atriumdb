--- conflicted
+++ resolved
@@ -21,17 +21,9 @@
 import threading
 from atriumdb.windowing.definition import DatasetDefinition
 from atriumdb.adb_functions import allowed_interval_index_modes, get_block_and_interval_data, condense_byte_read_list, \
-<<<<<<< HEAD
-    find_intervals, merge_interval_lists, sort_data, yield_data, convert_to_nanoseconds, convert_to_nanohz, \
-    convert_from_nanohz, ALLOWED_TIME_TYPES, collect_all_descendant_ids, \
-    get_measure_id_from_generic_measure
-from atriumdb.block import Block, convert_gap_array_to_intervals, \
-    convert_intervals_to_gap_array
-=======
     find_intervals, sort_data, yield_data, convert_to_nanoseconds, convert_to_nanohz, \
     convert_from_nanohz, ALLOWED_TIME_TYPES, collect_all_descendant_ids, get_best_measure_id
 from atriumdb.block import Block, convert_intervals_to_gap_array
->>>>>>> 0430e87f
 from atriumdb.block_wrapper import T_TYPE_GAP_ARRAY_INT64_INDEX_DURATION_NANO, V_TYPE_INT64, V_TYPE_DELTA_INT64, \
     V_TYPE_DOUBLE, T_TYPE_TIMESTAMP_ARRAY_INT64_NANO, BlockMetadataWrapper
 from atriumdb.file_api import AtriumFileHandler
@@ -1291,53 +1283,16 @@
                     return measure_id
                 raise ValueError(f"Inserted measure_id {measure_id} already exists with data: {measure_info}")
 
-<<<<<<< HEAD
-    def get_data(self, measure_id: int = None, start_time_n: int = None, end_time_n: int = None,
-                 device_id: int = None, patient_id=None, time_type=1, analog=True, block_info=None,
-                 time_units: str = None, sort=True, allow_duplicates=True, measure_tag: str = None,
-                 freq: Union[int, float] = None, units: str = None, freq_units: str = None,
-                 device_tag: str = None, mrn: int = None):
-        """
-        The method for querying data from the dataset, indexed by signal type (measure_id or measure_tag with freq and units),
-        time (start_time_n and end_time_n), and data source (device_id, device_tag, patient_id, or mrn).
-=======
         # Check if the measure already exists in the dataset
         check_measure_id = self.get_measure_id(measure_tag, freq, units=units)
         if check_measure_id is not None:
             return check_measure_id
->>>>>>> 0430e87f
 
         # Insert the new measure into the database
         inserted_measure_id = self.sql_handler.insert_measure(
             measure_tag, freq, units, measure_name, measure_id=measure_id, code=code, unit_label=unit_label,
             unit_code=unit_code, source_id=source_id)
 
-<<<<<<< HEAD
-        :param int measure_id: The measure identifier. If None, measure_tag must be provided.
-        :param int start_time_n: The start epoch in nanoseconds of the data you would like to query.
-        :param int end_time_n: The end epoch in nanoseconds. The end time is not inclusive.
-        :param int device_id: The device identifier. If None, device_tag must be provided.
-        :param int patient_id: The patient identifier. If None, mrn must be provided.
-        :param int time_type: The type of time returned. Time_type=1 for timestamps.
-        :param bool analog: Convert value return type to analog signal.
-        :param block_info: Custom block_info list to skip metadata table check.
-        :param str time_units: Unit for the time array returned. Options: ["s", "ms", "us", "ns"].
-        :param bool sort: Whether to sort the returned data by time.
-        :param bool allow_duplicates: Allow duplicate times in returned data. Affects performance if false.
-        :param str measure_tag: A short string identifying the signal. Required if measure_id is None.
-        :param freq: The sample frequency of the signal. Helpful with measure_tag.
-        :param str units: The units of the signal. Helpful with measure_tag.
-        :param str freq_units: Units for frequency. Options: ["nHz", "uHz", "mHz",
-            "Hz", "kHz", "MHz"] default "nHz".
-        :param str device_tag: A string identifying the device. Exclusive with device_id.
-        :param int mrn: Medical record number for the patient. Exclusive with patient_id.
-
-        :rtype: Tuple[List[BlockMetadata], numpy.ndarray, numpy.ndarray]
-        :returns: List of Block header objects, 1D numpy array for time data, 1D numpy array for value data.
-        """
-        # check that a correct unit type was entered
-        time_units = "ns" if time_units is None else time_units
-=======
         if inserted_measure_id is None:
             return inserted_measure_id
 
@@ -1355,7 +1310,6 @@
         }
         self._measure_ids[(measure_tag, freq, units)] = inserted_measure_id
         self._measures[inserted_measure_id] = measure_info
->>>>>>> 0430e87f
 
         return inserted_measure_id
 
@@ -1571,12 +1525,6 @@
                       model: str = None, device_type: str = None, bed_id: int = None, bed_name: str = None,
                       source_id: int = None, source_name: str = None):
         """
-<<<<<<< HEAD
-        # check that a correct unit type was entered
-        time_units = "ns" if time_units is None else time_units
-        if time_units not in time_unit_options.keys():
-            raise ValueError("Invalid time units. Expected one of: %s" % time_unit_options)
-=======
         Insert a new device into the dataset and define its metadata.
 
         This method defines a new device to be stored in the dataset, specifying
@@ -1584,7 +1532,6 @@
         associations with a bed and source either by ID or by name. The `device_tag`
         is a required parameter, while all others are optional. If both an ID and a
         name are provided for a bed or source, the ID takes precedence.
->>>>>>> 0430e87f
 
         If the device_id is specified and already exists in the dataset with a
         different device_tag, a ValueError is raised. If `bed_name` or `source_name`
@@ -1724,15 +1671,11 @@
         if patient_id in self._patient_id_to_mrn:
             return self._patient_id_to_mrn[patient_id]
 
-<<<<<<< HEAD
-        _LOGGER.debug(f"read from disk {round((time.perf_counter() - start_bench) * 1000, 4)} ms")
-=======
         return None
 
     def get_patient_info(self, patient_id: int = None, mrn: int = None, time: int = None, time_units: str = None):
         """
         Retrieve information about a specific patient using either their numeric patient id or medical record number (MRN).
->>>>>>> 0430e87f
 
         :param int patient_id: The numeric identifier for the patient.
         :param int mrn: The medical record number for the patient.
@@ -1745,13 +1688,7 @@
                  If a time is specified you will also get the height/weight units and the time that each measurement was taken.
                  Returns None if patient not found.
 
-<<<<<<< HEAD
-        # Decode the data and separate it into headers, times, and values
-        r_times, r_values, headers = self.block.decode_blocks(encoded_bytes, num_bytes_list, analog=analog,
-                                                              time_type=time_type)
-=======
         :raises ValueError: If both patient_id and mrn are not provided or neither of them are provided.
->>>>>>> 0430e87f
 
         >>> sdk = AtriumSDK(dataset_location="./example_dataset")
         >>> patient_info = sdk.get_patient_info(patient_id=1)
@@ -1815,16 +1752,8 @@
         if patient_info is None and mrn is not None and mrn in self._mrn_to_patient_id:
             patient_id = self._mrn_to_patient_id[mrn]
 
-<<<<<<< HEAD
-    def get_interval_array(self, measure_id=None, device_id=None, patient_id=None,
-                           gap_tolerance_nano: int = 0, start=None, end=None, measure_tag=None,
-                           freq=None, units=None, freq_units=None, device_tag=None, mrn=None):
-        """
-        .. _get_interval_array_label:
-=======
         if patient_info is None and patient_id is not None and patient_id in self._patients:
             patient_info = self._patients[patient_id]
->>>>>>> 0430e87f
 
         # If the patient is still not found, return None
         if patient_info is None or patient_id is None:
@@ -1836,28 +1765,6 @@
             patient_info['height'], patient_info['height_units'], patient_info['height_time'] = None, None, None
             patient_info['weight'], patient_info['weight_units'], patient_info['weight_time'] = None, None, None
 
-<<<<<<< HEAD
-        :param int measure_id: The measure identifier corresponding to the measures table in the
-            linked relational database.
-        :param int device_id: The device identifier corresponding to the devices table in the
-            linked relational database.
-        :param int patient_id: The patient identifier corresponding to the encounter table in the
-            linked relational database.
-        :param int gap_tolerance_nano: The maximum allowable gap size in the data such that the output considers a
-            region continuous. Put another way, the minimum gap size, such that the output of this method will add
-            a new row.
-        :param int start: The minimum time epoch for which to include intervals.
-        :param int end: The maximum time epoch for which to include intervals.
-        :param str measure_tag: A short string identifying the signal. Required if measure_id is None.
-        :param freq: The sample frequency of the signal. Helpful with measure_tag.
-        :param str units: The units of the signal. Helpful with measure_tag.
-        :param str freq_units: Units for frequency. Options: ["nHz", "uHz", "mHz",
-            "Hz", "kHz", "MHz"] default "nHz".
-        :param str device_tag: A string identifying the device. Exclusive with device_id.
-        :param int mrn: Medical record number for the patient. Exclusive with patient_id.
-        :rtype: numpy.ndarray
-        :returns: A 2D array representing the availability of a specified measure.
-=======
             # update the patient dictionary with the height/weight closest to the time
             height = self.sql_handler.select_closest_patient_history(patient_id=patient_id, field='height', time=time)
             if height:
@@ -1866,7 +1773,6 @@
             if weight:
                 patient_info['weight'], patient_info['weight_units'], patient_info['weight_time'] = weight[3], weight[4], weight[5]
         return patient_info
->>>>>>> 0430e87f
 
     def get_all_patients(self, skip=None, limit=None):
         """
@@ -1908,38 +1814,6 @@
         """
         # Check if the metadata connection type is API and call the appropriate method
         if self.metadata_connection_type == "api":
-<<<<<<< HEAD
-            if measure_id is None:
-                assert measure_tag is not None and freq is not None and units is not None, \
-                    "Must provide measure_id or all of measure_tag, freq, units"
-                measure_id = self.get_measure_id(measure_tag, freq, units, freq_units)
-
-            params = {'measure_id': measure_id, 'device_id': device_id, 'patient_id': patient_id, 'start_time': start,
-                      'end_time': end, 'gap_tolerance': gap_tolerance_nano}
-            return self._request("GET", "intervals", params=params)
-
-        # Check the measure
-        if measure_id is None:
-            assert measure_tag is not None, "One of measure_id, measure_tag must be specified."
-            measure_id = self.get_best_measure_id(measure_tag, freq, units, freq_units)
-
-        # Query the database for intervals based on the given parameters
-        interval_result = self.sql_handler.select_intervals(
-            measure_id, start_time_n=start, end_time_n=end, device_id=device_id, patient_id=patient_id)
-
-        # Initialize an empty list to store the final intervals
-        arr = []
-        # Iterate through the sorted interval results
-        for row in interval_result:
-            # If the final intervals list is not empty and the difference between the current interval's start time
-            # and the previous interval's end time is less than or equal to the gap tolerance, update the end time
-            # of the previous interval
-            if arr and row[3] - arr[-1][-1] <= gap_tolerance_nano:
-                arr[-1][-1] = row[4]
-            # Otherwise, add a new interval to the final intervals list
-            else:
-                arr.append([row[3], row[4]])
-=======
             return self._api_get_all_patients(skip=skip, limit=limit)
 
         # Retrieve all patient records from the database
@@ -1951,7 +1825,6 @@
 
         # Initialize an empty dictionary to store patient information
         patient_dict = {}
->>>>>>> 0430e87f
 
         # Iterate over the patient records and populate the patient_dict
         for patient_id, mrn, gender, dob, first_name, middle_name, last_name, first_seen, last_updated, source_id, weight, height in \
@@ -1971,42 +1844,8 @@
                 'height': height
             }
 
-<<<<<<< HEAD
-    def get_best_measure_id(self, measure_tag, freq, units, freq_units):
-        measure_dict = {'tag': measure_tag}
-        if freq is not None:
-            freq_units = "nHz" if freq_units is None else freq_units
-            if freq and freq_units and freq_units != "nHz":
-                freq = convert_to_nanohz(freq, freq_units)
-            measure_dict['freq_nhz'] = freq
-        if units is not None:
-            measure_dict['units'] = units
-        measure_id_list = get_measure_id_from_generic_measure(self, measure_dict, measure_tag_match_rule="best")
-        if len(measure_id_list) == 0:
-            raise ValueError(f"No matching measure found for: {measure_dict}")
-        new_measure_id = measure_id_list[0]
-        return new_measure_id
-
-    def get_combined_intervals(self, measure_id_list, device_id=None, patient_id=None, gap_tolerance_nano: int = None,
-                               start=None, end=None):
-        """
-        Get combined intervals of multiple measures.
-
-        This method combines the intervals of multiple measures by merging their interval arrays. The combined intervals
-        can be filtered by device_id, patient_id, and a time range (start and end).
-
-        :param measure_id_list: List of measure IDs to combine intervals for.
-        :param device_id: Optional, filter intervals by device ID.
-        :param patient_id: Optional, filter intervals by patient ID.
-        :param gap_tolerance_nano: Optional, gap tolerance in nanoseconds.
-        :param start: Optional, start time for filtering intervals.
-        :param end: Optional, end time for filtering intervals.
-        :return: A numpy array containing the combined intervals.
-        """
-=======
         # Cache the results
         self._patients = patient_dict
->>>>>>> 0430e87f
 
         # Create a dictionary to map MRN to patient ID and patient ID to MRN for quick lookups.
         self._mrn_to_patient_id = {}
@@ -2411,11 +2250,6 @@
                 device_intervals[device_id] = []
             device_intervals[device_id].append([device_start, device_end])
 
-<<<<<<< HEAD
-    def auto_write_interval_data(self, measure_id, device_id, intervals, values, freq_nhz, scale_b, scale_m):
-        # Might Delete
-        gap_arr = convert_intervals_to_gap_array(intervals)
-=======
         # Merge overlapping intervals for each device
         for device_id in device_intervals:
             intervals = sorted(device_intervals[device_id], key=lambda x: x[0])
@@ -2580,7 +2414,6 @@
                 if label_id is None:
                     raise ValueError(f"Label name '{label_name}' not found in the database.")
             label_name_id_list = name_id_list
->>>>>>> 0430e87f
 
         closest_requested_ancestor_dict = {}
         if label_name_id_list and include_descendants:
@@ -2912,773 +2745,12 @@
         if self.metadata_connection_type == "api":
             raise NotImplementedError("API mode is not supported for delete.")
 
-<<<<<<< HEAD
-        # Filter measure_ids by frequency and units if necessary
-        if freq is not None or units is not None:
-            filtered_measure_ids = []
-            for measure_id in measure_ids:
-                measure_info = self.get_measure_info(measure_id)
-                if freq is not None and measure_info.get('freq_nhz') != freq:
-                    continue
-                if units is not None and measure_info.get('unit') != units:
-                    continue
-                filtered_measure_ids.append(measure_id)
-            measure_ids = filtered_measure_ids
-
-        return measure_ids
-
-    def get_measure_info(self, measure_id: int):
-        """
-        .. _get_measure_info_label:
-
-        Retrieve information about a specific measure in the linked relational database.
-
-        :param int measure_id: The identifier of the measure to retrieve information for.
-
-        :return: A dictionary containing information about the measure, including its id, tag, name, sample frequency
-            (in nanohertz), code, unit, unit label, unit code, and source_id.
-        :rtype: dict
-
-        >>> # Connect to example_dataset
-        >>> sdk = AtriumSDK(dataset_location="./example_dataset")
-        >>>
-        >>> # Retrieve information for measure with id=1
-        >>> measure_id = 1
-        >>> measure_info = sdk.get_measure_info(measure_id)
-        >>> # print(measure_info)
-        {
-            'id': 1,
-            'tag': 'Heart Rate',
-            'name': 'Heart rate in beats per minute',
-            'freq_nhz': 1000000000,
-            'code': 'HR',
-            'unit': 'BPM',
-            'unit_label': 'beats per minute',
-            'unit_code': 264864,
-            'source_id': 1
-        }
-        """
-        # Check if metadata connection type is API
-        if self.metadata_connection_type == "api":
-            return self._request("GET", f"measures/{measure_id}")
-
-        # If measure_id is already in the cache, return the cached measure info
-        if measure_id in self._measures:
-            return self._measures[measure_id]
-
-        # Query the SQL database for the measure information
-        row = self.sql_handler.select_measure(measure_id=measure_id)
-
-        # If no row is found, return None
-        if row is None:
-            return None
-
-        # Unpack the row tuple into variables
-        measure_id, measure_tag, measure_name, measure_freq_nhz, measure_code, measure_unit, measure_unit_label, \
-        measure_unit_code, measure_source_id = row
-
-        # Create a dictionary containing the measure information
-        measure_info = {
-            'id': measure_id,
-            'tag': measure_tag,
-            'name': measure_name,
-            'freq_nhz': measure_freq_nhz,
-            'code': measure_code,
-            'unit': measure_unit,
-            'unit_label': measure_unit_label,
-            'unit_code': measure_unit_code,
-            'source_id': measure_source_id
-        }
-
-        # Cache the measure information in the _measures dictionary
-        self._measures[measure_id] = measure_info
-
-        # Return the measure information dictionary
-        return measure_info
-
-    def get_patient_info(self, patient_id: int = None, mrn: int = None, time: int = None, time_units: str = None):
-        """
-        Retrieve information about a specific patient using either their numeric patient id or medical record number (MRN).
-
-        :param int patient_id: The numeric identifier for the patient.
-        :param int mrn: The medical record number for the patient.
-        :param int time: (Optional) If you want the patient information for a specific time enter the epoch timestamp here.
-         The function will get you the closest information available at a time less than or equal to the timestamp you
-         provide. If left as None the function will get the most recent information.
-        :param str time_units: (Optional) Units for the time. Valid options are 'ns', 's', 'ms', and 'us'. Default is nanoseconds.
-        :return: A dictionary containing the patient's information, including id, MRN, gender, date of birth (dob),
-                 first name, middle name, last name, date first seen, last updated datetime, source identifier, height, and weight.
-                 If a time is specified you will also get the height/weight units and the time that each measurement was taken.
-                 Returns None if patient not found.
-
-        :raises ValueError: If both patient_id and mrn are not provided or neither of them are provided.
-
-        >>> sdk = AtriumSDK(dataset_location="./example_dataset")
-        >>> patient_info = sdk.get_patient_info(patient_id=1)
-        >>> print(patient_info)
-        {
-            'id': 1,
-            'mrn': 123456,
-            'gender': 'M',
-            'dob': 946684800000000000,  # Nanoseconds since epoch
-            'first_name': 'John',
-            'middle_name': 'A',
-            'last_name': 'Doe',
-            'first_seen': 1609459200000000000,  # Nanoseconds since epoch
-            'last_updated': 1609545600000000000,  # Nanoseconds since epoch
-            'source_id': 1,
-            'weight': 10.1,
-            'weight_units': 'kg',
-            'weight_time': 1609545500000000000,  # Nanoseconds since epoch
-            'height': 50.0,
-            'height_units': 'kg',
-            'height_time': 1609544500000000000,  # Nanoseconds since epoch
-        }
-        """
-        # Handle time units and conversion to nanoseconds
-        if time_units and time:
-            if time_units not in time_unit_options.keys():
-                raise ValueError(f"Invalid time units. Expected one of: {', '.join(time_unit_options.keys())}")
-            time *= time_unit_options[time_units]
-
-        # Check if we have either patient ID or MRN
-        if patient_id is None and mrn is None:
-            raise ValueError("Either patient_id or mrn must be provided.")
-        # make sure they supply only one of patient id or mrn
-        if patient_id is not None and mrn is not None:
-            raise ValueError("Only one of patient_id or mrn should be provided.")
-
-        # Check if we are in API mode
-        if self.metadata_connection_type == "api":
-            if patient_id is not None:
-                return self._request("GET", f"/patients/id|{patient_id}", params={'time': time})
-            return self._request("GET", f"/patients/mrn|{mrn}", params={'time': time})
-
-        patient_info = None
-
-        # Try getting the patient by MRN from the cache
-        if mrn is not None:
-            # Convert mrn to int for proper sql lookup
-            mrn = int(mrn)
-            if mrn in self._mrn_to_patient_id:
-                patient_id = self._mrn_to_patient_id[mrn]
-
-        # Try getting the patient by ID from the cache
-        if patient_id is not None and patient_id in self._patients:
-            patient_info = self._patients[patient_id]
-
-        # If we did not find the patient, refresh the patient cache
-        if patient_info is None or patient_id is None:
-            self.get_all_patients()
-
-        # Try finding the patient in the updated cache if necessary
-        if patient_info is None and mrn is not None and mrn in self._mrn_to_patient_id:
-            patient_id = self._mrn_to_patient_id[mrn]
-
-        if patient_info is None and patient_id is not None and patient_id in self._patients:
-            patient_info = self._patients[patient_id]
-
-        # If the patient is still not found, return None
-        if patient_info is None or patient_id is None:
-            return None
-
-        # If a time was specified then get the patient info closest to that timestamp
-        if time is not None:
-            # make them none incase no matching info is available for the supplied time
-            patient_info['height'], patient_info['height_units'], patient_info['height_time'] = None, None, None
-            patient_info['weight'], patient_info['weight_units'], patient_info['weight_time'] = None, None, None
-
-            # update the patient dictionary with the height/weight closest to the time
-            height = self.sql_handler.select_closest_patient_history(patient_id=patient_id, field='height', time=time)
-            if height:
-                patient_info['height'], patient_info['height_units'], patient_info['height_time'] = height[3], height[4], height[5]
-            weight = self.sql_handler.select_closest_patient_history(patient_id=patient_id, field='weight', time=time)
-            if weight:
-                patient_info['weight'], patient_info['weight_units'], patient_info['weight_time'] = weight[3], weight[4], weight[5]
-        return patient_info
-
-    def get_patient_history(self, patient_id: int = None, mrn: int = None, field: str = None, start_time: int = None,
-                            end_time: int = None, time_units: str = None):
-        """
-        Retrieve a list of a patients historical measurements using either their numeric patient id or medical record number (MRN).
-        If start_time and end_time are left empty it will give all the patient's history. The results are returned in ascending order by time.
-
-        :param int patient_id: The numeric identifier for the patient.
-        :param int mrn: The medical record number for the patient.
-        :param str field: Which part of the patients history do you want, None will get you all the fields.
-            Valid options are 'height', 'weight' or None.
-        :param int start_time: The starting epoch time for the range of time you want the patient's history. If none it will get all history before the end_time.
-        :param int end_time: The end epoch time for the range of time you want the patient's history. If none it will get all history after the start_time.
-        :param str time_units: (Optional) Units for the time. Valid options are 'ns', 's', 'ms', and 'us'. Default is nanoseconds.
-
-        :return: A list of tuples containing the value of the measurement, the units the value is measured in and the
-        epoch timestamp of when the measurement was taken. [(3.3, 'kg', 1483264800000000000), (3.4, 'kg', 1483268400000000000)]
-
-        :raises ValueError: If both patient_id and mrn are not provided or neither of them are provided or if start_time is >= end_time or invalid time_unit/field entered.
-        """
-        # Check if we have either patient ID or MRN
-        if patient_id is None and mrn is None:
-            raise ValueError("Either patient_id or mrn must be provided.")
-        # make sure they supply only one of patient id or mrn
-        if patient_id is not None and mrn is not None:
-            raise ValueError("Only one of patient_id or mrn should be provided.")
-        # check to make sure a proper field was entered
-        if field not in ('height', 'weight', None):
-            raise ValueError("Invalid field. Expected either 'height' or 'weight'")
-        # check that start_time is not greater than end time
-        if start_time is not None and end_time is not None and start_time >= end_time:
-            raise ValueError("Start_time cannot be >= end_time")
-
-        # Handle time units and conversion to nanoseconds
-        if time_units:
-            if time_units not in time_unit_options.keys():
-                raise ValueError(f"Invalid time units. Expected one of: {', '.join(time_unit_options.keys())}")
-            if start_time is not None:
-                start_time *= time_unit_options[time_units]
-            if end_time is not None:
-                end_time *= time_unit_options[time_units]
-
-        # if the end time is none set it to 10 seconds into the future so you get all data after the start_time
-        if end_time is None:
-            end_time = time.time_ns() + 10_000_000_000
-        # if the start time is none set it to 0 so you get all data before the end_time
-        if start_time is None:
-            start_time = 0
-
-        # Check if we are in API mode
-        if self.metadata_connection_type == "api":
-            params = {'field': field, 'start_time': start_time, 'end_time': end_time}
-            if patient_id is not None:
-                return self._request("GET", f"/patients/id|{patient_id}/history", params=params)
-            # if there is no patient_id that means an mrn is used as the identifier
-            return self._request("GET", f"/patients/mrn|{mrn}/history", params=params)
-
-        # get the patient id if an mrn was provided
-        if mrn is not None:
-            patient_id = self.get_patient_id(mrn)
-
-        # if the patient was not found return none
-        if patient_id is None:
-            return None
-
-        return self.sql_handler.select_patient_history(patient_id, field, start_time, end_time)
-
-    def insert_patient_history(self, field: str, value: float, units: str, time: int, time_units: str = None, patient_id: int = None, mrn: int = None):
-        """
-        Insert a patient history record using either their numeric patient id or medical record number (MRN).
-
-        :param str field: Which part of the patients history you want to insert. Valid options are 'height' or 'weight'.
-        :param float value: The value of the measurement you want to insert.
-        :param str units: The units of the measurement you want to insert
-        :param int time: The epoch timestamp of the time the measurement was taken.
-        :param str time_units: (Optional) Units for the time. Valid options are 'ns', 's', 'ms', and 'us'. Default is nanoseconds.
-        :param int patient_id: The numeric identifier for the patient.
-        :param int mrn: The medical record number for the patient.
-
-        :return: A list of tuples containing the value of the measurement, the units the value is measured in and the
-        epoch timestamp of when the measurement was taken. [(3.3, 'kg', 1483264800000000000), (3.4, 'kg', 1483268400000000000)]
-
-        :raises ValueError: If both patient_id and mrn are not provided or neither of them are provided or if start_time is >= end_time or invalid time_unit/field entered.
-        """
-        if self.metadata_connection_type == "api":
-            raise NotImplementedError("API mode is not supported for insertion.")
-
-        # Handle time units and conversion to nanoseconds
-        if time_units:
-            if time_units not in time_unit_options.keys():
-                raise ValueError(f"Invalid time units. Expected one of: {', '.join(time_unit_options.keys())}")
-            time *= time_unit_options[time_units]
-
-        # Check if we have either patient ID or MRN
-        if patient_id is None and mrn is None:
-            raise ValueError("Either patient_id or mrn must be provided.")
-        # make sure they supply only one of patient id or mrn
-        if patient_id is not None and mrn is not None:
-            raise ValueError("Only one of patient_id or mrn should be provided.")
-
-        # if they supplied an mrn convert it to a patient_id
-        if mrn is not None:
-            patient_id = self.get_patient_id(int(mrn))
-
-        return self.sql_handler.insert_patient_history(patient_id, field, value, units, time)
-
-    def get_patient_history_fields(self):
-        """
-        Returns a list of all strings in the field column of patient history.
-
-        :return: A list of strings of all history fields
-        """
-        if self.metadata_connection_type == "api":
-            raise NotImplementedError("API mode is not supported for this method.")
-
-        return self.sql_handler.select_unique_history_fields()
-
-    def _api_get_measure_id(self, measure_tag: str, freq: Union[int, float], units: str = None,
-                            freq_units: str = None):
-        params = {
-            'measure_tag': measure_tag,
-            'freq': freq,
-            'unit': units,
-            'freq_units': freq_units,
-        }
-        measure_result = self._request("GET", "measures/", params=params)
-
-        freq_units = "Hz" if freq_units is None else freq_units
-        if freq_units != "nHz":
-            freq = convert_to_nanohz(freq, freq_units)
-
-        units = "" if units is None else units
-
-        for measure_id, measure_info in measure_result.items():
-            tag_bool = measure_tag == measure_info['tag']
-            freq_bool = freq == measure_info['freq_nhz']
-            units_bool = measure_info['unit'] is None or units == measure_info['unit']
-            if tag_bool and freq_bool and units_bool:
-                return int(measure_id)
-
-        return None
-
-    def _api_get_device_id(self, device_tag: str):
-        devices_result = self._request("GET", "devices/", params={'device_tag': device_tag})
-
-        for device_id, device_info in devices_result.items():
-            if device_tag == device_info['tag']:
-                return int(device_id)
-        return None
-
-    def _api_get_all_patients(self, skip=None, limit=None):
-        skip = 0 if skip is None else skip
-
-        if limit is None:
-            limit = 100
-            patient_dict = {}
-            while True:
-                params = {
-                    'skip': skip,
-                    'limit': limit,
-                }
-                result_temp = self._request("GET", "patients/", params=params)
-                result_dict = {int(patient_id): patient_info for patient_id, patient_info in result_temp.items()}
-
-                if len(result_dict) == 0:
-                    break
-                patient_dict.update(result_dict)
-                skip += limit
-
-        else:
-            params = {
-                'skip': skip,
-                'limit': limit,
-            }
-            result_temp = self._request("GET", "patients/", params=params)
-            patient_dict = {int(patient_id): patient_info for patient_id, patient_info in result_temp.items()}
-
-        return patient_dict
-
-    def get_device_id(self, device_tag: str) -> int:
-        """
-        .. _get_device_id_label:
-
-        Retrieve the identifier of a device in the linked relational database based on its tag. Or None if device
-        not found.
-
-        :param str device_tag: The tag of the device to retrieve the identifier for.
-
-        :return: The identifier of the device. Or None if device not found.
-        :rtype: int
-
-        >>> # Connect to example_dataset
-        >>> sdk = AtriumSDK(dataset_location="./example_dataset")
-        >>>
-        >>> # Retrieve the identifier of the device with tag "Monitor A1"
-        >>> device_tag = "Monitor A1"
-        >>> device_id = sdk.get_device_id(device_tag)
-        >>> # print(device_id)
-        ... 1
-        """
-        # Check if the metadata connection type is API
-        if self.metadata_connection_type == "api":
-            # If it's API, use the API method to get the device ID
-            return self._api_get_device_id(device_tag)
-
-        # If the device tag is already in the cached device IDs dictionary, return the cached ID
-        if device_tag in self._device_ids:
-            return self._device_ids[device_tag]
-
-        # If the device tag is not in the cache, query the database using the SQL handler
-        row = self.sql_handler.select_device(device_tag=device_tag)
-
-        # If the device tag is not found in the database, return None
-        if row is None:
-            return None
-
-        # If the device tag is found in the database, store the ID in the cache and return it
-        device_id = row[0]
-        self._device_ids[device_tag] = device_id
-        return device_id
-
-    def get_device_info(self, device_id: int):
-        """
-        .. _get_device_info_label:
-
-        Retrieve information about a specific device in the linked relational database. Or None if device not found.
-
-        :param int device_id: The identifier of the device to retrieve information for.
-
-        :return: A dictionary containing information about the device, including its id, tag, name, manufacturer, model,
-                 type, bed_id, and source_id. Or None if Device not found.
-        :rtype: dict
-
-        >>> sdk = AtriumSDK(dataset_location="./example_dataset")
-        >>> device_id = 1
-        >>> device_info = sdk.get_device_info(device_id)
-        >>> # print(device_info)
-        {'id': 1,
-         'tag': 'Device A1',
-         'name': 'Philips Device A1 in Room 1A',
-         'manufacturer': 'Philips',
-         'model': 'A1',
-         'type': 'Device',
-         'bed_id': 1,
-         'source_id': 1}
-
-        """
-        # Check if metadata is fetched using API and call the appropriate method
-        if self.metadata_connection_type == "api":
-            return self._request("GET", f"devices/{device_id}")
-
-        # If device info is already cached, return it
-        if device_id in self._devices:
-            return self._devices[device_id]
-
-        # Fetch device info from the SQL database
-        row = self.sql_handler.select_device(device_id=device_id)
-
-        # If device not found in the database, return None
-        if row is None:
-            return None
-
-        # Unpack the fetched row into individual variables
-        device_id, device_tag, device_name, device_manufacturer, device_model, device_type, device_bed_id, \
-        device_source_id = row
-
-        # Create a dictionary with the device information
-        device_info = {
-            'id': device_id,
-            'tag': device_tag,
-            'name': device_name,
-            'manufacturer': device_manufacturer,
-            'model': device_model,
-            'type': device_type,
-            'bed_id': device_bed_id,
-            'source_id': device_source_id,
-        }
-
-        # Cache the device information for future use
-        self._devices[device_id] = device_info
-
-        # Return the device information dictionary
-        return device_info
-
-    def insert_patient(self, patient_id: int = None, mrn: int = None, gender: str = None, dob: int = None,
-                       first_name: str = None, middle_name: str = None, last_name: str = None, first_seen: int = None,
-                       last_updated: int = None, source_id: int = 1, weight: float = None, weight_units: str = None,
-                       height: float = None, height_units: str = None):
-        """
-        .. _insert_patient_label:
-
-        Inserts a new patient record into the database with the provided patient details.
-
-        All patient details are optional, but it is recommended to provide as much information as possible
-        to ensure accurate patient identification and to avoid duplicate records.
-
-        >>> # Insert a new patient record.
-        >>> new_patient_id = sdk.insert_patient(patient_id=123, mrn="123456", gender="M", dob=946684800000000000,
-        >>>                                     first_name="John", middle_name="Doe", last_name="Smith",
-        >>>                                     first_seen=1609459200000000000, last_updated=1609459200000000000, source_id=1)
-
-        :param int patient_id: A unique number identifying the patient.
-        :param str mrn: The Medical Record Number (MRN) of the patient.
-        :param str gender: The gender of the patient (e.g., "M", "F", "O" for Other, or "U" for Unknown).
-        :param int dob: The date of birth of the patient as a nanosecond epoch.
-        :param str first_name: The first name of the patient.
-        :param str middle_name: The middle name of the patient.
-        :param str last_name: The last name of the patient.
-        :param int first_seen: The date when the patient was first seen as a nanosecond epoch.
-        :param int last_updated: The date when the patient record was last updated as a nanosecond epoch.
-        :param int source_id: The unique identifier of the source from which the patient information was obtained.
-        :param float weight: The patients current weight. The time recorded for this weight measurement in the patient
-         history table will be the current time. If you want to make it another time use insert_patient_history instead.
-        :param str weight_units: The units of the patients weight. This must be specified if inserting a weight.
-        :param float height: The patients current height. The time recorded for this height measurement in the patient
-         history table will be the current time. If you want to make it another time use insert_patient_history instead.
-        :param str height_units: The units of the patients height. This must be specified if inserting a height.
-
-        :return: The unique identifier of the inserted patient record.
-        :rtype: int
-        """
-
-        if self.metadata_connection_type == "api":
-            raise NotImplementedError("API mode is not supported for insertion.")
-
-        # Insert the patient with null for height and weight since it will be updated by
-        patient_id = self.sql_handler.insert_patient(patient_id, mrn, gender, dob, first_name, middle_name, last_name,
-                                                 first_seen, last_updated, source_id)
-
-        # current time will be the time for the weight and height
-        insert_time = time.time_ns()
-
-        # insert the weight into the patient history table. This will update the weight on the patient table
-        if weight is not None:
-            if weight_units is None:
-                raise ValueError("You must specify the units if you are specifying a weight")
-            self.insert_patient_history(field='weight', value=weight, units=weight_units, time=insert_time, patient_id=patient_id)
-
-        # insert the height into the patient history table. This will update the height on the patient table
-        if height is not None:
-            if height_units is None:
-                raise ValueError("You must specify the units if you are specifying a height")
-            self.insert_patient_history(field='height', value=height, units=height_units, time=insert_time, patient_id=patient_id)
-
-        return patient_id
-
-    def get_mrn_to_patient_id_map(self, mrn_list=None):
-        """
-        Get a mapping of Medical Record Numbers (MRNs) to patient IDs.
-
-        This method queries the SQL database for all patients with MRNs in the given list
-        and returns a dictionary with MRNs as keys and patient IDs as values.
-
-        :param mrn_list: A list of MRNs to filter the patients, or None to get all patients.
-        :type mrn_list: list, optional
-        :return: A dictionary with MRNs as keys and patient IDs as values.
-        :rtype: dict
-        """
-        if self.metadata_connection_type == "api":
-            if not mrn_list:
-                return {}
-            return self._api_get_mrn_to_patient_id_map(mrn_list)
-
-        # If all mrns are in the cache
-        if all(int(mrn) in self._mrn_to_patient_id for mrn in mrn_list):
-            return {int(mrn): self._mrn_to_patient_id[int(mrn)] for mrn in mrn_list}
-
-        # Refresh the cache and return all available mrns.
-        self.get_all_patients()
-        return {int(mrn): self._mrn_to_patient_id[int(mrn)] for mrn in mrn_list if int(mrn) in self._mrn_to_patient_id}
-
-    def _api_get_mrn_to_patient_id_map(self, mrn_list):
-        result_dict = {}
-
-        for mrn in mrn_list:
-            result_temp = self._request("GET", f"patients/mrn|{mrn}", params={'time': None})
-            result_dict[int(mrn)] = int(result_temp['id'])
-
-        return result_dict
-
-    def get_patient_id_to_mrn_map(self, patient_id_list=None):
-        """
-        Get a mapping of patient IDs to Medical Record Numbers (MRNs).
-
-        This method queries the SQL database for all patients with IDs in the given list
-        and returns a dictionary with patient IDs as keys and MRNs as values.
-
-        :param patient_id_list: A list of patient IDs to filter the patients, or None to get all patients.
-        :type patient_id_list: list, optional
-        :return: A dictionary with patient IDs as keys and MRNs as values.
-        :rtype: dict
-        """
-        # Query the SQL database for all patients with IDs in the given list
-        patient_list = self.sql_handler.select_all_patients_in_list(patient_id_list=patient_id_list)
-
-        # Return a dictionary with patient IDs as keys and MRNs as values
-        return {row[0]: row[1] for row in patient_list}
-
-    def get_mrn(self, patient_id):
-        """
-        Retrieve the medical record number (MRN) associated with a given patient ID.
-
-        This method searches for a patient's MRN using their patient ID. If the MRN is not found in the initial search,
-        it triggers a refresh of all patient data and searches again.
-
-        :param patient_id: The numeric identifier for the patient.
-        :return: The MRN as an integer if the patient is found; otherwise, None.
-
-        >>> sdk = AtriumSDK(dataset_location="./example_dataset")
-        >>> mrn = sdk.get_mrn(patient_id=1)
-        >>> print(mrn)
-        123456
-        """
-        # Check if we are in API mode
-        if self.metadata_connection_type == "api":
-            return self._request("GET", f"/patients/id|{patient_id}", params={'time': None})['mrn']
-
-        if patient_id in self._patient_id_to_mrn:
-            return self._patient_id_to_mrn[patient_id]
-
-        self.get_all_patients()
-
-        if patient_id in self._patient_id_to_mrn:
-            return self._patient_id_to_mrn[patient_id]
-
-        return None
-
-    def get_patient_id(self, mrn: int):
-        """
-        Retrieve the patient ID associated with a given medical record number (MRN).
-
-        This method looks for a patient's ID using their MRN. If the patient ID is not found in the initial search,
-        it triggers a refresh of all patient data and searches again.
-
-        :param int mrn: The medical record number for the patient, as an integer.
-        :return: The patient ID as an integer if the patient is found; otherwise, None.
-
-        >>> sdk = AtriumSDK(dataset_location="./example_dataset")
-        >>> patient_id = sdk.get_patient_id(mrn=123456)
-        >>> print(patient_id)
-        1
-        """
-
-        # Convert mrn to int for sql lookup
-        mrn = int(mrn)
-
-        # Check if we are in API mode
-        if self.metadata_connection_type == "api":
-            return self._request("GET", f"/patients/mrn|{mrn}", params={'time': None})['id']
-
-        if mrn in self._mrn_to_patient_id:
-            return self._mrn_to_patient_id[mrn]
-
-        self.get_all_patients()
-
-        if mrn in self._mrn_to_patient_id:
-            return self._mrn_to_patient_id[mrn]
-
-        return None
-
-    def convert_patient_to_device_id(self, start_time: int, end_time: int, patient_id: int = None, mrn: int = None):
-        """
-        Converts a patient ID or MRN to a device ID based on the specified time range.
-
-        :param int start_time: Start time for the association.
-        :param int end_time: End time for the association.
-        :param int patient_id: Patient ID to be converted.
-        :param int mrn: MRN to be converted.
-        :return: Device ID if a single device fully encapsulates the time range, otherwise None.
-        :rtype: int or None
-        """
-
-        # Retrieve device-patient mapping data
-        if patient_id is not None:
-            device_patient_data = self.get_device_patient_data(patient_id_list=[patient_id], start_time=start_time,
-                                                               end_time=end_time)
-        elif mrn is not None:
-            device_patient_data = self.get_device_patient_data(mrn_list=[mrn], start_time=start_time, end_time=end_time)
-        else:
-            raise ValueError("You must specify either patient_id or mrn.")
-
-        # Group data by device_id
-        device_intervals = {}
-        for device_id, _, device_start, device_end in device_patient_data:
-            if device_id not in device_intervals:
-                device_intervals[device_id] = []
-            device_intervals[device_id].append([device_start, device_end])
-
-        # Merge overlapping intervals for each device
-        for device_id in device_intervals:
-            intervals = sorted(device_intervals[device_id], key=lambda x: x[0])
-            merged_intervals = [intervals[0]]
-            for current in intervals[1:]:
-                last = merged_intervals[-1]
-                if last[1] >= current[0]:  # Overlapping intervals
-                    last[1] = max(last[1], current[1])
-                else:
-                    merged_intervals.append(current)
-            device_intervals[device_id] = merged_intervals
-
-        # Check for a device whose interval encapsulates the provided time range
-        matching_devices = []
-        for device_id, intervals in device_intervals.items():
-            for interval in intervals:
-                if interval[0] <= start_time and interval[1] >= end_time:
-                    matching_devices.append(device_id)
-
-        # Raise error if more than one match is found
-        if len(matching_devices) > 1:
-            raise ValueError(f"Multiple devices ({matching_devices}) found for the same time range with parameters: "
-                             f"start_time={start_time}, end_time={end_time}, patient_id={patient_id}, mrn={mrn}. "
-                             "Please check and fix the device_patient table.")
-
-        return matching_devices[0] if matching_devices else None
-
-    def convert_device_to_patient_id(self, start_time: int, end_time: int, device):
-        """
-        Converts a device ID or tag to a patient ID based on the specified time range.
-
-        :param int start_time: Start time for the association.
-        :param int end_time: End time for the association.
-        :param device: Device ID (int) or tag (str) to be converted.
-        :return: Patient ID if a single patient's interval encapsulates the time range, otherwise None.
-        :rtype: int or None
-        """
-
-        # Convert device tag to device ID if necessary
-        if isinstance(device, str):
-            device_id = self.get_device_id(device)
-        elif isinstance(device, int):
-            device_id = device
-        else:
-            raise ValueError(f"device must be either int or str (id or tag), not type{type(device)}")
-
-        # Retrieve device-patient mapping data
-        device_patient_data = self.get_device_patient_data(device_id_list=[device_id], start_time=start_time,
-                                                           end_time=end_time)
-
-        # Group data by patient_id
-        patient_intervals = {}
-        for _, patient_id, patient_start, patient_end in device_patient_data:
-            if patient_id not in patient_intervals:
-                patient_intervals[patient_id] = []
-            patient_intervals[patient_id].append([patient_start, patient_end])
-
-        # Merge overlapping intervals for each patient
-        for patient_id in patient_intervals:
-            intervals = sorted(patient_intervals[patient_id], key=lambda x: x[0])
-            merged_intervals = [intervals[0]]
-            for current in intervals[1:]:
-                last = merged_intervals[-1]
-                if last[1] >= current[0]:  # Overlapping intervals
-                    last[1] = max(last[1], current[1])
-                else:
-                    merged_intervals.append(current)
-            patient_intervals[patient_id] = merged_intervals
-
-        # Check for a patient whose interval encapsulates the provided time range
-        matching_patients = []
-        for patient_id, intervals in patient_intervals.items():
-            for interval in intervals:
-                if interval[0] <= start_time and interval[1] >= end_time:
-                    matching_patients.append(patient_id)
-
-        # Raise error if more than one match is found
-        if len(matching_patients) > 1:
-            raise ValueError(f"Multiple patients ({matching_patients}) found for the same time range with parameters: "
-                             f"start_time={start_time}, end_time={end_time}, device={device}. "
-                             "Please check and fix the device_patient table.")
-
-        return matching_patients[0] if matching_patients else None
-
-    def _request(self, method: str, endpoint: str, **kwargs):
-        """
-        Send an API request using the specified method and endpoint.
-=======
         if "protected_mode" not in self.settings_dict:
             raise ValueError(
                 "protected_mode is not found in settings table. protected_mode must be set and equal to False")
         if self.settings_dict["protected_mode"] != "False":
             raise ValueError(
                 "Cannot perform delete, protected_mode not set to `False`, change in sql table to allow deletion.")
->>>>>>> 0430e87f
 
         if all(param is None for param in
                [label_id_list, label_name_id_list, name_list, device_list, start_time, end_time, patient_id_list,
@@ -4405,16 +3477,9 @@
             return {"id": bed_data[0], "unit_id": bed_data[1], "name": bed_data[2]}
         return None
 
-<<<<<<< HEAD
-        # Convert time using the provided time units
-        time_units = "ns" if time_units is None else time_units
-        if time_units not in time_unit_options.keys():
-            raise ValueError("Invalid time units. Expected one of: %s" % time_unit_options)
-=======
     def get_source_id(self, source_name: str) -> int | None:
         """
         Get the ID for a given source name. These are sources of data e.g. Atriumdb, EPIC ect.
->>>>>>> 0430e87f
 
         :param str source_name: The name of the source.
         :return: The source_id, None if not found.
@@ -4482,13 +3547,9 @@
         # Return the JSON response from the API request.
         return response.json()
 
-<<<<<<< HEAD
-        formatted_labels = []
-=======
     def _websocket_connect(self):
         def conn():
             self.websock_conn = connect(f"{self.ws_url}/sdk/blocks/ws", compression=None, max_size=None, additional_headers={"Authorization": "Bearer {}".format(self.token)})
->>>>>>> 0430e87f
 
         # The websockets lib uses a thread to receive messages. Normally you would call close() after receiving the
         # messages to shut that thread down but since we are reducing overhead we want to keep that connection open
@@ -4575,20 +3636,6 @@
         # Calculate the period in nanoseconds
         period_ns = int((10 ** 18) // freq_nhz)
 
-<<<<<<< HEAD
-        :param List[int] label_name_id_list: List of label set IDs to filter by.
-        :param List[str] name_list: List of label names to filter by. Mutually exclusive with `label_name_id_list`.
-        :param List[Union[int, str]] device_list: List of device IDs or device tags to filter by.
-        :param int start_time: Start time filter for the labels.
-        :param int end_time: End time filter for the labels.
-        :param str time_units: Units for the `start_time` and `end_time` filters. Valid options are 'ns', 's', 'ms', and 'us'.
-        :param List[int] patient_id_list: List of patient IDs to filter by.
-        :param Optional[List[Union[str, int]]] label_source_list: List of label source names or IDs to filter by.
-        :param bool include_descendants: Returns all labels of descendant label_name, using requested_name_id and
-            requested_name to represent the label name of the requested parent.
-        :param int limit: Maximum number of rows to return.
-        :param int offset: Offset this number of rows before starting to return labels. Used in combination with limit.
-=======
         # Check if the input data is already a timestamp array
         if raw_time_type == 1:
             end_time_ns = int(new_time_data[-1])
@@ -4598,7 +3645,6 @@
             new_time_data = np.arange(time_0, end_time_ns, period_ns, dtype=np.int64)
         else:
             raise ValueError("Overwrite only supported for gap arrays and timestamp arrays.")
->>>>>>> 0430e87f
 
         # Initialize dictionary to store overwritten files
         overwrite_file_dict = {}
@@ -4627,16 +3673,9 @@
             # Get the number of bytes for each block
             num_bytes_list = [row[5] for row in file_block_list]
 
-<<<<<<< HEAD
-        # Convert time using the provided time units, if specified
-        if time_units:
-            if time_units not in time_unit_options.keys():
-                raise ValueError("Invalid time units. Expected one of: %s" % time_unit_options)
-=======
             # Get the start and end times for the current file
             start_time_n = file_block_list[0][6]
             end_time_n = file_block_list[-1][7] * 2  # Just don't truncate output
->>>>>>> 0430e87f
 
             # Decode the data from the old files
             old_times, old_values, old_headers = self.block.decode_blocks(encoded_bytes, num_bytes_list, analog=analog,
@@ -4804,15 +3843,8 @@
                 # Yield the current batch's data if the window size condition is not met
                 yield from yield_data(r_times, r_values, window_size, step_size, get_last_window, current_index)
 
-<<<<<<< HEAD
-        # Handle time units and conversion to nanoseconds
-        if time_units:
-            if time_units not in time_unit_options.keys():
-                raise ValueError(f"Invalid time units. Expected one of: {', '.join(time_unit_options.keys())}")
-=======
     def get_blocks(self, current_blocks_meta, filename_dict, measure_id, start_time_n, end_time_n, analog, time_type=1,
                    sort=True, allow_duplicates=True):
->>>>>>> 0430e87f
 
         # Condense the byte read list from the current blocks metadata
         read_list = condense_byte_read_list(current_blocks_meta)
