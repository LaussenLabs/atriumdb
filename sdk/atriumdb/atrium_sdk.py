--- conflicted
+++ resolved
@@ -1943,14 +1943,9 @@
         # Insert the block and interval data into the metadata table
         self.sql_handler.insert_tsc_file_data(path, block_data, interval_data, None)
 
-<<<<<<< HEAD
-    def get_interval_array(self, measure_id, device_id=None, patient_id=None, gap_tolerance_nano: int = 0,
-                           start=None, end=None):
-=======
     def get_interval_array(self, measure_id=None, device_id=None, patient_id=None,
-                           gap_tolerance_nano=None, start=None, end=None, measure_tag=None,
+                           gap_tolerance_nano: int = 0, start=None, end=None, measure_tag=None,
                            freq=None, units=None, freq_units=None, device_tag=None, mrn=None):
->>>>>>> 571879a5
         """
         .. _get_interval_array_label:
 
@@ -1990,7 +1985,7 @@
         :param str freq_units: Units for frequency. Options: ["nHz", "uHz", "mHz",
             "Hz", "kHz", "MHz"] default "nHz".
         :param str device_tag: A string identifying the device. Exclusive with device_id.
-        :param str mrn: Medical record number for the patient. Exclusive with patient_id.
+        :param int mrn: Medical record number for the patient. Exclusive with patient_id.
         :rtype: numpy.ndarray
         :returns: A 2D array representing the availability of a specified measure.
 
@@ -2004,21 +1999,14 @@
 
         # Check if the metadata connection type is API
         if self.metadata_connection_type == "api":
-<<<<<<< HEAD
-            params = {'measure_id': measure_id, 'device_id': device_id, 'patient_id': patient_id, 'start_time': start,
-                      'end_time': end, 'gap_tolerance': gap_tolerance_nano}
-            return self._request("GET", "intervals", params=params)
-=======
             if measure_id is None:
                 assert measure_tag is not None and freq is not None and units is not None, \
                     "Must provide measure_id or all of measure_tag, freq, units"
                 measure_id = self.get_measure_id(measure_tag, freq, units, freq_units)
-            return self._api_get_interval_array(
-                measure_id,
-                device_id=device_id,
-                patient_id=patient_id,
-                gap_tolerance_nano=gap_tolerance_nano,
-                start=start, end=end)
+
+            params = {'measure_id': measure_id, 'device_id': device_id, 'patient_id': patient_id, 'start_time': start,
+                      'end_time': end, 'gap_tolerance': gap_tolerance_nano}
+            return self._request("GET", "intervals", params=params)
 
         # Check the measure
         if measure_id is None:
@@ -2027,7 +2015,6 @@
 
         # Set default value for gap_tolerance_nano if not provided
         gap_tolerance_nano = 0 if gap_tolerance_nano is None else gap_tolerance_nano
->>>>>>> 571879a5
 
         # Query the database for intervals based on the given parameters
         interval_result = self.sql_handler.select_intervals(
@@ -2048,27 +2035,6 @@
 
         # Convert the final intervals list to a numpy array with int64 data type
         return np.array(arr, dtype=np.int64)
-
-<<<<<<< HEAD
-=======
-    def _api_get_interval_array(self, measure_id, device_id=None, patient_id=None, gap_tolerance_nano: int = None,
-                                start=None, end=None):
-        params = {
-            'measure_id': measure_id,
-            'device_id': device_id,
-            'patient_id': patient_id,
-            'start_time': start,
-            'end_time': end,
-        }
-        result = self._request("GET", "intervals", params=params)
-        merged_result = []
-        for start, end in result:
-            if len(merged_result) > 0 and start - merged_result[-1][1] <= gap_tolerance_nano:
-                merged_result[-1][1] = end
-            else:
-                merged_result.append([start, end])
-
-        return np.array(result, dtype=np.int64)
 
     def get_best_measure_id(self, measure_tag, freq, units, freq_units):
         measure_dict = {'tag': measure_tag}
@@ -2085,7 +2051,6 @@
         new_measure_id = measure_id_list[0]
         return new_measure_id
 
->>>>>>> 571879a5
     def get_combined_intervals(self, measure_id_list, device_id=None, patient_id=None, gap_tolerance_nano: int = None,
                                start=None, end=None):
         """
@@ -3992,7 +3957,6 @@
         >>> label_name_id = sdk.insert_label_name("Example Label name")
         >>> print(label_name_id)
         1
-
         """
         if not name:
             raise ValueError("The label name cannot be empty.")
@@ -4432,29 +4396,18 @@
         """
         Retrieve labels from the database based on specified criteria.
 
-        :param label_name_id_list: List of label set IDs to filter by.
-        :type label_name_id_list: List[int], optional
-        :param name_list: List of label names to filter by. Mutually exclusive with `label_name_id_list`.
-        :type name_list: List[str], optional
-        :param device_list: List of device IDs or device tags to filter by.
-        :type device_list: List[Union[int, str]], optional
-        :param start_time: Start time filter for the labels.
-        :type start_time: int, optional
-        :param end_time: End time filter for the labels.
-        :type end_time: int, optional
-        :param time_units: Units for the `start_time` and `end_time` filters. Valid options are 'ns', 's', 'ms', and 'us'.
-        :type time_units: str, optional
-        :param patient_id_list: List of patient IDs to filter by.
-        :type patient_id_list: List[int], optional
-        :param label_source_list: List of label source names or IDs to filter by.
-        :type label_source_list: List[Union[str, int]], optional
-        :param include_descendants: Returns all labels of descendant label_name, using requested_name_id and
-                                    requested_name to represent the label name of the requested parent.
-        :type include_descendants: bool
-        :param limit: Maximum number of rows to return.
-        :type limit: int, optional
-        :param offset: Offset this number of rows before starting to return labels. Used in combination with limit.
-        :type offset: int
+        :param List[int] label_name_id_list: List of label set IDs to filter by.
+        :param List[str] name_list: List of label names to filter by. Mutually exclusive with `label_name_id_list`.
+        :param List[Union[int, str]] device_list: List of device IDs or device tags to filter by.
+        :param int start_time: Start time filter for the labels.
+        :param int end_time: End time filter for the labels.
+        :param str time_units: Units for the `start_time` and `end_time` filters. Valid options are 'ns', 's', 'ms', and 'us'.
+        :param List[int] patient_id_list: List of patient IDs to filter by.
+        :param Optional[List[Union[str, int]]] label_source_list: List of label source names or IDs to filter by.
+        :param bool include_descendants: Returns all labels of descendant label_name, using requested_name_id and
+            requested_name to represent the label name of the requested parent.
+        :param int limit: Maximum number of rows to return.
+        :param int offset: Offset this number of rows before starting to return labels. Used in combination with limit.
 
         :return: A list of matching labels from the database. Each label is represented as a dictionary containing label details.
         :rtype: List[Dict]
