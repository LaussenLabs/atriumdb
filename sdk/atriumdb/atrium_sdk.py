# AtriumDB is a timeseries database software designed to best handle the unique features and
# challenges that arise from clinical waveform data.
#     Copyright (C) 2023  The Hospital for Sick Children
#
#     This program is free software: you can redistribute it and/or modify
#     it under the terms of the GNU General Public License as published by
#     the Free Software Foundation, either version 3 of the License, or
#     (at your option) any later version.
#
#     This program is distributed in the hope that it will be useful,
#     but WITHOUT ANY WARRANTY; without even the implied warranty of
#     MERCHANTABILITY or FITNESS FOR A PARTICULAR PURPOSE.  See the
#     GNU General Public License for more details.
#
#     You should have received a copy of the GNU General Public License
#     along with this program.  If not, see <https://www.gnu.org/licenses/>.

import warnings
import numpy as np
import bisect

import threading
from atriumdb.windowing.definition import DatasetDefinition
from atriumdb.adb_functions import allowed_interval_index_modes, get_block_and_interval_data, condense_byte_read_list, \
    find_intervals, sort_data, yield_data, convert_to_nanoseconds, convert_to_nanohz, convert_from_nanohz, \
    ALLOWED_TIME_TYPES, collect_all_descendant_ids, get_best_measure_id, _calc_end_time_from_gap_data, \
    merge_timestamp_data, merge_gap_data, create_timestamps_from_gap_data, freq_nhz_to_period_ns, time_unit_options, \
    create_gap_arr_from_variable_messages
from atriumdb.block import Block, create_gap_arr
from atriumdb.block_wrapper import T_TYPE_GAP_ARRAY_INT64_INDEX_DURATION_NANO, V_TYPE_INT64, V_TYPE_DELTA_INT64, \
    V_TYPE_DOUBLE, T_TYPE_TIMESTAMP_ARRAY_INT64_NANO, BlockMetadataWrapper
from atriumdb.file_api import AtriumFileHandler
from atriumdb.helpers import shared_lib_filename_windows, shared_lib_filename_linux, protected_mode_default_setting, \
    overwrite_default_setting
from atriumdb.helpers.settings import ALLOWABLE_OVERWRITE_SETTINGS, PROTECTED_MODE_SETTING_NAME, OVERWRITE_SETTING_NAME, \
    ALLOWABLE_PROTECTED_MODE_SETTINGS
from atriumdb.helpers.block_constants import TIME_TYPES_STR, VALUE_TYPES_STR
from atriumdb.block_wrapper import BlockMetadata
from atriumdb.intervals.intervals import Intervals
import time
import atexit
from pathlib import Path, PurePath
import sys
import os
from typing import Union, List, Tuple, Optional
import platform

from atriumdb.sql_handler.sql_constants import SUPPORTED_DB_TYPES
from atriumdb.sql_handler.sqlite.sqlite_handler import SQLiteHandler
from atriumdb.windowing.dataset_iterator import DatasetIterator
from atriumdb.windowing.filtered_iterator import FilteredDatasetIterator
from atriumdb.windowing.random_access_iterator import MappedIterator
from atriumdb.windowing.verify_definition import verify_definition
from atriumdb.windowing.definition_splitter import partition_dataset
from atriumdb.write_buffer import WriteBuffer

try:
    import requests
    from requests import Session
    from dotenv import load_dotenv, set_key
    from websockets.sync.client import connect
    from atriumdb.adb_remote import _validate_bearer_token
    import jwt

    REQUESTS_INSTALLED = True
except ImportError:
    REQUESTS_INSTALLED = False

try:
    import importlib.resources as pkg_resources
except ImportError:
    # Try backported to PY<37 `importlib_resources`.
    import importlib_resources as pkg_resources

import logging

_LOGGER = logging.getLogger(__name__)

DEFAULT_META_CONNECTION_TYPE = 'sqlite'

# _LOGGER.basicConfig(
#     level=_LOGGER.debug,
#     format="%(asctime)s [%(levelname)s] %(message)s",
#     handlers=[
#         _LOGGER.StreamHandler()
#     ]
# )


class AtriumSDK:
    """
    .. _atrium_sdk_label:

    The Core SDK Object that represents a single dataset and provides methods to interact with it. If you are using API
    mode then once you are finished with the object call the close method to clean up all connections.

    :param Union[str, PurePath] dataset_location: A file path or a path-like object that points to the directory in which the dataset will be written.
    :param str metadata_connection_type: Specifies the type of connection to use for metadata. Options are "sqlite", "mysql", "mariadb", or "api". Default "sqlite".
    :param dict connection_params: A dictionary containing connection parameters for "mysql" or "mariadb" connection type. It should contain keys for 'host', 'user', 'password', 'database', and 'port'.
    :param int num_threads: Specifies the number of threads to use when processing data.
    :param str api_url: Specifies the URL of the server hosting the API in "api" connection type.
    :param str token: An authorization token for the API in "api" connection type.
    :param str refresh_token: A token to refresh your authorization token if it expires while you are doing something. Only for the API in "api" connection type.
    :param bool validate_token: Do you want the sdk to check if your token is valid when the sdk object is created and during execution. If it is not valid it will attempt to use the refresh token to get you a new one. If false the sdk will not attempt to refresh your token at any point. Only for "api" connection type.
    :param str tsc_file_location: A file path pointing to the directory in which the TSC (time series compression) files are written for this dataset. Used to customize the TSC directory location, rather than using `dataset_location/tsc`.
    :param str atriumdb_lib_path: A file path pointing to the shared library (CDLL) that powers the compression and decompression. Not required for most users.
    :param bool no_pool: If true disables Mariadb connection pooling, instead using a new connection for each query.
    :param AtriumFileHandler storage_handler: Advanced feature. If you implement your own atriumdb file handler you can set it here.

    Examples:
    -----------
    Simple Usage:

    >>> from atriumdb import AtriumSDK
    >>> sdk = AtriumSDK(dataset_location="./example_dataset")

    Advanced Usage:

    >>> # MySQL/MariaDB Connection
    >>> metadata_connection_type = "mysql"
    >>> connection_params = {
    >>>     'host': "localhost",
    >>>     'user': "user",
    >>>     'password': "pass",
    >>>     'database': "your_dataset_name",
    >>>     'port': 3306
    >>> }
    >>> sdk = AtriumSDK(dataset_location="./example_dataset", metadata_connection_type=metadata_connection_type, connection_params=connection_params)

    >>> # Remote API Mode
    >>> api_url = "http://example.com/v1"
    >>> token = "4e78a93749ead7893"
    >>> refresh_token = "87d9gvss9wj4"
    >>> metadata_connection_type = "api"
    >>> sdk = AtriumSDK(metadata_connection_type=metadata_connection_type, api_url=api_url, token=token, refresh_token=refresh_token)
    """

    def __init__(self, dataset_location: Union[str, PurePath] = None, metadata_connection_type: str = None,
                 connection_params: dict = None, num_threads: int = 1, api_url: str = None, token: str = None,
                 refresh_token=None, validate_token=True, tsc_file_location: str = None, atriumdb_lib_path: str = None,
                 no_pool=False, storage_handler: AtriumFileHandler = None):
        self.block_cache = {}
        self.start_cache = {}
        self.end_cache = {}
        self.filename_dict = {}

        self.dataset_location = dataset_location

        # Set default metadata connection type if not provided
        metadata_connection_type = DEFAULT_META_CONNECTION_TYPE if \
            metadata_connection_type is None else metadata_connection_type

        self.metadata_connection_type = metadata_connection_type

        # Set the C DLL path based on the platform if not provided
        if platform.system() == "Darwin":
            raise OSError("AtriumSDK is not currently supported on macOS.")
        if atriumdb_lib_path is None:
            if sys.platform == "win32":
                shared_lib_filename = shared_lib_filename_windows
            else:
                shared_lib_filename = shared_lib_filename_linux

            this_file_path = Path(__file__)
            atriumdb_lib_path = this_file_path.parent.parent / shared_lib_filename

        # Initialize the block object with the C DLL path and number of threads
        self.block = Block(atriumdb_lib_path, num_threads)

        # Initialize write buffer param
        self._active_buffer = None

        # Setup SQL Handler
        self.sql_handler = None

        # Handle SQLite connections
        if metadata_connection_type == 'sqlite':
            # Ensure dataset_location is provided for SQLite mode
            if dataset_location is None:
                raise ValueError("dataset location must be specified for sqlite mode")

            # Convert dataset_location to a Path object if it's a string
            if isinstance(dataset_location, str):
                dataset_location = Path(dataset_location)

            # Set the default tsc_file_location if not provided.
            if tsc_file_location is None:
                tsc_file_location = dataset_location / 'tsc'

            # Set the SQLite database file path and create its parent directory if it doesn't exist
            db_file = Path(dataset_location) / 'meta' / 'index.db'
            if not db_file.exists():
                raise ValueError(f"No Dataset found at location {dataset_location}. "
                                 f"Use AtriumSDK.create_dataset to create a new dataset.")
            db_file.parent.mkdir(parents=True, exist_ok=True)

            # Initialize the SQLiteHandler with the database file path
            self.sql_handler = SQLiteHandler(db_file)
            self.mode = "local"
            self.file_api = storage_handler if storage_handler else AtriumFileHandler(tsc_file_location)
            self.settings_dict = self._get_all_settings()

        # Handle MySQL or MariaDB connections
        elif metadata_connection_type == 'mysql' or metadata_connection_type == 'mariadb':
            # Ensure at least one of the required parameters is provided
            if dataset_location is None and tsc_file_location is None:
                raise ValueError("One of dataset_location, tsc_file_location must be specified.")

            # Convert dataset_location to a Path object if it's a string
            if isinstance(dataset_location, str):
                dataset_location = Path(dataset_location)

            # Set the default tsc_file_location if not provided
            if tsc_file_location is None:
                tsc_file_location = dataset_location / 'tsc'

            # Import the MariaDBHandler class and extract connection parameters
            from atriumdb.sql_handler.maria.maria_handler import MariaDBHandler
            host = connection_params['host']
            user = connection_params['user']
            password = connection_params['password']
            database = connection_params['database']
            port = connection_params['port']

            # Initialize the MariaDBHandler with the connection parameters
            self.sql_handler = MariaDBHandler(host, user, password, database, port, no_pool=no_pool)
            self.mode = "local"
            self.file_api = storage_handler if storage_handler else AtriumFileHandler(tsc_file_location)
            self.settings_dict = self._get_all_settings()

        # Handle API connections
        elif metadata_connection_type == 'api':
            # Check if the necessary modules are installed for API connections
            if not REQUESTS_INSTALLED:
                raise ImportError("Remote mode not installed. Please install atriumdb with pip install atriumdb[remote]")

            self.file_api = storage_handler if storage_handler else AtriumFileHandler(None)

            self.mode = "api"
            self.api_url = api_url
            self.validate_token = validate_token
            # remove the leading http stuff and replace it with ws, also remove any trailing slashes
            self.ws_url = api_url.replace("https://", "wss://").replace("http://", "ws://").rstrip('/')
            # make this variable so once connection is made in the thread it is available to the sdk object
            self.websock_conn = None

            # need this variable so when we refresh the token we know if a .env file was supplied and we should set the token key
            self.dot_env_loaded = False

            # Load API and refresh token from environment variables if not provided
            if token is None:
                load_dotenv(dotenv_path="./.env", override=True)
                try:
                    token = os.environ['ATRIUMDB_API_TOKEN']
                    self.dot_env_loaded = True
                except KeyError:
                    token = None
            if refresh_token is None:
                load_dotenv(dotenv_path="./.env", override=True)
                try:
                    refresh_token = os.environ['ATRIUMDB_API_REFRESH_TOKEN']
                except KeyError:
                    refresh_token = None

            self.token, self.refresh_token = token, refresh_token

            if self.validate_token:
                # send get request to the atriumdb api to get the info you need to validate the API token
                auth_config_response = requests.get(f'{self.api_url}/auth/cli/code')

                if auth_config_response.status_code != 200:
                    raise RuntimeError(f"Something went wrong when getting Auth info from the API. HTTP Error {auth_config_response.status_code}")

                # information returned from atriumdb API that we need for validation now and refreshing of the token later
                self.auth_config = auth_config_response.json()

                try:
                    # validate bearer token and get its expiry, if token is expired already refresh it
                    decoded_token = _validate_bearer_token(self.token, self.auth_config)
                    self.token_expiry = decoded_token['exp']
                except jwt.PyJWTError:
                    # if the token is invalid attempt to refresh it
                    self._refresh_token()
        else:
            raise ValueError("metadata_connection_type must be one of sqlite, mysql, mariadb or api")

        # Create these caches early in case they get used in the initial creation of the caches below.
        self._measures, self._devices, self._label_sets = {}, {}, {}
        self._label_source_ids, self._label_sources = {}, {}

        # Initialize measures and devices if not in API mode
        if metadata_connection_type != "api":
            self._measures = self.get_all_measures()
            self._devices = self.get_all_devices()
            self._label_sets = self.get_all_label_names()

            self._label_sources = self.get_all_label_sources()
            self._label_source_ids = {}

            for source_id, source_info in self._label_sources.items():
                self._label_source_ids[source_info['name']] = source_id

            # Lazy caching, cache only built if patient info requested later
            self._patients = {}

            # A dictionary of a list of matching ids in order of number of blocks (DESC) for each tag.
            self._measure_tag_to_ordered_id = {}

            # Create a dictionary to map measure information to measure IDs
            self._measure_ids = {}
            for measure_id, measure_info in self._measures.items():
                self._measure_ids[(measure_info['tag'], measure_info['freq_nhz'], measure_info['unit'])] = measure_id

            # Create a dictionary to map device tags to device IDs
            self._device_ids = {}
            for device_id, device_info in self._devices.items():
                self._device_ids[device_info['tag']] = device_id

            # Create a dictionary to map label type names to their IDs
            self._label_set_ids = {}
            for label_id, label_info in self._label_sets.items():
                self._label_set_ids[label_info['name']] = label_id

            # Dictionaries to map MRN to patient ID and patient ID to MRN for quick lookups.
            self._mrn_to_patient_id = {}
            self._patient_id_to_mrn = {}

        # register an atexit hook to close any open connections properly
        atexit.register(self.close)

    @classmethod
    def create_dataset(cls, dataset_location: Union[str, PurePath], database_type: str = None, protected_mode: str = None,
                       overwrite: str = None, connection_params: dict = None, no_pool=False):
        """
        .. _create_dataset_label:

        A class method to create a new dataset.

        :param Union[str, PurePath] dataset_location: A file path or a path-like object that points to the directory in which the dataset will be written.
        :param str database_type: Specifies the type of metadata database to use. Options are "sqlite", "mysql", or "mariadb".
        :param str protected_mode: Specifies the protection mode of the metadata database. Allowed values are "True" or "False". If "True", data deletion will not be allowed. If "False", data deletion will be allowed. The default behavior can be changed in the `sdk/atriumdb/helpers/config.toml` file.
        :param str overwrite: Specifies the behavior to take when new data being inserted overlaps in time with existing data. Allowed values are "error", "ignore", or "overwrite". Upon triggered overwrite: if "error", an error will be raised. If "ignore", the new data will not be inserted. If "overwrite", the old data will be overwritten with the new data. The default behavior can be changed in the `sdk/atriumdb/helpers/config.toml` file.
        :param dict connection_params: A dictionary containing connection parameters for "mysql" or "mariadb" database type. It should contain keys for 'host', 'user', 'password', 'database', and 'port'.
        :param bool no_pool: If true disables Mariadb connection pooling, instead using a new connection for each query.

        :return: An initialized AtriumSDK object.
        :rtype: AtriumSDK

        Examples:

        >>> from atriumdb import AtriumSDK
        >>> protected_mode, overwrite = None, None  # Use default values from `sdk/atriumdb/helpers/config.toml`
        >>> sdk = AtriumSDK.create_dataset(dataset_location="./new_dataset", database_type="sqlite", protected_mode=protected_mode, overwrite=overwrite)

        >>> # MySQL/MariaDB Connection
        >>> connection_params = {
        >>>     'host': "localhost",
        >>>     'user': "user",
        >>>     'password': "pass",
        >>>     'database': "new_dataset",
        >>>     'port': 3306
        >>> }
        >>> sdk = AtriumSDK.create_dataset(dataset_location="./new_dataset", database_type="mysql", protected_mode="False", overwrite="error", connection_params=connection_params)
        """

        # Create Dataset Directory if it doesn't exist.
        dataset_location = Path(dataset_location)
        if dataset_location.is_file():
            raise ValueError("The dataset location given is a file.")
        elif not dataset_location.is_dir():
            dataset_location.mkdir(parents=True, exist_ok=True)

        # Set default parameters.
        database_type = 'sqlite' if database_type is None else database_type
        if database_type not in SUPPORTED_DB_TYPES:
            raise ValueError("db_type {} not in {}.".format(database_type, SUPPORTED_DB_TYPES))

        protected_mode = protected_mode_default_setting if protected_mode is None else protected_mode
        overwrite = overwrite_default_setting if overwrite is None else overwrite
        if overwrite not in ALLOWABLE_OVERWRITE_SETTINGS:
            raise ValueError(f"overwrite setting {overwrite} not in {ALLOWABLE_OVERWRITE_SETTINGS}")
        if protected_mode not in ALLOWABLE_PROTECTED_MODE_SETTINGS:
            raise ValueError(f"protected_mode setting {protected_mode} not in {ALLOWABLE_PROTECTED_MODE_SETTINGS}")

        # Create the database
        if database_type == 'sqlite':
            if dataset_location is None:
                raise ValueError("dataset location must be specified for sqlite mode")
            db_file = Path(dataset_location) / 'meta' / 'index.db'
            db_file.parent.mkdir(parents=True, exist_ok=True)
            SQLiteHandler(db_file).create_schema()

        elif database_type == 'mysql' or database_type == "mariadb":
            from atriumdb.sql_handler.maria.maria_handler import MariaDBHandler
            host = connection_params['host']
            user = connection_params['user']
            password = connection_params['password']
            database = connection_params['database']
            port = connection_params['port']
            MariaDBHandler(host, user, password, database, port).create_schema()

        sdk_object = cls(dataset_location=dataset_location, metadata_connection_type=database_type,
                         connection_params=connection_params, no_pool=no_pool)

        # Add settings
        sdk_object.sql_handler.insert_setting(PROTECTED_MODE_SETTING_NAME, str(protected_mode))
        sdk_object.sql_handler.insert_setting(OVERWRITE_SETTING_NAME, str(overwrite))

        sdk_object.settings_dict = sdk_object._get_all_settings()

        return sdk_object

    def get_data(self, measure_id: int = None, start_time_n: int = None, end_time_n: int = None,
                 device_id: int = None, patient_id=None, time_type=1, analog=True, block_info=None,
                 time_units: str = None, sort=True, allow_duplicates=True, measure_tag: str = None,
                 freq: Union[int, float] = None, units: str = None, freq_units: str = None,
                 device_tag: str = None, mrn: int = None, return_nan_filled: bool | np.ndarray = False):
        """
        The method for querying data from the dataset, indexed by signal type (measure_id or measure_tag with freq and units),
        time (start_time_n and end_time_n), and data source (device_id, device_tag, patient_id, or mrn).

        If measure_id is None, measure_tag along with freq and units must not be None, and vice versa.
        Similarly, if device_id is None, device_tag must not be None, and if patient_id is None, mrn must not be None.

        :param int measure_id: The measure identifier. If None, measure_tag must be provided.
        :param int start_time_n: The start epoch in nanoseconds of the data you would like to query.
        :param int end_time_n: The end epoch in nanoseconds. The end time is not inclusive.
        :param int device_id: The device identifier. If None, device_tag must be provided.
        :param int patient_id: The patient identifier. If None, mrn must be provided.
        :param int time_type: The type of time returned. Time_type=1 for timestamps.
        :param bool analog: Convert value return type to analog signal.
        :param block_info: Custom block_info list to skip metadata table check.
        :param str time_units: Unit for the time array returned. Options: ["s", "ms", "us", "ns"].
        :param bool sort: Whether to sort the returned data by time.
        :param bool allow_duplicates: Allow duplicate times in returned data. Affects performance if false.
        :param str measure_tag: A short string identifying the signal. Required if measure_id is None.
        :param freq: The sample frequency of the signal. Helpful with measure_tag.
        :param str units: The units of the signal. Helpful with measure_tag.
        :param str freq_units: Units for frequency. Options: ["nHz", "uHz", "mHz",
            "Hz", "kHz", "MHz"] default "nHz".
        :param str device_tag: A string identifying the device. Exclusive with device_id.
        :param int mrn: Medical record number for the patient. Exclusive with patient_id.
        :param bool | ndarray return_nan_filled: Whether or not to fill missing values from start to end with np.nan.
            This can be floating point numpy array of shape (int(round((end_ns - start_ns) / period_ns),) which works
            like the `out` param in the numpy library, filling the result into the passed in array instead of creating
            a new array, which provides a modest performance increase if you already have a result array allocated.

        :rtype: Tuple[List[BlockMetadata], numpy.ndarray, numpy.ndarray]
        :returns: List of Block header objects, 1D numpy array for time data, 1D numpy array for value data.
        """
        # check that a correct unit type was entered
        time_units = "ns" if time_units is None else time_units

        if time_units not in time_unit_options.keys():
            raise ValueError("Invalid time units. Expected one of: %s" % time_unit_options)

        # make sure time type is either 1 or 2
        if time_type not in ALLOWED_TIME_TYPES:
            raise ValueError("Time type must be in [1, 2]")

        # convert start and end time to nanoseconds
        start_time_n = int(start_time_n * time_unit_options[time_units])
        end_time_n = int(end_time_n * time_unit_options[time_units])

        if device_id is None and device_tag is not None:
            device_id = self.get_device_id(device_tag)

        if patient_id is None and mrn is not None:
            patient_id = self.get_patient_id(mrn)

        # If the data is from the api.
        if self.mode == "api":
            if measure_id is None:
                assert measure_tag is not None and freq is not None and units is not None, \
                    "Must provide measure_id or all of measure_tag, freq, units"
                measure_id = self.get_measure_id(measure_tag, freq, units, freq_units)
            return self._get_data_api(measure_id, start_time_n, end_time_n, device_id=device_id, patient_id=patient_id,
                                      time_type=time_type, analog=analog, sort=sort, allow_duplicates=allow_duplicates)

        # Check the measure
        if measure_id is None:
            assert measure_tag is not None, "One of measure_id, measure_tag must be specified."
            measure_id = get_best_measure_id(self, measure_tag, freq, units, freq_units)

        measure_id = int(measure_id) if measure_id is not None else measure_id
        device_id = int(device_id) if device_id is not None else device_id
        # Determine if we can use the cache
        use_cache = False
        if device_id is not None and measure_id is not None:
            if measure_id in self.block_cache and device_id in self.block_cache[measure_id]:
                use_cache = True

        if use_cache:
            # Use cached blocks
            block_list = self.find_blocks(measure_id, device_id, start_time_n, end_time_n)
            filename_dict = self.filename_dict

            if len(block_list) == 0:
                if isinstance(return_nan_filled, np.ndarray) or return_nan_filled:
                    period_ns = (10 ** 18) / self._measures[measure_id]['freq_nhz']
                    expected_num_values = round((end_time_n - start_time_n) / period_ns)
                    return [], np.full(expected_num_values, np.nan, dtype=np.float64)

                return [], np.array([]), np.array([])

        elif block_info is None:
            # Fetch blocks from the database
            block_list = self.sql_handler.select_blocks(
                int(measure_id), int(start_time_n), int(end_time_n), device_id, patient_id
            )

            read_list = condense_byte_read_list(block_list)

            # if no matching block ids
            if len(read_list) == 0:
                if isinstance(return_nan_filled, np.ndarray) or return_nan_filled:
                    period_ns = (10 ** 18) / self._measures[measure_id]['freq_nhz']
                    expected_num_values = round((end_time_n - start_time_n) / period_ns)
                    return [], np.full(expected_num_values, np.nan, dtype=np.float64)
                return [], np.array([]), np.array([])

            file_id_list = [row[2] for row in read_list]
            filename_dict = self.get_filename_dict(file_id_list)
        else:
            block_list = block_info['block_list']
            filename_dict = block_info['filename_dict']

            # if no matching block ids
            if len(block_list) == 0:
                return [], np.array([]), np.array([])

        if isinstance(return_nan_filled, np.ndarray) or return_nan_filled:
            return self.get_data_from_blocks(block_list, filename_dict, start_time_n, end_time_n, analog, time_type,
                                             return_nan_gap=return_nan_filled)

        # Read and decode the blocks.
        headers, r_times, r_values = self.get_data_from_blocks(block_list, filename_dict, start_time_n,
                                                               end_time_n, analog, time_type, sort=False,
                                                               allow_duplicates=allow_duplicates)

        # Sort the data based on the timestamps if sort is true
        if sort and time_type == 1:
            r_times, r_values = sort_data(r_times, r_values, headers, start_time_n, end_time_n, allow_duplicates)

        # Convert time data from nanoseconds to unit of choice
        if time_units != 'ns':
            r_times = r_times / time_unit_options[time_units]

        return headers, r_times, r_values

    def get_data_from_blocks(self, block_list, filename_dict, start_time_n, end_time_n, analog=True,
                             time_type=1, sort=True, allow_duplicates=True, return_nan_gap=False):
        """
        Retrieve data from blocks.

        This method reads data from the specified blocks, decodes it, and returns the headers, times, and values.

        :param list block_list: List of blocks to read data from.
        :param dict filename_dict: Dictionary containing file information.
        :param int start_time_n: Start time of the data to read.
        :param int end_time_n: End time of the data to read.
        :param bool analog: Whether the data is analog or not, defaults to True.
        :param int time_type: The time type returned to you. Time_type=1 is time stamps, which is what most people will
         want. Time_type=2 is gap array and should only be used by advanced users. Note that sorting will not work for
        time type 2 and you may receive more values than you asked for because of this.
        :param bool sort: Whether to sort the returned data by time.
        :param bool allow_duplicates: Whether to allow duplicate times in the sorted returned data if they exist. Does
        nothing if sort is false.
        :param bool | ndarray return_nan_gap: Whether or not to return values as a list of nans from start to end.
        :return: Tuple containing headers, times, and values.
        :rtype: tuple
        """
        if self.metadata_connection_type == "api":
            raise NotImplementedError("API mode is not yet supported for this function.")

        # Condense the block list for optimized reading
        read_list = condense_byte_read_list(block_list)

        # Read the data from the files using the read list
        encoded_bytes = self.file_api.read_file_list(read_list, filename_dict)

        # Extract the number of bytes for each block
        num_bytes_list = [row[5] for row in block_list]

        if isinstance(return_nan_gap, np.ndarray) or return_nan_gap:
            return self.block.decode_blocks(
                encoded_bytes, num_bytes_list, analog=True, time_type=1, return_nan_gap=return_nan_gap,
                start_time_n=start_time_n, end_time_n=end_time_n)

        # Decode the data and separate it into headers, times, and values
        r_times, r_values, headers = self.block.decode_blocks(encoded_bytes, num_bytes_list, analog=analog,
                                                              time_type=time_type)

        # Sort the data based on the timestamps if sort is true
        if sort and time_type == 1:
            r_times, r_values = sort_data(r_times, r_values, headers, start_time_n, end_time_n, allow_duplicates)

        return headers, r_times, r_values

    def _get_data_api(self, measure_id: int, start_time_n: int, end_time_n: int, device_id: int = None,
                      patient_id: int = None, mrn: int = None, time_type=1, analog=True, sort=True,
                      allow_duplicates=True):

        params = {'start_time': start_time_n, 'end_time': end_time_n, 'measure_id': measure_id, 'device_id': device_id,
                  'patient_id': patient_id, 'mrn': mrn}
        # Request the block information
        block_info_list = self._request("GET", 'sdk/blocks', params=params)

        # Check if there are no blocks in the response
        if len(block_info_list) == 0:
            # Return empty arrays for headers, request times and request values
            return [], np.array([], dtype=np.int64), np.array([], dtype=np.float64)

        # Get the number of bytes for each block
        num_bytes_list = [row['num_bytes'] for row in block_info_list]

        encoded_bytes = self._block_websocket_request(block_info_list)

        # Decode the concatenated bytes to get headers, request times and request values
        r_times, r_values, headers = self.block.decode_blocks(encoded_bytes, num_bytes_list, analog=analog,
                                                              time_type=time_type)

        # Sort the data based on the timestamps if sort is true
        if sort:
            r_times, r_values = sort_data(r_times, r_values, headers, start_time_n, end_time_n, allow_duplicates)

        return headers, r_times, r_values

    def _block_websocket_request(self, block_info_list):

        # check if the api token will expire within 30 seconds and if so refresh it
        if self.validate_token and time.time() >= self.token_expiry - 30:
            # get new API token
            self._refresh_token()

        # If there is no websocket connection create it now
        if self.websock_conn is None:
            # connect to the websocket
            self._websocket_connect()

        # make a comma delimited string of all the blocks we want from the API
        block_ids = ','.join([str(row['id']) for row in block_info_list])
        self.websock_conn.send(block_ids)

        # wait for all the blocks to be sent. At the end the message 'Atriumdb_Done' will be sent so we can break out
        # of the receiving loop without closing the connection
        message_list = []
        for message in self.websock_conn:
            if message == 'Atriumdb_Done':
                break
            elif message == 'expired_token':
                # this should not happen since the sdk should refresh the token before it tries to send a request
                raise RuntimeError("API token has expired")

            message_list.append(message)

        # Concatenate the content of all messages
        encoded_bytes = np.concatenate([np.frombuffer(message, dtype=np.uint8) for message in message_list], axis=None)

        return encoded_bytes

    def write_data_easy(self, measure_id: int, device_id: int, time_data: np.ndarray, value_data: np.ndarray, freq: int,
                        scale_m: float = None, scale_b: float = None, time_units: str = None, freq_units: str = None):
        """
        .. _write_data_easy_label:

        The simplified method for writing new data to the dataset.

        This method makes it easy to write new data to the dataset by taking care of unit conversions and data type
        handling internally. It supports various time units and frequency units for user convenience.

        Example usage:

            >>> import numpy as np
            >>> sdk = AtriumSDK(dataset_location="./example_dataset")
            >>> new_measure_id = 21
            >>> new_device_id = 21
            >>> # Create some time data.
            >>> freq_hz = 1
            >>> time_data = np.arange(1234567890, 1234567890 + 3600, dtype=np.int64)
            >>> # Create some value data of equal dimension.
            >>> value_data = np.sin(time_data)
            >>> sdk.write_data_easy(measure_id=new_measure_id,device_id=new_device_id,time_data=time_data,value_data=value_data,freq=freq_hz,time_units="s",freq_units="Hz")

        :param interval_index_mode:
        :param int measure_id: The measure identifier corresponding to the measures table in the linked
            relational database.
        :param int device_id: The device identifier corresponding to the devices table in the linked
            relational database.
        :param np.ndarray time_data: A 1D numpy array representing the time information of the data to be written.
        :param np.ndarray value_data: A 1D numpy array representing the value information of the data to be written.
        :param int freq: The sample frequency of the data to be written. If you want to use units
            other than the default (nanohertz), specify the desired unit using the "freq_units" parameter.
        :param float scale_m: A constant factor to scale digital data to transform it to analog (None if raw data
            is already analog). The slope (m) in y = mx + b
        :param float scale_b: A constant factor to offset digital data to transform it to analog (None if raw data
            is already analog). The y-intercept (b) in y = mx + b
        :param str time_units: The unit used for the time data which can be one of ["s", "ms", "us", "ns"]. If units
            other than nanoseconds are used, the time values will be converted to nanoseconds and then rounded to the
            nearest integer.
        :param str freq_units: The unit used for the specified frequency. This value can be one of ["nHz", "uHz", "mHz",
            "Hz", "kHz", "MHz"]. If you use extremely large values for this, it will be converted to nanohertz
            in the backend, and you may overflow 64-bit integers.
        """

        if self.metadata_connection_type == "api":
            raise NotImplementedError("API mode is not supported for writing data.")

        # Set default time and frequency units if not provided
        time_units = "ns" if time_units is None else time_units
        freq_units = "nHz" if freq_units is None else freq_units

        # Convert time_data to nanoseconds if a different time unit is used
        if time_units != "ns":
            time_data = convert_to_nanoseconds(time_data, time_units)

        # Convert frequency to nanohertz if a different frequency unit is used
        if freq_units != "nHz":
            freq = convert_to_nanohz(freq, freq_units)

        # Determine the raw time type based on the size of time_data and value_data
        if time_data.size == value_data.size:
            raw_t_t = T_TYPE_TIMESTAMP_ARRAY_INT64_NANO
        else:
            raw_t_t = T_TYPE_GAP_ARRAY_INT64_INDEX_DURATION_NANO

        # Determine the encoded time type
        encoded_t_t = T_TYPE_GAP_ARRAY_INT64_INDEX_DURATION_NANO

        # Determine the raw and encoded value types based on the dtype of value_data
        if np.issubdtype(value_data.dtype, np.integer):
            raw_v_t = V_TYPE_INT64
            encoded_v_t = V_TYPE_DELTA_INT64
        else:
            raw_v_t = V_TYPE_DOUBLE
            encoded_v_t = V_TYPE_DOUBLE

        # Call the write_data method with the determined parameters
        self.write_data(measure_id, device_id, time_data, value_data, freq, int(time_data[0]), raw_time_type=raw_t_t,
                        raw_value_type=raw_v_t, encoded_time_type=encoded_t_t, encoded_value_type=encoded_v_t,
                        scale_m=scale_m, scale_b=scale_b)

    def write_data(self, measure_id: int, device_id: int, time_data: np.ndarray, value_data: np.ndarray, freq_nhz: int,
                   time_0: int, raw_time_type: int = None, raw_value_type: int = None, encoded_time_type: int = None,
                   encoded_value_type: int = None, scale_m: float = None, scale_b: float = None,
                   interval_index_mode: str = None, gap_tolerance: int = 0, merge_blocks: bool = True):
        """
        .. _write_data_label:

        Advanced method for writing new data to the dataset. This method can be used to express time data as a gap array
        (even sized array, odd values are indices of value_data after a gap and even values are the durations of the
        corresponding gaps in nanoseconds).

        :param int measure_id: Measure identifier corresponding to the measures table in the linked relational database.
        :param int device_id: Device identifier corresponding to the devices table in the linked relational database.
        :param numpy.ndarray time_data: 1D numpy array representing the time information of the data to be written.
        :param numpy.ndarray value_data: 1D numpy array representing the value information of the data to be written.
        :param int freq_nhz: Sample frequency, in nanohertz, of the data to be written.
        :param int time_0: Start time of the data to be written.
        :param int raw_time_type: Identifier representing the time format being written, corresponding to the options
            written in the block header.
        :param int raw_value_type: Identifier representing the value format being written, corresponding to the
            options written in the block header.
        :param int encoded_time_type: Identifier representing how the time information is encoded, corresponding
            to the options written in the block header.
        :param int encoded_value_type: Identifier representing how the value information is encoded, corresponding
            to the options written in the block header.
        :param float scale_m: Constant factor to scale digital data to transform it to analog (None if raw data
            is already analog). The slope (m) in y = mx + b
        :param float scale_b: Constant factor to offset digital data to transform it to analog (None if raw data
            is already analog). The y-intercept (b) in y = mx + b
        :param str interval_index_mode: Determines the mode for writing data to the interval index. Modes include "disable",
            "fast", and "merge". "disable" mode yields the fastest writing speed but loses lookup ability via the
            `AtriumSDK.get_interval_array` method. "fast" mode writes to the interval index in a non-optimized form,
            potentially creating multiple entries where one should exist, significantly increasing database size. "merge" mode
            consolidates intervals into single entries, maintaining a smaller table size but can incur a speed penalty,
            if the data inserted has lots of gaps, is aperiodic or isn't the newest data for that device-measure combination.
            For live data ingestion, "merge" is recommended.
        :param int gap_tolerance: The maximum number of nanoseconds that can occur between two consecutive values before
            it is treated as a break in continuity or gap in the interval index.
        :param bool merge_blocks: If your writing data that is less than an optimal block size it will find an already
            existing block that is closest in time to the data your writing and merge your data with it. THIS IS NOT THREAD SAFE
            and can lead to race conditions if two processes (with two different sdk objects) try to ingest (and merge)
            data for the same measure and device at the same time.

        :rtype: Tuple[numpy.ndarray, List[BlockMetadata], numpy.ndarray, str]
        :returns: A numpy byte array of the compressed blocks.
            A list of BlockMetadata objects representing the binary block headers.
            A 1D numpy array representing the byte locations of the start of each block.
            The filename of the written blocks.

        Examples:

            >>> import numpy as np
            >>> from atriumdb import AtriumSDK, T_TYPE_GAP_ARRAY_INT64_INDEX_DURATION_NANO, \
            ...     V_TYPE_INT64, V_TYPE_DELTA_INT64
            >>> sdk = AtriumSDK(dataset_location="./example_dataset")
            >>> measure_id = 21
            >>> device_id = 21
            >>> freq_nhz = 1_000_000_000
            >>> time_zero_nano = 1234567890_000_000_000
            >>> gap_arr = np.array([42, 1_000_000_000, 99, 2_000_000_000])
            >>> value_data = np.sin(np.linspace(0, 4, num=200))
            >>> sdk.write_data(
            >>>     measure_id, device_id, gap_arr, value_data, freq_nhz, time_zero_nano,
            >>>     raw_time_type=T_TYPE_GAP_ARRAY_INT64_INDEX_DURATION_NANO,
            >>>     raw_value_type=V_TYPE_INT64,
            >>>     encoded_time_type=T_TYPE_GAP_ARRAY_INT64_INDEX_DURATION_NANO,
            >>>     encoded_value_type=V_TYPE_DELTA_INT64)
        """

        if self.metadata_connection_type == "api":
            raise NotImplementedError("API mode is not supported for writing data.")

        # Ensure there is data to be written
        assert value_data.size > 0, "There are no values in the value array to write. Cannot write no data."

        # Ensure time data is of integer type
        assert np.issubdtype(time_data.dtype, np.integer), "Time information must be encoded as an integer."

        # check that value types make sense
        if not ((raw_value_type == 1 and encoded_value_type == 3) or (raw_value_type == encoded_value_type)):
            raise ValueError(f"Cannot encode raw value type {VALUE_TYPES_STR[raw_value_type]} to encoded value type {VALUE_TYPES_STR[encoded_value_type]}")

        # check that time types make sense
        if not ((raw_time_type == 1 and encoded_time_type == 2) or (raw_time_type == encoded_time_type)):
            raise ValueError(f"Cannot encode raw time type {TIME_TYPES_STR[raw_time_type]} to encoded time type {TIME_TYPES_STR[encoded_time_type]}")

        # Set default interval index and ensure valid type.
        interval_index_mode = "merge" if interval_index_mode is None else interval_index_mode
        assert interval_index_mode in allowed_interval_index_modes, \
            f"interval_index must be one of {allowed_interval_index_modes}"

        # Force Python Integers
        freq_nhz = int(freq_nhz)
        time_0 = int(time_0)
        measure_id = int(measure_id)
        device_id = int(device_id)

        # Calculate new intervals
        write_intervals = find_intervals(freq_nhz, raw_time_type, time_data, time_0, int(value_data.size))

        # check overwrite setting
        if OVERWRITE_SETTING_NAME not in self.settings_dict:
            raise ValueError("Overwrite behavior not set. Please set it in the sql settings table")
        overwrite_setting = self.settings_dict[OVERWRITE_SETTING_NAME]

        # Initialize variables for handling overwriting
        overwrite_file_dict, old_block_ids, old_file_list = None, None, None

        # if overwrite is ignore there is no reason to calculate this stuff
        if overwrite_setting != 'ignore':
            write_intervals_o = Intervals(write_intervals)

            # Get current intervals
            current_intervals = self.get_interval_array(
                measure_id, device_id=device_id, gap_tolerance_nano=0,
                start=int(write_intervals[0][0]), end=int(write_intervals[-1][-1]))

            current_intervals_o = Intervals(current_intervals)

            # Check if there is an overlap between current and new intervals
            if current_intervals_o.intersection(write_intervals_o).duration() > 0:
                _LOGGER.debug(f"Overlap measure_id {measure_id}, device_id {device_id}, "
                              f"existing intervals {current_intervals}, new intervals {write_intervals}")

                # Handle overwriting based on the overwrite_setting
                if overwrite_setting == 'overwrite':
                    _LOGGER.debug(
                        f"({measure_id}, {device_id}): value_data: {value_data} \n time_data: {time_data} \n write_intervals: {write_intervals} \n current_intervals: {current_intervals}")
                    overwrite_file_dict, old_block_ids, old_file_list = self._overwrite_delete_data(
                        measure_id, device_id, time_data, time_0, raw_time_type, value_data.size, freq_nhz)
                elif overwrite_setting == 'error':
                    raise ValueError("Data to be written overlaps already ingested data.")
                else:
                    raise ValueError(f"Overwrite setting {overwrite_setting} not recognized.")

        # default for block merging code (needed to check if we need to delete old stuff at the end)
        old_block = None
        num_full_blocks = value_data.size // self.block.block_size

        # only attempt to merge the data with another block if there isn't a full block worth of data
        if num_full_blocks == 0 and merge_blocks:
            # if the times are a gap array find the end time of the array so we can find the closest block
            if raw_time_type == T_TYPE_GAP_ARRAY_INT64_INDEX_DURATION_NANO:
                # need to subtract one period since the function gives end_time+1 period
                end_time = _calc_end_time_from_gap_data(values_size=value_data.size, gap_array=time_data,
                                                        start_time=time_0, freq_nhz=freq_nhz) - freq_nhz_to_period_ns(freq_nhz)
            elif raw_time_type == T_TYPE_TIMESTAMP_ARRAY_INT64_NANO:
                end_time = time_data[-1]
            else:
                raise NotImplementedError(
                    f"Merging small blocks with other blocks is not supported for time type {raw_time_type}")

            # find the closest block to the data we are trying to insert
            old_block, end_block = self.sql_handler.select_closest_block(measure_id, device_id, time_0, end_time)

            # if the new block goes on the end and the current end block is full then skip this and don't merge blocks
            if old_block is not None and not (end_block and (old_block[8] > self.block.block_size)):
                # get the file info for the block we are going to merge these values into
                file_info = self.sql_handler.select_file(file_id=old_block[3])
                # Read the encoded data from the files
                encoded_bytes_old = self.file_api.read_file_list([old_block[1:6]], filename_dict={file_info[0]: file_info[1]})

                # decode the headers before they are edited by decode blocks so we know the original time type
                header = self.block.decode_headers(encoded_bytes_old, np.array([0], dtype=np.uint64))

                # make sure the time and value types of the block your merging with match
                same_type = True
                if header[0].t_encoded_type != encoded_time_type:
                    same_type = False
                    _LOGGER.warning(f"The time type ({TIME_TYPES_STR[encoded_time_type]}) you are trying to encode the times as "
                                     f"doesn't match the encoded time type ({TIME_TYPES_STR[header[0].t_encoded_type]}) of the block "
                                     f"you are trying to merge with.")
                elif header[0].v_encoded_type != encoded_value_type:
                    same_type = False
                    _LOGGER.warning(f"The value type ({VALUE_TYPES_STR[encoded_value_type]}) you are trying to encode the values as "
                                     f"doesn't match the encoded value type ({VALUE_TYPES_STR[header[0].v_encoded_type]}) of the block "
                                     f"you are trying to merge with.")
                elif header[0].v_raw_type != raw_value_type:
                    same_type = False
                    _LOGGER.warning(f"The raw value type ({VALUE_TYPES_STR[raw_value_type]}) doesn't match the raw value type "
                                     f"({VALUE_TYPES_STR[header[0].v_raw_type]}) of the block you are trying to merge with.")

                # make sure the scale factors match. If they don't then don't merge the blocks
                if same_type and header[0].scale_m == scale_m and header[0].scale_b == scale_b:
                    # if the original time type of the old block is not the same as the time type of the data we are
                    # trying to save, we need to make them the same
                    if header[0].t_raw_type != raw_time_type:
                        # if the new time data is a gap array make it into a timestamp array to match the old times
                        if raw_time_type == T_TYPE_GAP_ARRAY_INT64_INDEX_DURATION_NANO:
                            try:
                                time_data = create_timestamps_from_gap_data(values_size=value_data.size, gap_array=time_data,
                                                                            start_time=time_0, freq_nhz=freq_nhz)
                                raw_time_type = T_TYPE_TIMESTAMP_ARRAY_INT64_NANO
                            except ValueError:
                                raise ValueError(f"You are trying to merge a gap array into a block that has the data "
                                                 f"saved as a timestamp array and integer timestamps cannot be created "
                                                 f"for your gap data with a frequency of {freq_nhz}. Either set "
                                                 f"merge_blocks to false or pass in the times as a timestamp array.")
                        # if the new time data is a gap array convert it to a time array to match the old times
                        elif raw_time_type == T_TYPE_TIMESTAMP_ARRAY_INT64_NANO:
                            time_data = create_gap_arr(time_data, 1, freq_nhz)
                            raw_time_type = T_TYPE_GAP_ARRAY_INT64_INDEX_DURATION_NANO

                    # Decode the data and get the values and the times we are going to merge this data with
                    r_time, r_value, _ = self.block.decode_blocks(encoded_bytes_old, num_bytes_list=[old_block[5]],
                                                                  analog=False, time_type=header[0].t_raw_type)

                    # if raw value type is int and it's not int64 then cast it to int64 so it doesn't fail during merge
                    if raw_value_type == 1 and value_data.dtype != np.int64:
                        value_data = value_data.astype(np.int64)

                    # merge the blocks
                    if raw_time_type == T_TYPE_TIMESTAMP_ARRAY_INT64_NANO:
                        time_data, value_data = merge_timestamp_data(r_value, r_time, value_data, time_data)
                        time_0 = time_data[0]
                    else:
                        value_data, time_data, time_0 = merge_gap_data(r_value, r_time, header[0].start_n, value_data,
                                                                       time_data, time_0, freq_nhz)
                else:
                    # if the scale factors are not the same don't merge and set old block to none, so we don't delete it
                    old_block = None
            else:
                # if this is an end block and the closest block is full don't merge and set old block to none, so we don't delete it
                old_block = None

        # Encode the block(s)
        encoded_bytes, encoded_headers, byte_start_array = self.block.encode_blocks(
            time_data, value_data, freq_nhz, time_0,
            raw_time_type=raw_time_type,
            raw_value_type=raw_value_type,
            encoded_time_type=encoded_time_type,
            encoded_value_type=encoded_value_type,
            scale_m=scale_m,
            scale_b=scale_b)

        # Write the encoded bytes to disk
        filename = self.file_api.write_bytes(measure_id, device_id, encoded_bytes)

        # Use the header data to create rows to be inserted into the block_index and interval_index SQL tables
        block_data, interval_data = get_block_and_interval_data(
            measure_id, device_id, encoded_headers, byte_start_array, write_intervals,
            interval_gap_tolerance=gap_tolerance)

        # if your new data was merged with an older block add the new info to mariadb and delete the old block
        if old_block is not None:
            old_tsc_file_name = self.sql_handler.insert_merged_block_data(filename, block_data, old_block, interval_data, interval_index_mode, gap_tolerance)

            # remove the tsc file from disk if it is no longer needed
            if old_tsc_file_name is not None:
                self.file_api.remove(self.file_api.to_abs_path(filename=old_tsc_file_name, measure_id=measure_id, device_id=device_id))

        # If data was overwritten
        elif overwrite_file_dict is not None:
            # Add new data to SQL insertion data
            overwrite_file_dict[filename] = (block_data, interval_data)

            # Update SQL
            old_file_ids = [file_id for file_id, filename in old_file_list]
            _LOGGER.debug(
                f"{measure_id}, {device_id}): overwrite_file_dict: {overwrite_file_dict}\n "
                f"old_block_ids: {old_block_ids}\n old_file_ids: {old_file_ids}\n")
            self.sql_handler.update_tsc_file_data(overwrite_file_dict, old_block_ids, old_file_ids, gap_tolerance)

            # Delete old files
            # for file_id, filename in old_file_list:
            #     file_path = Path(self.file_api.to_abs_path(filename, measure_id, device_id))
            #     file_path.unlink(missing_ok=True)
        else:
            # Insert SQL rows
            self.sql_handler.insert_tsc_file_data(filename, block_data, interval_data, interval_index_mode, gap_tolerance)

        return encoded_bytes, encoded_headers, byte_start_array, filename

    def write_buffer(self, max_values_per_measure_device=None, max_total_values_buffered=None, gap_tolerance=0,
                     time_units=None):
        """
        Create a buffer Context Object to batch incoming segments/signals until they hit some threshold,
        are manually flushed to the dataset, or are automatically flushed by exiting the context opened by this object.

        :param int max_values_per_measure_device: (Optional) If the buffer for a measure-device pair ever goes over this number of values,
            the data will be automatically flushed to the dataset. Defaults to 100 blocks.
        :param int max_total_values_buffered: (Optional) If the total number of buffered values across all measure-device pairs
            exceeds this number, the oldest buffer that has values in it will be automatically flushed. Defaults to 10,000 blocks.
        :param float gap_tolerance: (Optional) Merges sequential intervals from the AtriumSDK.get_interval_array method that have a duration between them
            less than gap_tolerance, specified in `time_units` units (default "s").
        :param str time_units: (Optional) Unit for `gap_tolerance`, which can be one of ["s", "ms", "us", "ns"]. Must be specified if gap_tolerance is given.

        Example:

            >>> # Using write_buffer for batched writes
            >>> with sdk.write_buffer(max_values_per_measure_device=100, max_total_values_buffered=1000) as buffer:
            ...     # Write multiple small segments to buffer
            ...     for i in range(5):
            ...         message_values = np.arange(i * 10, (i + 1) * 10)
            ...         start_time = i * 10.0
            ...         sdk.write_segment(measure_id, device_id, message_values, start_time, freq=1.0, freq_units="Hz")
            ...     # Buffer auto-flushes when context is exited

        **Notes:**

        - The buffer will manage sub-buffers for each measure-device combination used within its context.

        """
        return WriteBuffer(
            self,
            max_values_per_measure_device=max_values_per_measure_device,
            max_total_values_buffered=max_total_values_buffered,
            gap_tolerance=gap_tolerance,
            time_units=time_units,
        )

    def write_segment(self, measure_id: int, device_id: int, segment_values: np.ndarray, start_time: float | int,
                      period: float = None, freq: float = None, time_units: str = None,
                      freq_units: str = None, scale_m: float = None, scale_b: float = None):
        """
        Write a single segment consisting of contiguous values starting at a specific time.

        :param int measure_id: Identifier for the measure, corresponding to the measures table in the linked relational database.
        :param int device_id: Identifier for the device, corresponding to the devices table in the linked relational database.
        :param np.ndarray segment_values: List or 1D numpy array of contiguous values to write.
        :param float start_time: Epoch time when the segment starts. If `time_units` is specified, `start_time` is assumed to be in those units.
        :param float period: (Optional) Sampling period of the data to be written. Only one of `period` or `freq` should be specified.
                             If units other than the default (seconds) are used, specify the desired unit using the `time_units` parameter.
        :param float freq: (Optional) Sampling frequency of the data to be written. Only one of `period` or `freq` should be specified.
                           If units other than the default (hertz) are used, specify the desired unit using the `freq_units` parameter.
        :param str time_units: (Optional) Unit for `start_time` and `period`, which can be one of ["s", "ms", "us", "ns"]. Default is seconds.
        :param str freq_units: (Optional) Unit for `freq`, which can be one of ["Hz", "kHz", "MHz", "GHz"]. Default is hertz.
        :param float scale_m: (Optional) Scaling factor applied to the values (slope in y = mx + b).
        :param float scale_b: (Optional) Offset applied to the values (intercept in y = mx + b).

        Example:

            >>> import numpy as np
            >>> sdk = AtriumSDK.create_dataset(dataset_location, db_type, connection_params)
            >>> measure_id = sdk.insert_measure(measure_tag="test_measure", freq=1.0, freq_units="Hz")
            >>> device_id = sdk.insert_device(device_tag="test_device")

            >>> # Inserting a single segment
            >>> segment_values = np.arange(50)  # Continuous values from 0 to 49
            >>> start_time = 0.0  # Start time in seconds
            >>> sdk.write_segment(measure_id, device_id, segment_values, start_time, freq=1.0, freq_units="Hz")

        **Notes:**

        - This method is ideal for writing continuous sequences of data that start at a specific time and have uniform sampling intervals.
        - Output from medical monitors, or wfdb Records from physionet dataset typically have this format.
        - If you have multiple segments to write, consider using `write_segments` for better performance.

        """
        # Wrap the single segment and start time into lists to use with write_segments
        segments = [segment_values]
        start_times = [start_time]

        # Call write_segments with the single segment
        self.write_segments(
            measure_id=measure_id,
            device_id=device_id,
            segments=segments,
            start_times=start_times,
            period=period,
            freq=freq,
            time_units=time_units,
            freq_units=freq_units,
            scale_m=scale_m,
            scale_b=scale_b
        )

    def write_segments(self, measure_id: int, device_id: int, segments: List[np.ndarray], start_times: List[float | int],
                       period: float = None, freq: float = None, time_units: str = None,
                       freq_units: str = None, scale_m: float = None, scale_b: float = None):
        """
        Write multiple segments consisting of value arrays and corresponding start times.

        :param int measure_id: Identifier for the measure, corresponding to the measures table in the linked relational database.
        :param int device_id: Identifier for the device, corresponding to the devices table in the linked relational database.
        :param List[ndarray] segments: Each list item is a numpy array of contiguous values that corresponds to a `start_time`
            from an equally sized start_times list.
        :param List[int|float] start_times: Each list item is a float or int representing a start time that corresponds to a `segment`
            from an equally sized segments list.
        :param float period: (Optional) Sampling period of the data to be written. Only one of `period` or `freq` should be specified.
            If units other than the default (seconds) are used, specify the desired unit using the `time_units` parameter.
        :param float freq: (Optional) Sampling frequency of the data to be written. Only one of `period` or `freq` should be specified.
            If units other than the default (hertz) are used, specify the desired unit using the `freq_units` parameter.
        :param str time_units: (Optional) Unit for `start_time` and `period`, which can be one of ["s", "ms", "us", "ns"]. Default is seconds.
        :param str freq_units: (Optional) Unit for `freq`, which can be one of ["Hz", "kHz", "MHz", "GHz"]. Default is hertz.
        :param float scale_m: (Optional) Scaling factor applied to the values (slope in y = mx + b).
            It may be a single number or a list with one number per segment
        :param float scale_b: (Optional) Offset applied to the values (intercept in y = mx + b).
            It may be a single number or a list with one number per segment

        Example:

            >>> import numpy as np
            >>> sdk = AtriumSDK.create_dataset(dataset_location, db_type, connection_params)
            >>> measure_id = sdk.insert_measure(measure_tag="test_measure", freq=1.0, freq_units="Hz")
            >>> device_id = sdk.insert_device(device_tag="test_device")

            >>> # Inserting multiple segments at once
            >>> segments = [np.arange(10), np.arange(10, 20), np.arange(20, 30)]
            >>> start_times = [0.0, 10.0, 20.0]  # Start times in seconds for each segment
            >>> sdk.write_segments(measure_id, device_id, segments, start_times, freq=1.0, freq_units="Hz")

        **Notes:**

        - This method is optimized for batch writing of segments and is more efficient than calling `write_segment` multiple times.

        """
        if self.metadata_connection_type == "api":
            raise NotImplementedError("API mode is not supported for writing data.")

        # Set default time and frequency units if not provided
        time_units = "s" if time_units is None else time_units
        freq_units = "Hz" if freq_units is None else freq_units

        # Set default for scale factors
        scale_m = 1 if scale_m is None else scale_m
        scale_b = 0 if scale_b is None else scale_b

        # Confirm measure and device information
        measure_info = self.get_measure_info(measure_id)
        device_info = self.get_device_info(device_id)

        if measure_info is None:
            raise ValueError(f"measure_id {measure_id} not found in the dataset. "
                             f"Add it with AtriumSDK.insert_measure(tag, freq, units)")
        if device_info is None:
            raise ValueError(f"device_id {device_id} not found in the dataset. "
                             f"Add it with AtriumSDK.insert_device(tag)")

        # Figure out the frequency
        if freq is not None:
            freq_nano = convert_to_nanohz(freq, freq_units)
        elif period is not None:
            period_ns = int(period * time_unit_options[time_units])
            freq_nano = 10**18 // period_ns
            if 10**18 % period_ns != 0:
                warnings.warn(f"Given period doesn't divide perfectly into a frequency. "
                              f"Estimating to be {freq_nano / 10**9} Hz")
        else:
            freq_nano = measure_info["freq_nhz"]

        # Create message list for writing.
        scale_m_list = scale_m if isinstance(scale_m, list) else [scale_m] * len(segments)
        scale_b_list = scale_b if isinstance(scale_b, list) else [scale_b] * len(segments)
        write_segments = []
        for values, start_time, m, b in zip(segments, start_times, scale_m_list, scale_b_list):
            if not isinstance(values, np.ndarray):
                raise ValueError(f"Individual segments must be numpy arrays, not {type(values)}")

            if isinstance(start_time, np.generic):
                start_time = start_time.item()

            if not isinstance(start_time, (int, float)):
                raise ValueError(f"Individual start times must be int or float, not {type(start_time)}")
            message_dict = {
                'start_time_nano': int(start_time * time_unit_options[time_units]),
                'values': values,
                'scale_m': m,
                'scale_b': b,
                'freq_nhz': freq_nano,
            }
            write_segments.append(message_dict)


        if self._active_buffer is None:
            # Write immediately to disk
            interval_gap_tolerance_nano = 0

            self._write_segments_to_dataset(measure_id, device_id, write_segments, interval_gap_tolerance_nano)
        else:
            # Push new segments to the buffer
            self._active_buffer.push_segments(measure_id, device_id, write_segments)

    def _write_segments_to_dataset(self, measure_id, device_id, write_segments, interval_gap_tolerance_nano=0):
        sorted_segments = sorted(write_segments, key=lambda x: x['start_time_nano'])
        message_start_epoch_array = []
        message_size_array = []
        freq_nhz = sorted_segments[0]['freq_nhz']
        scale_m = sorted_segments[0]['scale_m']
        scale_b = sorted_segments[0]['scale_b']
        message_dtype = sorted_segments[0]['values'].dtype
        for message in sorted_segments:
            message_start_epoch_array.append(message['start_time_nano'])
            message_size_array.append(message['values'].size)

            if message['freq_nhz'] != freq_nhz:
                raise ValueError("Segments inserted do not all have the same frequency. "
                                 "If you want to ingest segments for the same signal with different frequencies, "
                                 "you must insert them separately.")
            if message['scale_m'] != scale_m or message['scale_b'] != scale_b:
                raise ValueError("Segments inserted do not all have the same scale factors.")
            if message['values'].dtype != message_dtype:
                raise ValueError("Segments inserted do not all have the same dtype.")
        # Convert segments to gap_data
        gap_data = create_gap_arr_from_variable_messages(
            message_start_epoch_array, message_size_array, freq_nhz)
        value_data = np.concatenate([message['values'] for message in sorted_segments])
        time_0 = int(sorted_segments[0]['start_time_nano'])
        write_intervals = find_intervals(freq_nhz, 2, gap_data, time_0, int(value_data.size))
        # Encode the block(s)
        if np.issubdtype(value_data.dtype, np.integer):
            raw_v_t = V_TYPE_INT64
            encoded_v_t = V_TYPE_DELTA_INT64
        else:
            raw_v_t = V_TYPE_DOUBLE
            encoded_v_t = V_TYPE_DOUBLE
        encoded_bytes, encoded_headers, byte_start_array = self.block.encode_blocks(
            gap_data, value_data, freq_nhz, time_0,
            raw_time_type=2,
            raw_value_type=raw_v_t,
            encoded_time_type=2,
            encoded_value_type=encoded_v_t,
            scale_m=scale_m,
            scale_b=scale_b)
        # Write the encoded bytes to disk
        filename = self.file_api.write_bytes(measure_id, device_id, encoded_bytes)
        # Use the header data to create rows to be inserted into the block_index and interval_index SQL tables
        block_data, interval_data = get_block_and_interval_data(
            measure_id, device_id, encoded_headers, byte_start_array, write_intervals,
            interval_gap_tolerance=interval_gap_tolerance_nano)
        # Insert new data into the SQL tables
        self.sql_handler.insert_tsc_file_data(filename, block_data, interval_data, "fast", interval_gap_tolerance_nano)

    def write_time_value_pairs(self, measure_id: int, device_id: int, times: np.ndarray, values: np.ndarray,
                               period: float = None, freq: float = None, time_units: str = None, freq_units: str = None,
                               scale_m: float = None, scale_b: float = None):
        """
        Write time-value pairs where each value corresponds to a specific timestamp.

        :param int measure_id: Identifier for the measure, corresponding to the measures table in the linked relational database.
        :param int device_id: Identifier for the device, corresponding to the devices table in the linked relational database.
        :param ndarray values: Numpy array of values to write.
        :param ndarray times: Numpy array of corresponding timestamps for each value. The shape of `values` and `times` must match.
        :param float period: (Optional) Sampling period of the data. Only one of `period` or `freq` should be specified.
                             If specified, time deltas in `times` will be adjusted to match `period` within the `gap_tolerance`.
        :param float freq: (Optional) Sampling frequency of the data. Only one of `period` or `freq` should be specified.
                           If specified, time deltas in `times` will be adjusted based on `freq` within the `gap_tolerance`.
        :param str time_units: (Optional) Unit for `times` and `period`, which can be one of ["s", "ms", "us", "ns"]. Default is seconds.
        :param str freq_units: (Optional) Unit for `freq`, which can be one of ["Hz", "kHz", "MHz", "GHz"]. Default is hertz.
        :param float scale_m: (Optional) Scaling factor applied to the values (slope in y = mx + b). Default is 1.0.
        :param float scale_b: (Optional) Offset applied to the values (intercept in y = mx + b). Default is 0.0.

        Example:

            >>> import numpy as np
            >>> sdk = AtriumSDK.create_dataset(dataset_location, db_type, connection_params)
            >>> measure_id = sdk.insert_measure(measure_tag="test_measure", freq=1.0, freq_units="Hz")
            >>> device_id = sdk.insert_device(device_tag="test_device")

            >>> # Inserting time-value pairs
            >>> times = np.array([0.0, 2.0, 4.5])  # Time values in seconds
            >>> values = np.array([100, 200, 300])  # Corresponding values
            >>> sdk.write_time_value_pairs(measure_id, device_id, times, values)

        **Notes:**

        - If neither `freq` nor `period` is specified, the method will attempt to infer the sampling frequency from the most common difference between consecutive timestamps in `times`.
        - Use this method when dealing with irregularly sampled data or if your data is already formatted in time-value pairs.

        """
        if self.metadata_connection_type == "api":
            raise NotImplementedError("API mode is not supported for writing data.")

        if values.size == 0:
            return

        if values.shape != times.shape:
            raise ValueError("values and times must be numpy arrays of equal shape.")

        # Set default time and frequency units if not provided
        time_units = "s" if time_units is None else time_units
        freq_units = "Hz" if freq_units is None else freq_units

        # Set default for scale factors
        scale_m = 1 if scale_m is None else scale_m
        scale_b = 0 if scale_b is None else scale_b

        # Confirm measure and device information
        measure_info = self.get_measure_info(measure_id)
        device_info = self.get_device_info(device_id)

        if measure_info is None:
            raise ValueError(f"measure_id {measure_id} not found in the dataset. "
                             f"Add it with AtriumSDK.insert_measure(tag, freq, units)")
        if device_info is None:
            raise ValueError(f"device_id {device_id} not found in the dataset. "
                             f"Add it with AtriumSDK.insert_device(tag)")

        # Convert times to nanoseconds
        if time_units != "ns":
            times = convert_to_nanoseconds(times, time_units)

        # Figure out the frequency
        if freq is not None:
            freq_nano = convert_to_nanohz(freq, freq_units)
        elif period is not None:
            period_ns = int(period * time_unit_options[time_units])
            freq_nano = 10 ** 18 // period_ns
            if 10 ** 18 % period_ns != 0:
                warnings.warn(f"Given period doesn't divide perfectly into a frequency. "
                              f"Estimating to be {freq_nano / 10 ** 9} Hz")
        else:
            freq_nano = measure_info["freq_nhz"]

        # Create data dictionary
        data_dict = {
            'times': times.astype(np.int64),
            'values': values,
            'scale_m': scale_m,
            'scale_b': scale_b,
            'freq_nhz': freq_nano
        }

        if self._active_buffer is None:
            # Ingest Immediately
            interval_gap_tolerance_nano = 0
            self._write_time_value_pairs_to_dataset(measure_id, device_id, [data_dict], interval_gap_tolerance_nano)
        else:
            # Push data to buffer
            self._active_buffer.push_time_value_pairs(measure_id, device_id, data_dict)

    def _write_time_value_pairs_to_dataset(self, measure_id, device_id, data_dicts, interval_gap_tolerance_nano=0):
        # Ensure consistency across data_dicts
        freq_nhz = data_dicts[0]['freq_nhz']
        scale_m = data_dicts[0]['scale_m']
        scale_b = data_dicts[0]['scale_b']
        data_dtype = data_dicts[0]['values'].dtype
        for data in data_dicts:
            if data['freq_nhz'] != freq_nhz:
                raise ValueError("Data dictionaries have inconsistent frequencies.")
            if data['scale_m'] != scale_m or data['scale_b'] != scale_b:
                raise ValueError("Data dictionaries have inconsistent scale factors.")
            if data['values'].dtype != data_dtype:
                raise ValueError("Data dictionaries have inconsistent data types.")

        # Combine times and values
        all_times = np.concatenate([data['times'] for data in data_dicts])
        all_values = np.concatenate([data['values'] for data in data_dicts])

        # Sort times and values, remove duplicates
        times, sorted_time_indices = np.unique(all_times, return_index=True)
        values = all_values[sorted_time_indices]

        time_0 = int(times[0])

        # Encode the block(s)
        if np.issubdtype(values.dtype, np.integer):
            raw_v_t = V_TYPE_INT64
            encoded_v_t = V_TYPE_DELTA_INT64
        else:
            raw_v_t = V_TYPE_DOUBLE
            encoded_v_t = V_TYPE_DOUBLE

        self.write_data(measure_id, device_id, times, values, freq_nhz, time_0,
                        raw_time_type=1,
                        raw_value_type=raw_v_t, encoded_time_type=2, encoded_value_type=encoded_v_t,
                        scale_m=scale_m, scale_b=scale_b, interval_index_mode="fast",
                        gap_tolerance=interval_gap_tolerance_nano, merge_blocks=False)

    def load_device(self, device_id: int, measure_id: int|List[int] = None):
        """
        Load block metadata into RAM for a given device.

        This method loads block metadata (such as file IDs, byte ranges, and timestamps) for a
        particular device from the database and caches it locally. The caching improves the performance
        of future data queries, especially when querying the same device or measure multiple times.

        If a measure_id is specified, only blocks corresponding to that measure (or measures) will be cached.
        Otherwise, metadata for all measures associated with the device will be loaded and cached.

        :param int device_id: The device identifier. Blocks associated with this device will be fetched.
        :param int|List[int] measure_id: The measure identifier(s) associated with the metadata you want to cache.
            If None, blocks for all measures of the device will be fetched.

        """
        # Fetch block index data for the device (and measures if specified)
        block_query_result = self.sql_handler.select_blocks_for_device(device_id, measure_id)

        # Get unique file_ids
        file_id_list = list(set([row[3] for row in block_query_result]))
        if len(file_id_list) == 0:
            return
        filename_dict = self.get_filename_dict(file_id_list)

        # Build caches
        for block in block_query_result:
            block_id, measure_id, device_id, file_id, start_byte, num_bytes, start_time, end_time, num_values = block
            measure_id, device_id = int(measure_id), int(device_id)
            block = np.array([block_id, measure_id, device_id, file_id, start_byte, num_bytes, start_time, end_time, num_values], dtype=np.int64)

            if measure_id not in self.block_cache:
                self.block_cache[measure_id] = {}
                self.start_cache[measure_id] = {}
                self.end_cache[measure_id] = {}

            if device_id not in self.block_cache[measure_id]:
                self.block_cache[measure_id][device_id] = []
                self.start_cache[measure_id][device_id] = []
                self.end_cache[measure_id][device_id] = []

            self.block_cache[measure_id][device_id].append(block)
            self.start_cache[measure_id][device_id].append(start_time)
            self.end_cache[measure_id][device_id].append(end_time)

        for measure_id in self.block_cache:
            for device_id in self.block_cache[measure_id]:
                current_cache = self.block_cache[measure_id][device_id]
                if isinstance(current_cache, list):
                    self.block_cache[measure_id][device_id] = np.vstack(current_cache)
                    self.start_cache[measure_id][device_id] = np.array(self.start_cache[measure_id][device_id], dtype=np.int64)
                    self.end_cache[measure_id][device_id] = np.array(self.end_cache[measure_id][device_id], dtype=np.int64)

        # Update filename dictionary
        self.filename_dict.update(filename_dict)

    def find_blocks(self, measure_id: int, device_id: int, start_time: int, end_time: int):
        """
        Find blocks within the cached data that overlap with the specified time range.
        """
        if measure_id not in self.block_cache or device_id not in self.block_cache[measure_id]:
            return []

        blocks = self.block_cache[measure_id][device_id]
        starts = self.start_cache[measure_id][device_id]
        ends = self.end_cache[measure_id][device_id]

        # Find indices where blocks end after start_time
        start_idx = bisect.bisect_left(ends, start_time)
        # Find indices where blocks start before end_time
        end_idx = bisect.bisect_right(starts, end_time)

        # Return the blocks that overlap
        return blocks[start_idx:end_idx]

    def get_measure_id(self, measure_tag: str, freq: Union[int, float], units: str = None, freq_units: str = None):
        """
        .. _get_measure_id_label:

        Returns the identifier for a measure specified by its tag, frequency, units, and frequency units.

        :param str measure_tag: The tag of the measure.
        :param float freq: The frequency of the measure.
        :param str units: The unit of the measure (default is an empty string).
        :param str freq_units: The frequency unit of the measure (default is 'nHz').
        :return: The identifier of the measure.
        :rtype: int

        >>> sdk = AtriumSDK(dataset_location="./example_dataset")
        >>> measure_tag = "Temperature Measure"
        >>> freq = 100.0
        >>> units = "Celsius"
        >>> freq_units = "Hz"
        >>> sdk.get_measure_id(measure_tag, freq, units, freq_units)
        ... 7
        >>> measure_tag = "Measure That Does Not Exist."
        >>> sdk.get_measure_id(measure_tag, freq, units, freq_units)
        ... None
        """
        # Set default values for units and freq_units if not provided
        units = "" if units is None else units
        freq_units = "nHz" if freq_units is None else freq_units

        # Convert frequency to nanohertz
        freq_nhz = convert_to_nanohz(freq, freq_units)

        # Force python int
        freq_nhz = int(freq_nhz)

        # If metadata connection type is "api", use API method to get the measure ID
        if self.metadata_connection_type == "api":
            return self._api_get_measure_id(measure_tag, freq_nhz, units, freq_units)

        # If measure ID is already in the cache, return it
        if (measure_tag, freq_nhz, units) in self._measure_ids:
            return self._measure_ids[(measure_tag, freq_nhz, units)]

        # Query the database for the measure ID
        row = self.sql_handler.select_measure(measure_tag=measure_tag, freq_nhz=freq_nhz, units=units)

        # If no row is found, return None
        if row is None:
            return None

        # Extract measure ID from the row and store it in the cache
        measure_id = row[0]
        self._measure_ids[(measure_tag, freq_nhz, units)] = measure_id

        # Return the measure ID
        return measure_id

    def _api_get_measure_id(self, measure_tag: str, freq: Union[int, float], units: str = None,
                            freq_units: str = None):
        params = {'measure_tag': measure_tag, 'freq': freq, 'unit': units, 'freq_units': freq_units}
        measure_result = self._request("GET", "measures/", params=params)

        units = "" if units is None else units

        for measure_id, measure_info in measure_result.items():
            tag_bool = measure_tag == measure_info['tag']
            freq_bool = freq == measure_info['freq_nhz']
            units_bool = measure_info['unit'] is None or units == measure_info['unit']
            if tag_bool and freq_bool and units_bool:
                return int(measure_id)
        return None

    def get_measure_info(self, measure_id: int):
        """
        .. _get_measure_info_label:

        Retrieve information about a specific measure in the linked relational database.

        :param int measure_id: The identifier of the measure to retrieve information for.

        :return: A dictionary containing information about the measure, including its id, tag, name, sample frequency
            (in nanohertz), code, unit, unit label, unit code, and source_id.
        :rtype: dict

        >>> # Connect to example_dataset
        >>> sdk = AtriumSDK(dataset_location="./example_dataset")
        >>>
        >>> # Retrieve information for measure with id=1
        >>> measure_id = 1
        >>> measure_info = sdk.get_measure_info(measure_id)
        >>> # print(measure_info)
        {
            'id': 1,
            'tag': 'Heart Rate',
            'name': 'Heart rate in beats per minute',
            'freq_nhz': 1000000000,
            'code': 'HR',
            'unit': 'BPM',
            'unit_label': 'beats per minute',
            'unit_code': 264864,
            'source_id': 1
        }
        """
        # Check if metadata connection type is API
        if self.metadata_connection_type == "api":
            return self._request("GET", f"measures/{measure_id}")

        # If measure_id is already in the cache, return the cached measure info
        if measure_id in self._measures:
            return self._measures[measure_id]

        # Query the SQL database for the measure information
        row = self.sql_handler.select_measure(measure_id=measure_id)

        # If no row is found, return None
        if row is None:
            return None

        # Unpack the row tuple into variables
        measure_id, measure_tag, measure_name, measure_freq_nhz, measure_code, measure_unit, measure_unit_label, \
        measure_unit_code, measure_source_id = row

        # Create a dictionary containing the measure information
        measure_info = {
            'id': measure_id,
            'tag': measure_tag,
            'name': measure_name,
            'freq_nhz': measure_freq_nhz,
            'code': measure_code,
            'unit': measure_unit,
            'unit_label': measure_unit_label,
            'unit_code': measure_unit_code,
            'source_id': measure_source_id
        }

        # Cache the measure information in the _measures dictionary
        self._measures[measure_id] = measure_info

        # Return the measure information dictionary
        return measure_info

    def search_measures(self, tag_match=None, freq=None, unit=None, name_match=None, freq_units=None):
        """
        .. _search_measures_label:

        Retrieve information about all measures in the linked relational database that match the specified search criteria.

        This function filters the measures based on the provided search criteria and returns a dictionary containing
        information about each matching measure, including its id, tag, name, sample frequency (in nanohertz), code, unit,
        unit label, unit code, and source_id.

        :param tag_match: A string to match against the `measure_tag` field. If not None, only measures with a `measure_tag`
            field containing this string will be returned.
        :type tag_match: str, optional
        :param freq: A value to match against the `measure_freq_nhz` field. If not None, only measures with a
            `measure_freq_nhz` field equal to this value will be returned.
        :type freq: int, optional
        :param unit: A string to match against the `measure_unit` field. If not None, only measures with a `measure_unit`
            field equal to this string will be returned.
        :type unit: str, optional
        :param name_match: A string to match against the `measure_name` field. If not None, only measures with a
            `measure_name` field containing this string will be returned.
        :type name_match: str, optional
        :param freq_units: The units for the freq parameter. (Default: "Hz")
        :type freq_units: str, optional
        :return: A dictionary containing information about each measure that matches the specified search criteria.
        :rtype: dict
        """
        # Check the metadata connection type and call the appropriate API search method if necessary
        if self.metadata_connection_type == "api":
            params = {'measure_tag': tag_match, 'freq': freq, 'unit': unit, 'measure_name': name_match,
                      'freq_units': freq_units}
            return self._request("GET", "measures/", params=params)

        # Set the default frequency units to "Hz" if not provided
        freq_units = "Hz" if freq_units is None else freq_units

        # Convert the frequency to nanohertz if necessary
        if freq_units != "nHz" and freq is not None:
            freq = convert_to_nanohz(freq, freq_units)

        # Get all measures from the database
        all_measures = self.get_all_measures()

        # Initialize the result dictionary
        result = {}

        # Iterate through all measures and filter them based on the search criteria
        for measure_id, measure_info in all_measures.items():
            # Create a list of boolean values for each search criterion
            match_bool_list = [
                tag_match is None or tag_match in measure_info['tag'],
                freq is None or freq == measure_info['freq_nhz'],
                unit is None or unit == measure_info['unit'],
                name_match is None or name_match in measure_info['name']
            ]

            # If all search criteria match, add the measure to the result dictionary
            if all(match_bool_list):
                result[measure_id] = measure_info

        # Return the filtered measures as a dictionary
        return result

    def get_all_measures(self):
        """
        .. _get_all_measures_label:

        Retrieve information about all measures in the linked relational database.

        >>> sdk = AtriumSDK(dataset_location="./example_dataset")
        >>> all_measures = sdk.get_all_measures()
        >>> # print(all_measures)
        {1: {'id': 1,
             'tag': 'Heart Rate',
             'name': 'Heart Rate Measurement',
             'freq_nhz': 500,
             'code': 'HR',
             'unit': 'BPM',
             'unit_label': 'Beats per Minute',
             'unit_code': 'BPM',
             'source_id': 1},
         2: {'id': 2,
             'tag': 'Respiration Rate',
             'name': 'Respiration Rate Measurement',
             'freq_nhz': 500,
             'code': 'RR',
             'unit': 'BPM',
             'unit_label': 'Breaths per Minute',
             'unit_code': 'BPM',
             'source_id': 1}}

        :return: A dictionary containing information about each measure, including its id, tag, name, sample frequency
            (in nanohertz), code, unit, unit label, unit code, and source_id.
        :rtype: dict
        """
        # Check if connection type is API and call the appropriate method
        if self.metadata_connection_type == "api":
            measure_dict = self._request("GET", "measures/")
            return {int(measure_id): measure_info for measure_id, measure_info in measure_dict.items()}

        # Get all measures from the SQL handler
        measure_tuple_list = self.sql_handler.select_all_measures()

        # Initialize an empty dictionary to store measure information
        measure_dict = {}

        # Iterate through the list of measures and construct a dictionary for each measure
        for measure_info in measure_tuple_list:
            measure_id, measure_tag, measure_name, measure_freq_nhz, measure_code, \
            measure_unit, measure_unit_label, measure_unit_code, measure_source_id = measure_info

            # Add the measure information to the dictionary
            measure_dict[measure_id] = {
                'id': measure_id,
                'tag': measure_tag,
                'name': measure_name,
                'freq_nhz': measure_freq_nhz,
                'code': measure_code,
                'unit': measure_unit,
                'unit_label': measure_unit_label,
                'unit_code': measure_unit_code,
                'source_id': measure_source_id
            }

        return measure_dict

    def get_measure_id_list_from_tag(self, measure_tag: str, approx=True, freq=None, units=None, freq_units=None):
        """
        Returns a list of matching measure_ids for a given tag in DESC order by number of stored blocks.
        Helpful for finding all ids or the most prevalent id for a given tag. Optionally filters by frequency and units.

        :param str measure_tag: The tag of the measure.
        :param bool approx: If True, approximates the result based on first 100,000 rows of the block table.
            If False, queries the entire block table.
        :param freq: Optional frequency to filter measures.
        :param units: Optional units of the measure to filter by.
        :param freq_units: Units of the provided frequency. Converts frequency to nanohertz if not already.
        :return: A list of measure_ids
        """
        # Convert frequency to nanohertz if necessary
        if freq and freq_units and freq_units != "nHz":
            freq = convert_to_nanohz(freq, freq_units)

        if self.metadata_connection_type == "api":
            raise NotImplementedError("API mode is not yet supported for this function.")

        # Get initial list of measure IDs from tag
        measure_ids = self._measure_tag_to_ordered_id.get(measure_tag, [])
        if not measure_ids:
            # Reload the cache if not found
            self._measure_tag_to_ordered_id = self.sql_handler.get_tag_to_measure_ids_dict(approx=approx)
            measure_ids = self._measure_tag_to_ordered_id.get(measure_tag, [])

        # Filter measure_ids by frequency and units if necessary
        if freq is not None or units is not None:
            filtered_measure_ids = []
            for measure_id in measure_ids:
                measure_info = self.get_measure_info(measure_id)
                if freq is not None and measure_info.get('freq_nhz') != freq:
                    continue
                if units is not None and measure_info.get('unit') != units:
                    continue
                filtered_measure_ids.append(measure_id)
            measure_ids = filtered_measure_ids

        return measure_ids

    def insert_measure(self, measure_tag: str, freq: Union[int, float], units: str = None, freq_units: str = None,
                       measure_name: str = None, measure_id: int = None, code: str = None, unit_label: str = None,
                       unit_code: str = None, source_id: int = None, source_name: str = None):
        """
        .. _insert_measure_label:

        Defines a new signal type to be stored in the dataset, as well as defining metadata related to the signal.

        `measure_tag`, `freq` and `units` are required information.

        >>> # Define a new signal with additional metadata.
        >>> freq = 500
        >>> freq_units = "Hz"
        >>> measure_tag = "ECG Lead II - 500 Hz"
        >>> measure_name = "Electrocardiogram Lead II Configuration 500 Hertz"
        >>> units = "mV"
        >>> code = "A0001"
        >>> unit_label = "millivolts"
        >>> unit_code = "mV01"
        >>> source_id = 123
        >>> measure_id = sdk.insert_measure(measure_tag=measure_tag, freq=freq, units=units, freq_units=freq_units,
                                            measure_name=measure_name, code=code, unit_label=unit_label,
                                            unit_code=unit_code, source_id=source_id)

        :param str measure_tag: A short string identifying the signal.
        :param freq: The sample frequency of the signal.
        :param str units: The units of the signal.
        :param str optional freq_units: The unit used for the specified frequency. This value can be one of ["Hz",
            "kHz", "MHz"]. Keep in mind if you use extremely large values for this it will be
            converted to nano hertz in the backend, and you may overflow 64bit integers. Default is nano hertz.
        :param str optional measure_name: A long form description of the signal.
        :param int optional measure_id: The desired measure_id.
        :param str optional code: A specific code identifying the signal.
        :param str optional unit_label: A label for the unit.
        :param str optional unit_code: A code for the unit.
        :param int optional source_id: An identifier for the data source.
        :param str source_name: The name of the data source associated with the measure, used if source_id is not
            provided (optional).

        :return: The measure_id of the inserted or existing measure.
        :rtype: int

        """

        if self.metadata_connection_type == "api":
            raise NotImplementedError("API mode is not supported for insertion.")

        # Check if measure_tag, measure_name, and units are either strings or None
        assert isinstance(measure_tag, str)
        assert isinstance(measure_name, str) or measure_name is None
        assert isinstance(units, str) or units is None
        assert isinstance(code, str) or code is None
        assert isinstance(unit_label, str) or unit_label is None
        assert isinstance(unit_code, str) or unit_code is None

        # Set default frequency unit to "nHz" if not provided
        freq_units = "nHz" if freq_units is None else freq_units
        units = "" if units is None else units

        # Handle source_name to source_id conversion
        if source_name and not source_id:
            source_id = self.get_source_id(source_name)
            if source_id is None:
                raise ValueError(f"Source name {source_name} not found.")

        # Convert frequency to nanohertz if the provided frequency unit is not "nHz"
        if freq_units != "nHz":
            freq = convert_to_nanohz(freq, freq_units)

        # Force Cast Python integer
        freq = int(freq)

        # Check for id clash
        if measure_id is not None:
            assert isinstance(measure_id, int)
            measure_id = int(measure_id)
            measure_info = self.get_measure_info(measure_id)
            if measure_info is not None:
                if measure_info['tag'] == measure_tag and \
                        measure_info['freq_nhz'] == freq and \
                        measure_info['unit'] == units:
                    return measure_id
                raise ValueError(f"Inserted measure_id {measure_id} already exists with data: {measure_info}")

        # Check if the measure already exists in the dataset
        check_measure_id = self.get_measure_id(measure_tag, freq, units=units)
        if check_measure_id is not None:
            return check_measure_id

        # Insert the new measure into the database
        inserted_measure_id = self.sql_handler.insert_measure(
            measure_tag, freq, units, measure_name, measure_id=measure_id, code=code, unit_label=unit_label,
            unit_code=unit_code, source_id=source_id)

        if inserted_measure_id is None:
            return inserted_measure_id

        # Add new measure_id into cache
        measure_info = {
            'id': inserted_measure_id,
            'tag': measure_tag,
            'name': measure_name,
            'freq_nhz': freq,
            'code': code,
            'unit': units,
            'unit_label': unit_label,
            'unit_code': unit_code,
            'source_id': source_id
        }
        self._measure_ids[(measure_tag, freq, units)] = inserted_measure_id
        self._measures[inserted_measure_id] = measure_info

        return inserted_measure_id

    def get_device_id(self, device_tag: str) -> int:
        """
        .. _get_device_id_label:

        Retrieve the identifier of a device in the linked relational database based on its tag. Or None if device
        not found.

        :param str device_tag: The tag of the device to retrieve the identifier for.

        :return: The identifier of the device. Or None if device not found.
        :rtype: int

        >>> # Connect to example_dataset
        >>> sdk = AtriumSDK(dataset_location="./example_dataset")
        >>>
        >>> # Retrieve the identifier of the device with tag "Monitor A1"
        >>> device_tag = "Monitor A1"
        >>> device_id = sdk.get_device_id(device_tag)
        >>> # print(device_id)
        ... 1
        """
        # Check if the metadata connection type is API
        if self.metadata_connection_type == "api":
            devices_result = self._request("GET", "devices/", params={'device_tag': device_tag})

            for device_id, device_info in devices_result.items():
                if device_tag == device_info['tag']:
                    return int(device_id)
            return None

        # If the device tag is already in the cached device IDs dictionary, return the cached ID
        if device_tag in self._device_ids:
            return self._device_ids[device_tag]

        # If the device tag is not in the cache, query the database using the SQL handler
        row = self.sql_handler.select_device(device_tag=device_tag)

        # If the device tag is not found in the database, return None
        if row is None:
            return None

        # If the device tag is found in the database, store the ID in the cache and return it
        device_id = row[0]
        self._device_ids[device_tag] = device_id
        return device_id

    def get_device_info(self, device_id: int):
        """
        .. _get_device_info_label:

        Retrieve information about a specific device in the linked relational database. Or None if device not found.

        :param int device_id: The identifier of the device to retrieve information for.

        :return: A dictionary containing information about the device, including its id, tag, name, manufacturer, model,
                 type, bed_id, and source_id. Or None if Device not found.
        :rtype: dict

        >>> sdk = AtriumSDK(dataset_location="./example_dataset")
        >>> device_id = 1
        >>> device_info = sdk.get_device_info(device_id)
        >>> # print(device_info)
        {'id': 1,
         'tag': 'Device A1',
         'name': 'Philips Device A1 in Room 1A',
         'manufacturer': 'Philips',
         'model': 'A1',
         'type': 'Device',
         'bed_id': 1,
         'source_id': 1}

        """
        # Check if metadata is fetched using API and call the appropriate method
        if self.metadata_connection_type == "api":
            return self._request("GET", f"devices/{device_id}")

        # If device info is already cached, return it
        if device_id in self._devices:
            return self._devices[device_id]

        # Fetch device info from the SQL database
        row = self.sql_handler.select_device(device_id=device_id)

        # If device not found in the database, return None
        if row is None:
            return None

        # Unpack the fetched row into individual variables
        device_id, device_tag, device_name, device_manufacturer, device_model, device_type, device_bed_id, \
        device_source_id = row

        # Create a dictionary with the device information
        device_info = {
            'id': device_id,
            'tag': device_tag,
            'name': device_name,
            'manufacturer': device_manufacturer,
            'model': device_model,
            'type': device_type,
            'bed_id': device_bed_id,
            'source_id': device_source_id,
        }

        # Cache the device information for future use
        self._devices[device_id] = device_info

        # Return the device information dictionary
        return device_info

    def search_devices(self, tag_match=None, name_match=None):
        """
        Retrieve information about all devices in the linked relational database that match the specified search criteria.
        This method supports searching by device tag and/or device name.

        :param tag_match: A string to match against the `device_tag` field. If not None, only devices with a `device_tag`
            field containing this string will be returned. Default is None.
        :type tag_match: str, optional
        :param name_match: A string to match against the `device_name` field. If not None, only devices with a `device_name`
            field containing this string will be returned. Default is None.
        :type name_match: str, optional
        :return: A dictionary containing information about each device that matches the specified search criteria, including
            its id, tag, name, manufacturer, model, type, bed_id, and source_id.
        :rtype: dict
        """
        # Check if the metadata connection type is "api" and call the appropriate method
        if self.metadata_connection_type == "api":
            return self._request("GET", "devices/", params={'device_tag': tag_match, 'device_name': name_match})

        # Get all devices from the linked relational database
        all_devices = self.get_all_devices()

        # Initialize an empty dictionary to store the search results
        result = {}

        # Iterate through all devices and their information
        for device_id, device_info in all_devices.items():
            # Create a list of boolean values to determine if the device matches the search criteria
            match_bool_list = [
                tag_match is None or tag_match in device_info['tag'],
                name_match is None or name_match in device_info['name']
            ]

            # If all conditions in the match_bool_list are True, add the device to the result dictionary
            if all(match_bool_list):
                result[device_id] = device_info

        # Return the dictionary containing the search results
        return result

    def get_all_devices(self):
        """
        .. _get_all_devices_label:

        Retrieve information about all devices in the linked relational database.

        >>> sdk = AtriumSDK(dataset_location="./example_dataset")
        >>> all_devices = sdk.get_all_devices()
        >>> # print(all_devices)
        {1: {'id': 1,
             'tag': 'Monitor A1',
             'name': 'Philips Monitor A1 in Room 2A',
             'manufacturer': 'Philips',
             'model': 'A1',
             'type': 'Monitor',
             'bed_id': 2,
             'source_id': 1},
         2: {'id': 2,
             'tag': 'Monitor A2',
             'name': 'LG Monitor A2 in Room 2B',
             'manufacturer': 'LG',
             'model': 'A2',
             'type': 'Monitor',
             'bed_id': 2,
             'source_id': 2}}

        :return: A dictionary containing information about each device, including its id, tag, name, manufacturer,
            model, type, bed_id, and source_id.
        :rtype: dict
        """
        # Check if the metadata connection type is API
        if self.metadata_connection_type == "api":
            device_dict = self._request("GET", "devices/")
            return {int(device_id): device_info for device_id, device_info in device_dict.items()}

        # If the connection type is not API, use the SQL handler to get all devices
        device_tuple_list = self.sql_handler.select_all_devices()

        # Initialize an empty dictionary to store device information
        device_dict = {}

        # Iterate through the device tuple list
        for device_id, device_tag, device_name, device_manufacturer, device_model, device_type, device_bed_id, \
            device_source_id in device_tuple_list:
            # Create a dictionary for each device with its details
            device_dict[device_id] = {
                'id': device_id,
                'tag': device_tag,
                'name': device_name,
                'manufacturer': device_manufacturer,
                'model': device_model,
                'type': device_type,
                'bed_id': device_bed_id,
                'source_id': device_source_id,
            }

        # Return the dictionary containing all devices and their information
        return device_dict

    def insert_device(self, device_tag: str, device_name: str = None, device_id: int = None, manufacturer: str = None,
                      model: str = None, device_type: str = None, bed_id: int = None, bed_name: str = None,
                      source_id: int = None, source_name: str = None):
        """
        Insert a new device into the dataset and define its metadata.

        This method defines a new device to be stored in the dataset, specifying
        metadata such as the device's tag, name, manufacturer, model, type, and
        associations with a bed and source either by ID or by name. The `device_tag`
        is a required parameter, while all others are optional. If both an ID and a
        name are provided for a bed or source, the ID takes precedence.

        If the device_id is specified and already exists in the dataset with a
        different device_tag, a ValueError is raised. If `bed_name` or `source_name`

        is provided but does not match any existing records, a ValueError is also raised.

        Example usage:

        >>> # Define a new device using IDs.
        >>> device_tag = "Monitor A3"
        >>> device_name = "Philips Monitor A3 in Room 2B"
        >>> manufacturer = "Philips"
        >>> model = "A3"
        >>> device_type = "static"
        >>> bed_id = 102
        >>> source_id = 2
        >>> new_device_id = sdk.insert_device(device_tag=device_tag, device_name=device_name,
                                              manufacturer=manufacturer, model=model, device_type=device_type,
                                              bed_id=bed_id, source_id=source_id)

        >>> # Define a new device using names.
        >>> bed_name = "Bed 2B"
        >>> source_name = "Source A"
        >>> new_device_id = sdk.insert_device(device_tag="Monitor B4", device_name="Siemens Monitor B4 in Bed 2B",
                                              manufacturer="Siemens", model="B4", device_type="dynamic",
                                              bed_name=bed_name, source_name=source_name)

        :param str device_tag: A unique string identifying the device (required).
        :param str device_name: A long form description of the device (optional).
        :param int device_id: Desired device_id, if specified, must not conflict with existing entries (optional).
        :param str manufacturer: The device's manufacturer (optional).
        :param str model: The device's model (optional).
        :param str device_type: The type of the device, either 'static' or 'dynamic' (optional).
        :param int bed_id: The ID of the bed associated with the device (optional).
        :param str bed_name: The name of the bed associated with the device, used if bed_id is not provided (optional).
        :param int source_id: The ID of the data source associated with the device (optional).
        :param str source_name: The name of the data source associated with the device, used if source_id is not provided (optional).

        :return: The device_id of the inserted or existing device.
        :rtype: int

        Raises:
            ValueError: If specified device_id already exists with a different device_tag.
                        If bed_name or source_name is provided but does not match any existing records.
        """
        # Handle source_name to source_id conversion
        if source_name and not source_id:
            source_id = self.get_source_id(source_name)
            if source_id is None:
                raise ValueError(f"Source name {source_name} not found.")

        # Handle bed_name to bed_id conversion
        if bed_name and not bed_id:
            bed_id = self.get_bed_id(bed_name)
            if bed_id is None:
                raise ValueError(f"Bed name {bed_name} not found.")

        if self.metadata_connection_type == "api":
            raise NotImplementedError("API mode is not supported for insertion.")

        # Check for id clash
        if device_id is not None:
            assert isinstance(device_id, int)
            device_id = int(device_id)
            device_info = self.get_device_info(device_id)
            if device_info is not None:
                if device_info['tag'] == device_tag:
                    return device_id
                raise ValueError(f"Inserted device_id {device_id} already exists with data: {device_info}")

        # Check if the device_tag already exists in the dataset
        check_device_id = self.get_device_id(device_tag)
        if check_device_id is not None:
            # If it exists, return the existing device_id
            return check_device_id

        # If the device_tag does not exist, insert the new device using the sql_handler
        return self.sql_handler.insert_device(device_tag, device_name, device_id, manufacturer, model, device_type,
                                              bed_id, source_id)

    def get_patient_id(self, mrn: int):
        """
        Retrieve the patient ID associated with a given medical record number (MRN).

        This method looks for a patient's ID using their MRN. If the patient ID is not found in the initial search,
        it triggers a refresh of all patient data and searches again.

        :param int mrn: The medical record number for the patient, as an integer.
        :return: The patient ID as an integer if the patient is found; otherwise, None.

        >>> sdk = AtriumSDK(dataset_location="./example_dataset")
        >>> patient_id = sdk.get_patient_id(mrn=123456)
        >>> print(patient_id)
        1
        """

        # Convert mrn to int for sql lookup
        mrn = int(mrn)

        # Check if we are in API mode
        if self.metadata_connection_type == "api":
            return self._request("GET", f"/patients/mrn|{mrn}", params={'time': None})['id']

        if mrn in self._mrn_to_patient_id:
            return self._mrn_to_patient_id[mrn]

        self.get_all_patients()

        if mrn in self._mrn_to_patient_id:
            return self._mrn_to_patient_id[mrn]

        return None

    def get_mrn(self, patient_id):
        """
        Retrieve the medical record number (MRN) associated with a given patient ID.

        This method searches for a patient's MRN using their patient ID. If the MRN is not found in the initial search,
        it triggers a refresh of all patient data and searches again.

        :param patient_id: The numeric identifier for the patient.
        :return: The MRN as an integer if the patient is found; otherwise, None.

        >>> sdk = AtriumSDK(dataset_location="./example_dataset")
        >>> mrn = sdk.get_mrn(patient_id=1)
        >>> print(mrn)
        123456
        """
        # Check if we are in API mode
        if self.metadata_connection_type == "api":
            return self._request("GET", f"/patients/id|{patient_id}", params={'time': None})['mrn']

        if patient_id in self._patient_id_to_mrn:
            return self._patient_id_to_mrn[patient_id]

        self.get_all_patients()

        if patient_id in self._patient_id_to_mrn:
            return self._patient_id_to_mrn[patient_id]

        return None

    def get_patient_info(self, patient_id: int = None, mrn: int = None, time: int = None, time_units: str = None):
        """
        Retrieve information about a specific patient using either their numeric patient id or medical record number (MRN).

        :param int patient_id: The numeric identifier for the patient.
        :param int mrn: The medical record number for the patient.
        :param int time: (Optional) If you want the patient information for a specific time enter the epoch timestamp here.
         The function will get you the closest information available at a time less than or equal to the timestamp you
         provide. If left as None the function will get the most recent information.
        :param str time_units: (Optional) Units for the time. Valid options are 'ns', 's', 'ms', and 'us'. Default is nanoseconds.
        :return: A dictionary containing the patient's information, including id, MRN, gender, date of birth (dob),
                 first name, middle name, last name, date first seen, last updated datetime, source identifier, height, and weight.
                 If a time is specified you will also get the height/weight units and the time that each measurement was taken.
                 Returns None if patient not found.

        :raises ValueError: If both patient_id and mrn are not provided or neither of them are provided.

        >>> sdk = AtriumSDK(dataset_location="./example_dataset")
        >>> patient_info = sdk.get_patient_info(patient_id=1)
        >>> print(patient_info)
        {
            'id': 1,
            'mrn': 123456,
            'gender': 'M',
            'dob': 946684800000000000,  # Nanoseconds since epoch
            'first_name': 'John',
            'middle_name': 'A',
            'last_name': 'Doe',
            'first_seen': 1609459200000000000,  # Nanoseconds since epoch
            'last_updated': 1609545600000000000,  # Nanoseconds since epoch
            'source_id': 1,
            'weight': 10.1,
            'weight_units': 'kg',
            'weight_time': 1609545500000000000,  # Nanoseconds since epoch
            'height': 50.0,
            'height_units': 'kg',
            'height_time': 1609544500000000000,  # Nanoseconds since epoch
        }
        """
        # Handle time units and conversion to nanoseconds
        if time_units and time:
            if time_units not in time_unit_options.keys():
                raise ValueError(f"Invalid time units. Expected one of: {', '.join(time_unit_options.keys())}")
            time *= time_unit_options[time_units]

        # Check if we have either patient ID or MRN
        if patient_id is None and mrn is None:
            raise ValueError("Either patient_id or mrn must be provided.")
        # make sure they supply only one of patient id or mrn
        if patient_id is not None and mrn is not None:
            raise ValueError("Only one of patient_id or mrn should be provided.")

        # Check if we are in API mode
        if self.metadata_connection_type == "api":
            if patient_id is not None:
                return self._request("GET", f"/patients/id|{patient_id}", params={'time': time})
            return self._request("GET", f"/patients/mrn|{mrn}", params={'time': time})

        patient_info = None

        # Try getting the patient by MRN from the cache
        if mrn is not None:
            # Convert mrn to int for proper sql lookup
            mrn = int(mrn)
            if mrn in self._mrn_to_patient_id:
                patient_id = self._mrn_to_patient_id[mrn]

        # Try getting the patient by ID from the cache
        if patient_id is not None and patient_id in self._patients:
            patient_info = self._patients[patient_id]

        # If we did not find the patient, refresh the patient cache
        if patient_info is None or patient_id is None:
            self.get_all_patients()

        # Try finding the patient in the updated cache if necessary
        if patient_info is None and mrn is not None and mrn in self._mrn_to_patient_id:
            patient_id = self._mrn_to_patient_id[mrn]

        if patient_info is None and patient_id is not None and patient_id in self._patients:
            patient_info = self._patients[patient_id]

        # If the patient is still not found, return None
        if patient_info is None or patient_id is None:
            return None

        # If a time was specified then get the patient info closest to that timestamp
        if time is not None:
            # make them none incase no matching info is available for the supplied time
            patient_info['height'], patient_info['height_units'], patient_info['height_time'] = None, None, None
            patient_info['weight'], patient_info['weight_units'], patient_info['weight_time'] = None, None, None

            # update the patient dictionary with the height/weight closest to the time
            height = self.sql_handler.select_closest_patient_history(patient_id=patient_id, field='height', time=time)
            if height:
                patient_info['height'], patient_info['height_units'], patient_info['height_time'] = height[3], height[4], height[5]
            weight = self.sql_handler.select_closest_patient_history(patient_id=patient_id, field='weight', time=time)
            if weight:
                patient_info['weight'], patient_info['weight_units'], patient_info['weight_time'] = weight[3], weight[4], weight[5]
        return patient_info

    def get_all_patients(self, skip=None, limit=None):
        """
        .. _get_all_patients_label:

        Retrieve information about all patients in the linked relational database.

        >>> sdk = AtriumSDK(dataset_location="./example_dataset")
        >>> all_patients = sdk.get_all_patients()
        >>> # print(all_patients)
        {1: {'id': 1,
             'mrn': 123456,
             'gender': 'M',
             'dob': 946684800000000000,
             'first_name': 'John',
             'middle_name': 'A',
             'last_name': 'Doe',
             'first_seen': 1609459200000000000,
             'last_updated': 1609545600000000000,
             'source_id': 1,
             'weight': 10.1,
             'height': 50.0},
         2: {'id': 2,
             'mrn': 654321,
             'gender': 'F',
             'dob': 978307200000000000,
             'first_name': 'Jane',
             'middle_name': 'B',
             'last_name': 'Smith',
             'first_seen': 1609642000000000000,
             'last_updated': 1609728400000000000,
             'source_id': 1,
             'weight': 9.12,
             'height': 43.2}}

        :return: A dictionary containing information about each patient, including their id, mrn, gender, dob,
            first_name, middle_name, last_name, first_seen, last_updated, source_id, height and weight.
        :rtype: dict
        """
        # Check if the metadata connection type is API and call the appropriate method
        if self.metadata_connection_type == "api":
            return self._api_get_all_patients(skip=skip, limit=limit)

        # Retrieve all patient records from the database
        patient_tuple_list = self.sql_handler.select_all_patients()

        # Set default values for skip and limit if not provided
        skip = 0 if skip is None else skip
        limit = len(patient_tuple_list) if limit is None else limit

        # Initialize an empty dictionary to store patient information
        patient_dict = {}

        # Iterate over the patient records and populate the patient_dict
        for patient_id, mrn, gender, dob, first_name, middle_name, last_name, first_seen, last_updated, source_id, weight, height in \
                patient_tuple_list[skip:skip + limit]:
            patient_dict[patient_id] = {
                'id': patient_id,
                'mrn': mrn,
                'gender': gender,
                'dob': dob,
                'first_name': first_name,
                'middle_name': middle_name,
                'last_name': last_name,
                'first_seen': first_seen,
                'last_updated': last_updated,
                'source_id': source_id,
                'weight': weight,
                'height': height
            }

        # Cache the results
        self._patients = patient_dict

        # Create a dictionary to map MRN to patient ID and patient ID to MRN for quick lookups.
        self._mrn_to_patient_id = {}
        self._patient_id_to_mrn = {}
        for patient_id, patient_info in self._patients.items():
            mrn = patient_info['mrn']
            if mrn is None:
                continue
            self._mrn_to_patient_id[mrn] = patient_id
            self._patient_id_to_mrn[patient_id] = mrn

        # Return the populated patient_dict
        return patient_dict

    def _api_get_all_patients(self, skip=None, limit=None):
        skip = 0 if skip is None else skip

        if limit is None:
            limit = 100
            patient_dict = {}
            while True:
                result_temp = self._request("GET", "patients/", params={'skip': skip, 'limit': limit})
                result_dict = {int(patient_id): patient_info for patient_id, patient_info in result_temp.items()}

                if len(result_dict) == 0:
                    break
                patient_dict.update(result_dict)
                skip += limit
        else:
            result_temp = self._request("GET", "patients/", params={'skip': skip, 'limit': limit})
            patient_dict = {int(patient_id): patient_info for patient_id, patient_info in result_temp.items()}

        return patient_dict

    def get_mrn_to_patient_id_map(self, mrn_list=None):
        """
        Get a mapping of Medical Record Numbers (MRNs) to patient IDs.

        This method queries the SQL database for all patients with MRNs in the given list
        and returns a dictionary with MRNs as keys and patient IDs as values.

        :param mrn_list: A list of MRNs to filter the patients, or None to get all patients.
        :type mrn_list: list, optional
        :return: A dictionary with MRNs as keys and patient IDs as values.
        :rtype: dict
        """
        if self.metadata_connection_type == "api":
            if not mrn_list:
                return {}

            result_dict = {}
            for mrn in mrn_list:
                result_temp = self._request("GET", f"patients/mrn|{mrn}", params={'time': None})
                result_dict[int(mrn)] = int(result_temp['id'])
            return result_dict

        # If all mrns are in the cache
        if all(int(mrn) in self._mrn_to_patient_id for mrn in mrn_list):
            return {int(mrn): self._mrn_to_patient_id[int(mrn)] for mrn in mrn_list}

        # Refresh the cache and return all available mrns.
        self.get_all_patients()
        return {int(mrn): self._mrn_to_patient_id[int(mrn)] for mrn in mrn_list if int(mrn) in self._mrn_to_patient_id}

    def get_patient_id_to_mrn_map(self, patient_id_list=None):
        """
        Get a mapping of patient IDs to Medical Record Numbers (MRNs).

        This method queries the SQL database for all patients with IDs in the given list
        and returns a dictionary with patient IDs as keys and MRNs as values.

        :param patient_id_list: A list of patient IDs to filter the patients, or None to get all patients.
        :type patient_id_list: list, optional
        :return: A dictionary with patient IDs as keys and MRNs as values.
        :rtype: dict
        """
        # Query the SQL database for all patients with IDs in the given list
        patient_list = self.sql_handler.select_all_patients_in_list(patient_id_list=patient_id_list)

        # Return a dictionary with patient IDs as keys and MRNs as values
        return {row[0]: row[1] for row in patient_list}

    def insert_patient(self, patient_id: int = None, mrn: int = None, gender: str = None, dob: int = None,
                       first_name: str = None, middle_name: str = None, last_name: str = None, first_seen: int = None,
                       last_updated: int = None, source_id: int = 1, weight: float = None, weight_units: str = None,
                       height: float = None, height_units: str = None):
        """
        .. _insert_patient_label:

        Inserts a new patient record into the database with the provided patient details.

        All patient details are optional, but it is recommended to provide as much information as possible
        to ensure accurate patient identification and to avoid duplicate records.

        >>> # Insert a new patient record.
        >>> new_patient_id = sdk.insert_patient(patient_id=123, mrn="123456", gender="M", dob=946684800000000000,
        >>>                                     first_name="John", middle_name="Doe", last_name="Smith",
        >>>                                     first_seen=1609459200000000000, last_updated=1609459200000000000, source_id=1)

        :param int patient_id: A unique number identifying the patient.
        :param str mrn: The Medical Record Number (MRN) of the patient.
        :param str gender: The gender of the patient (e.g., "M", "F", "O" for Other, or "U" for Unknown).
        :param int dob: The date of birth of the patient as a nanosecond epoch.
        :param str first_name: The first name of the patient.
        :param str middle_name: The middle name of the patient.
        :param str last_name: The last name of the patient.
        :param int first_seen: The date when the patient was first seen as a nanosecond epoch.
        :param int last_updated: The date when the patient record was last updated as a nanosecond epoch.
        :param int source_id: The unique identifier of the source from which the patient information was obtained.
        :param float weight: The patients current weight. The time recorded for this weight measurement in the patient
         history table will be the current time. If you want to make it another time use insert_patient_history instead.
        :param str weight_units: The units of the patients weight. This must be specified if inserting a weight.
        :param float height: The patients current height. The time recorded for this height measurement in the patient
         history table will be the current time. If you want to make it another time use insert_patient_history instead.
        :param str height_units: The units of the patients height. This must be specified if inserting a height.

        :return: The unique identifier of the inserted patient record.
        :rtype: int
        """

        if self.metadata_connection_type == "api":
            raise NotImplementedError("API mode is not supported for insertion.")

        if patient_id is not None:
            patient_info = self.get_patient_info(patient_id)
            if patient_info is not None:
                return patient_id

        if mrn is not None:
            mrn_patient_id = self.get_patient_id(mrn)
            if mrn_patient_id is not None:
                return mrn_patient_id

        # Insert the patient with null for height and weight since it will be updated by
        patient_id = self.sql_handler.insert_patient(patient_id, mrn, gender, dob, first_name, middle_name, last_name,
                                                 first_seen, last_updated, source_id)

        # current time will be the time for the weight and height
        insert_time = time.time_ns()

        # insert the weight into the patient history table. This will update the weight on the patient table
        if weight is not None:
            if weight_units is None:
                raise ValueError("You must specify the units if you are specifying a weight")
            self.insert_patient_history(field='weight', value=weight, units=weight_units, time=insert_time, patient_id=patient_id)

        # insert the height into the patient history table. This will update the height on the patient table
        if height is not None:
            if height_units is None:
                raise ValueError("You must specify the units if you are specifying a height")
            self.insert_patient_history(field='height', value=height, units=height_units, time=insert_time, patient_id=patient_id)

        return patient_id

    def get_patient_history(self, patient_id: int = None, mrn: int = None, field: str = None, start_time: int = None,
                            end_time: int = None, time_units: str = None):
        """
        Retrieve a list of a patients historical measurements using either their numeric patient id or medical record number (MRN).
        If start_time and end_time are left empty it will give all the patient's history. The results are returned in ascending order by time.

        :param int patient_id: The numeric identifier for the patient.
        :param int mrn: The medical record number for the patient.
        :param str field: Which part of the patients history do you want, None will get you all the fields.
            Valid options are 'height', 'weight' or None.
        :param int start_time: The starting epoch time for the range of time you want the patient's history. If none it will get all history before the end_time.
        :param int end_time: The end epoch time for the range of time you want the patient's history. If none it will get all history after the start_time.
        :param str time_units: (Optional) Units for the time. Valid options are 'ns', 's', 'ms', and 'us'. Default is nanoseconds.

        :return: A list of tuples containing the value of the measurement, the units the value is measured in and the
        epoch timestamp of when the measurement was taken. [(3.3, 'kg', 1483264800000000000), (3.4, 'kg', 1483268400000000000)]

        :raises ValueError: If both patient_id and mrn are not provided or neither of them are provided or if start_time is >= end_time or invalid time_unit/field entered.
        """
        # Check if we have either patient ID or MRN
        if patient_id is None and mrn is None:
            raise ValueError("Either patient_id or mrn must be provided.")
        # make sure they supply only one of patient id or mrn
        if patient_id is not None and mrn is not None:
            raise ValueError("Only one of patient_id or mrn should be provided.")
        # check to make sure a proper field was entered
        if field not in ('height', 'weight', None):
            raise ValueError("Invalid field. Expected either 'height' or 'weight'")
        # check that start_time is not greater than end time
        if start_time is not None and end_time is not None and start_time >= end_time:
            raise ValueError("Start_time cannot be >= end_time")

        # Handle time units and conversion to nanoseconds
        if time_units:
            if time_units not in time_unit_options.keys():
                raise ValueError(f"Invalid time units. Expected one of: {', '.join(time_unit_options.keys())}")
            if start_time is not None:
                start_time *= time_unit_options[time_units]
            if end_time is not None:
                end_time *= time_unit_options[time_units]

        # if the end time is none set it to 10 seconds into the future so you get all data after the start_time
        if end_time is None:
            end_time = time.time_ns() + 10_000_000_000
        # if the start time is none set it to 0 so you get all data before the end_time
        if start_time is None:
            start_time = 0

        # Check if we are in API mode
        if self.metadata_connection_type == "api":
            params = {'field': field, 'start_time': start_time, 'end_time': end_time}
            if patient_id is not None:
                return self._request("GET", f"/patients/id|{patient_id}/history", params=params)
            # if there is no patient_id that means an mrn is used as the identifier
            return self._request("GET", f"/patients/mrn|{mrn}/history", params=params)

        # get the patient id if an mrn was provided
        if mrn is not None:
            patient_id = self.get_patient_id(mrn)

        # if the patient was not found return none
        if patient_id is None:
            return None

        return self.sql_handler.select_patient_history(patient_id, field, start_time, end_time)

    def insert_patient_history(self, field: str, value: float, units: str, time: int, time_units: str = None, patient_id: int = None, mrn: int = None):
        """
        Insert a patient history record using either their numeric patient id or medical record number (MRN).

        :param str field: Which part of the patients history you want to insert. Valid options are 'height' or 'weight'.
        :param float value: The value of the measurement you want to insert.
        :param str units: The units of the measurement you want to insert
        :param int time: The epoch timestamp of the time the measurement was taken.
        :param str time_units: (Optional) Units for the time. Valid options are 'ns', 's', 'ms', and 'us'. Default is nanoseconds.
        :param int patient_id: The numeric identifier for the patient.
        :param int mrn: The medical record number for the patient.

        :return: A list of tuples containing the value of the measurement, the units the value is measured in and the
        epoch timestamp of when the measurement was taken. [(3.3, 'kg', 1483264800000000000), (3.4, 'kg', 1483268400000000000)]

        :raises ValueError: If both patient_id and mrn are not provided or neither of them are provided or if start_time is >= end_time or invalid time_unit/field entered.
        """
        if self.metadata_connection_type == "api":
            raise NotImplementedError("API mode is not supported for insertion.")

        # Handle time units and conversion to nanoseconds
        if time_units:
            if time_units not in time_unit_options.keys():
                raise ValueError(f"Invalid time units. Expected one of: {', '.join(time_unit_options.keys())}")
            time *= time_unit_options[time_units]

        # Check if we have either patient ID or MRN
        if patient_id is None and mrn is None:
            raise ValueError("Either patient_id or mrn must be provided.")
        # make sure they supply only one of patient id or mrn
        if patient_id is not None and mrn is not None:
            raise ValueError("Only one of patient_id or mrn should be provided.")

        # if they supplied an mrn convert it to a patient_id
        if mrn is not None:
            patient_id = self.get_patient_id(int(mrn))

        return self.sql_handler.insert_patient_history(patient_id, field, value, units, time)

    def get_patient_history_fields(self):
        """
        Returns a list of all strings in the field column of patient history.

        :return: A list of strings of all history fields
        """
        if self.metadata_connection_type == "api":
            raise NotImplementedError("API mode is not supported for this method.")

        return self.sql_handler.select_unique_history_fields()

    def get_device_patient_data(self, device_id_list: List[int] = None, patient_id_list: List[int] = None,
                                mrn_list: List[int] = None, start_time: int = None, end_time: int = None):
        """
        .. _get_device_patient_data_label:

        Retrieves device-patient mappings from the dataset's database based on the provided search criteria.

        The method returns a list of tuples, where each tuple contains four integer values in the following order:
        - device_id (int): The ID of the device associated with the patient.
        - patient_id (int): The ID of the patient associated with the device.
        - start_time (int): The start time as a nanoseconds epoch of the association between the device and the patient.
        - end_time (int): The end time as a nanoseconds epoch of the association between the device and the patient.

        :param List[int] optional device_id_list: A list of device IDs.
        :param List[int] optional patient_id_list: A list of patient IDs.
        :param List[int] optional mrn_list: A list of MRNs (medical record number).
        :param int optional start_time: The start time as a nanoseconds epoch of the device-patient association.
        :param int optional end_time: The end time as a nanoseconds epoch of the device-patient association.
        :return: A list of tuples containing device-patient mapping data, where each tuple contains four integer values in
            the following order: device_id, patient_id, start_time, and end_time.
        :rtype: List[Tuple[int, int, int, int]]

        >>> # Retrieve device-patient mappings from the dataset's database.
        >>> device_id_list = [1, 2]
        >>> patient_id_list = [3, 4]
        >>> start_time = 164708400_000_000_000
        >>> end_time = 1647094800_000_000_000
        >>> device_patient_data = sdk.get_device_patient_data(device_id_list=device_id_list,
        >>>                                                    patient_id_list=patient_id_list,
        >>>                                                    start_time=start_time,
        >>>                                                    end_time=end_time)
        """
        global_start, global_end = start_time, end_time
        if self.metadata_connection_type == "api":
            return self._api_get_device_patient_data(device_id_list=device_id_list, patient_id_list=patient_id_list,
                                                     mrn_list=mrn_list, start_time=start_time, end_time=end_time)

        if mrn_list is not None:
            patient_id_list = [] if patient_id_list is None else patient_id_list
            mrn_to_patient_id_map = self.get_mrn_to_patient_id_map(mrn_list)
            patient_id_list.extend([mrn_to_patient_id_map[mrn] for mrn in mrn_list if mrn in mrn_to_patient_id_map])

        if (device_id_list is not None and len(device_id_list) == 0) or (patient_id_list is not None and len(patient_id_list) == 0):
            return []

        result = self.sql_handler.select_device_patients(
            device_id_list=device_id_list, patient_id_list=patient_id_list, start_time=start_time, end_time=end_time)

        converted_end_times_result = []
        for device_id, patient_id, start_time, end_time in result:
            end_time = time.time_ns() if end_time is None else end_time

            # Truncate time regions to fit requested start/end
            end_time = end_time if global_end is None else min(end_time, global_end)
            start_time = start_time if global_start is None else max(start_time, global_start)

            converted_end_times_result.append([device_id, patient_id, start_time, end_time])

        return converted_end_times_result

    def _api_get_device_patient_data(self, device_id_list: List[int] = None, patient_id_list: List[int] = None,
                                     mrn_list: List[int] = None, start_time: int = None, end_time: int = None):

        start_time = 0 if start_time is None else start_time
        end_time = time.time_ns() if end_time is None else end_time
        # Determine the list of patient identifiers
        patient_identifiers = []
        if patient_id_list is not None:
            patient_identifiers.extend([f'id|{pid}' for pid in patient_id_list])
        if mrn_list is not None:
            patient_identifiers.extend([f'mrn|{mrn}' for mrn in mrn_list])
        if not patient_identifiers:
            patient_identifiers = [f'id|{pid}' for pid in self.get_all_patients().keys()]

        result = []
        # Query each patient identifier
        for pid in patient_identifiers:
            if pid.split('|')[0] == "id":
                patient_id = int(pid.split('|')[1])
            elif pid.split('|')[0] == "mrn":
                mrn = int(pid.split('|')[1])
                patient_id = self.get_patient_id(mrn)
            else:
                raise ValueError(f"got {pid.split('|')[0]}, expected mrn or id")
            params = {'start_time': start_time, 'end_time': end_time}
            devices_result = self._request("GET", f"patients/{pid}/devices", params=params)

            if devices_result:
                for device in devices_result:
                    query_device_id = device['device_id']
                    query_start_time = device['start_time']
                    query_end_time = device['end_time']
                    # Filter based on device_id_list if it's provided
                    if device_id_list is None or query_device_id in device_id_list:
                        result.append((query_device_id, patient_id, query_start_time, query_end_time))

        return result

    def insert_device_patient_data(self, device_patient_data: List[Tuple[int, int, int, int]]):
        """
        .. _insert_device_patient_data_label:

        Inserts device-patient mappings into the dataset's database.

        The `device_patient_data` parameter is a list of tuples, where each tuple contains four integer values in the
        following order:
        - device_id (int): The ID of the device associated with the patient.
        - patient_id (int): The ID of the patient associated with the device.
        - start_time (int): The start time (in UNIX nano timestamp format) of the association between the device and the patient.
        - end_time (int): The end time (in UNIX nano timestamp format) of the association between the device and the patient.

        The `start_time` and `end_time` values represent the time range in which the device is associated with the patient.

        >>> # Insert a device-patient mapping into the dataset's database.
        >>> device_patient_data = [(1, 2, 1647084000_000_000_000, 1647094800_000_000_000),
        >>>                        (1, 3, 1647084000_000_000_000, 1647094800_000_000_000)]
        >>> sdk.insert_device_patient_data(device_patient_data)

        :param List[Tuple[int, int, int, int]] device_patient_data: A list of tuples containing device-patient mapping
            data, where each tuple contains four integer values in the following order: device_id, patient_id, start_time,
            and end_time.
        :return: None
        """

        if self.metadata_connection_type == "api":
            raise NotImplementedError("API mode is not supported for insertion.")

        # Cast all columns to their correct datatype.
        device_patient_data = [(int(device_id), int(patient_id), int(start_time), int(end_time)) for
                               device_id, patient_id, start_time, end_time in device_patient_data]
        self.sql_handler.insert_device_patients(device_patient_data)

    def convert_patient_to_device_id(self, start_time: int, end_time: int, patient_id: int = None, mrn: int = None):
        """
        Converts a patient ID or MRN to a device ID based on the specified time range.

        :param int start_time: Start time for the association.
        :param int end_time: End time for the association.
        :param int patient_id: Patient ID to be converted.
        :param int mrn: MRN to be converted.
        :return: Device ID if a single device fully encapsulates the time range, otherwise None.
        :rtype: int or None
        """

        # Retrieve device-patient mapping data
        if patient_id is not None:
            device_patient_data = self.get_device_patient_data(patient_id_list=[patient_id], start_time=start_time,
                                                               end_time=end_time)
        elif mrn is not None:
            device_patient_data = self.get_device_patient_data(mrn_list=[mrn], start_time=start_time, end_time=end_time)
        else:
            raise ValueError("You must specify either patient_id or mrn.")

        # Group data by device_id
        device_intervals = {}
        for device_id, _, device_start, device_end in device_patient_data:
            if device_id not in device_intervals:
                device_intervals[device_id] = []
            device_intervals[device_id].append([device_start, device_end])

        # Merge overlapping intervals for each device
        for device_id in device_intervals:
            intervals = sorted(device_intervals[device_id], key=lambda x: x[0])
            merged_intervals = [intervals[0]]
            for current in intervals[1:]:
                last = merged_intervals[-1]
                if last[1] >= current[0]:  # Overlapping intervals
                    last[1] = max(last[1], current[1])
                else:
                    merged_intervals.append(current)
            device_intervals[device_id] = merged_intervals

        # Check for a device whose interval encapsulates the provided time range
        matching_devices = []
        for device_id, intervals in device_intervals.items():
            for interval in intervals:
                if interval[0] <= start_time and interval[1] >= end_time:
                    matching_devices.append(device_id)

        # Raise error if more than one match is found
        if len(matching_devices) > 1:
            raise ValueError(f"Multiple devices ({matching_devices}) found for the same time range with parameters: "
                             f"start_time={start_time}, end_time={end_time}, patient_id={patient_id}, mrn={mrn}. "
                             "Please check and fix the device_patient table.")

        return matching_devices[0] if matching_devices else None

    def convert_device_to_patient_id(self, start_time: int, end_time: int, device, conflict_resolution='error'):
        """
        Converts a device ID or tag to a patient ID based on the specified time range.

        :param int start_time: Start time for the association.
        :param int end_time: End time for the association.
        :param device: Device ID (int) or tag (str) to be converted.
        :param str conflict_resolution: How to handle multiple matching patients. Options are 'error', '90_percent_overlap', 'always_none'.
        :return: Patient ID if a single patient's interval encapsulates the time range, otherwise None.
        :rtype: int or None
        """

        # Convert device tag to device ID if necessary
        if isinstance(device, str):
            device_id = self.get_device_id(device)
        elif isinstance(device, int):
            device_id = device
        else:
            raise ValueError(f"device must be either int or str (id or tag), not type{type(device)}")

        # Retrieve device-patient mapping data
        device_patient_data = self.get_device_patient_data(device_id_list=[device_id], start_time=start_time,
                                                           end_time=end_time)

        # Group data by patient_id
        patient_intervals = {}
        for _, patient_id, patient_start, patient_end in device_patient_data:
            if patient_id not in patient_intervals:
                patient_intervals[patient_id] = []
            patient_intervals[patient_id].append([patient_start, patient_end])

        # Merge overlapping intervals for each patient
        for patient_id in patient_intervals:
            intervals = sorted(patient_intervals[patient_id], key=lambda x: x[0])
            merged_intervals = [intervals[0]]
            for current in intervals[1:]:
                last = merged_intervals[-1]
                if last[1] >= current[0]:  # Overlapping intervals
                    last[1] = max(last[1], current[1])
                else:
                    merged_intervals.append(current)
            patient_intervals[patient_id] = merged_intervals

        # Check for a patient whose interval encapsulates the provided time range
        matching_patients = []
        for patient_id, intervals in patient_intervals.items():
            for interval in intervals:
                if interval[0] <= start_time and interval[1] >= end_time:
                    matching_patients.append(patient_id)

        # Handle multiple matching patients based on conflict_resolution parameter
        if len(matching_patients) > 1:
            if conflict_resolution == 'error':
                raise ValueError(
                    f"Multiple patients ({matching_patients}) found for the same time range with parameters: "
                    f"start_time={start_time}, end_time={end_time}, device={device}. "
                    "Please check and fix the device_patient table.")
            elif conflict_resolution == '90_percent_overlap':
                for patient_id in matching_patients:
                    total_overlap = sum(min(end_time, interval[1]) - max(start_time, interval[0])
                                        for interval in patient_intervals[patient_id])
                    if total_overlap >= 0.9 * (end_time - start_time):
                        print(f"Warning: Patient {patient_id} overlaps 90% or more of the time range.")
                        return patient_id
                print("Warning: No patient overlaps 90% or more of the time range.")
                return None
            elif conflict_resolution == 'always_none':
                print("Warning: Multiple patients found. Returning None.")
                return None
            else:
                raise ValueError(f"Invalid conflict_resolution value: {conflict_resolution}")

        return matching_patients[0] if matching_patients else None

    def get_labels(self, label_name_id_list: List[int] = None, name_list: List[str] = None, device_list: List[Union[int, str]] = None,
                   start_time: int = None, end_time: int = None, time_units: str = None, patient_id_list: List[int] = None,
                   label_source_list: List[Union[str, int]] = None, include_descendants=True, limit: int = None, offset: int = 0,
                   measure_list: List[Union[int, tuple[str, int | float, str]] | None] = None):
        """
        Retrieve labels from the database based on specified criteria.

        :param List[int] label_name_id_list: List of label set IDs to filter by.
        :param List[str] name_list: List of label names to filter by. Mutually exclusive with `label_name_id_list`.
        :param List[Union[int, str]] device_list: List of device IDs or device tags to filter by.
        :param int start_time: Start time filter for the labels.
        :param int end_time: End time filter for the labels.
        :param str time_units: Units for the `start_time` and `end_time` filters. Valid options are 'ns', 's', 'ms', and 'us'.
        :param List[int] patient_id_list: List of patient IDs to filter by.
        :param List[Union[str, int]] label_source_list: List of label source names or IDs to filter by.
        :param bool include_descendants: Returns all labels of descendant label_name, using requested_name_id and
            requested_name to represent the label name of the requested parent.
        :param int limit: Maximum number of rows to return.
        :param int offset: Offset this number of rows before starting to return labels. Used in combination with limit.
        :param int measure_list: The list of measure_ids or measure tuples (measure_tag, freq_hz, measure_units) you
        would like to restrict the search to. If you specify measures but also want all the labels that don't have a
            specified measure_id (the labels for all signals at that time) add None to the list. Measures can also be
            None to get all labels for a specific source regardless of measure_id.

        :return: A list of matching labels from the database. Each label is represented as a dictionary containing label details.
        :rtype: List[Dict]

        Example::

            Given an input filtering by a particular device ID, the output could look like:

            [
                {
                    'label_entry_id': 1,
                    'label_name_id': 10,
                    'label_name': 'example_name_1',
                    'requested_name_id': 10,
                    'requested_name': 'example_name_1',
                    'device_id': 1001,
                    'device_tag': 'tag_1',
                    'patient_id': 12345,
                    'mrn': 7654321,
                    'start_time_n': 1625000000000000000,
                    'end_time_n': 1625100000000000000,
                    'label_source_id': 4,
                    'label_source': "LabelStudio_Project_1",
                    'measure_id': 2
                },
                ...
            ]

        Note:
            - Either `device_list` or `patient_id_list` should be provided, but not both.
            - Either `label_name_id_list` or `name_list` should be provided, but not both.

        """
        # Ensure either label_name_id_list or name_list is provided, but not both
        if label_name_id_list and name_list:
            raise ValueError("Only one of label_name_id_list or name_list should be provided.")

        # Ensure either device list or patient id list is provided, but not both
        if device_list and patient_id_list:
            raise ValueError("Only one of device_list or patient_id_list should be provided.")

        # Convert time using the provided time units, if specified
        if time_units:
            if time_units not in time_unit_options.keys():
                raise ValueError("Invalid time units. Expected one of: %s" % time_unit_options)

            if start_time:
                start_time *= time_unit_options[time_units]
            if end_time:
                end_time *= time_unit_options[time_units]

        if self.metadata_connection_type == "api":
            return self._api_get_labels(label_name_id_list, name_list, device_list, start_time, end_time, patient_id_list,
                                        label_source_list, include_descendants, limit, offset, measure_list)

        # Convert label names to IDs if name_list is used
        if name_list:
            name_id_list = [self.get_label_name_id(name) for name in name_list]
            for label_name, label_id in zip(name_list, name_id_list):
                if label_id is None:
                    raise ValueError(f"Label name '{label_name}' not found in the database.")
            label_name_id_list = name_id_list

        closest_requested_ancestor_dict = {}
        if label_name_id_list and include_descendants:
            label_name_id_list, closest_requested_ancestor_dict = collect_all_descendant_ids(
                label_name_id_list, self.sql_handler)

        # Convert device tags to IDs
        if device_list:
            device_id_list = []
            for device in device_list:
                device_id = self.get_device_id(device) if isinstance(device, str) else device
                if device_id is None:
                    raise ValueError(f"Device Tag {device} not found in database")
                device_id_list.append(device_id)
            device_list = device_id_list

        label_source_id_list = []
        if label_source_list:
            for source in label_source_list:
                if isinstance(source, str):
                    label_source_id = self.get_label_source_id(source)
                    if label_source_id is None:
                        raise ValueError(f"Label source name '{source}' not found in the database.")
                    label_source_id_list.append(label_source_id)
                elif isinstance(source, int):
                    label_source_id_list.append(source)
                else:
                    raise ValueError("Label source list items must be either string (name) or integer (ID).")

        # Convert measure tags to IDs
        if measure_list:
            measure_id_list = []
            for measure in measure_list:
                measure_id = self.get_measure_id(measure[0], measure[1], measure[2], freq_units='Hz') if isinstance(measure, tuple) else measure
                if measure_id is None:
                    raise ValueError(f"Measure Tag {measure} not found in database")
                measure_id_list.append(measure_id)
            measure_list = measure_id_list

        labels = self.sql_handler.select_labels_with_info(
            label_set_id_list=label_name_id_list,
            device_id_list=device_list,
            patient_id_list=patient_id_list,
            start_time_n=start_time,
            end_time_n=end_time,
            label_source_id_list=label_source_id_list if label_source_id_list else None,
            measure_id_list=measure_list,
            limit=limit, offset=offset,
        )

        # Extract unique label_set_ids and device_ids
        unique_label_set_ids = {label[2] for label in labels}
        unique_device_ids = {label[3] for label in labels}

        # Create dictionaries for label set and device info for optimized lookup
        label_set_id_to_info = {label_set_id: self.get_label_name_info(label_set_id) for label_set_id in
                                unique_label_set_ids}
        device_id_to_info = {device_id: self.get_device_info(device_id) for device_id in unique_device_ids}

        result = []
        for (label_entry_id, label_name, label_set_id, device_id, measure_id, label_source_name, label_source_id,
             start_time_n, end_time_n, patient_id) in labels:

            requested_id = closest_requested_ancestor_dict.get(label_set_id, label_set_id)
            requested_name = self.get_label_name_info(requested_id)['name']

            # patient_id = self.convert_device_to_patient_id(
            #     start_time=start_time_n, end_time=end_time_n, device=device_id,
            #     conflict_resolution='90_percent_overlap')
            mrn = None if patient_id is None else self.get_mrn(patient_id)

            formatted_label = {
                'label_entry_id': label_entry_id,
                'label_name_id': label_set_id,
                'label_name': label_set_id_to_info[label_set_id]['name'],
                'requested_name_id': requested_id,
                'requested_name': requested_name,
                'device_id': device_id,
                'device_tag': device_id_to_info[device_id]['tag'],
                'patient_id': patient_id,
                'mrn': mrn,
                'start_time_n': start_time_n,
                'end_time_n': end_time_n,
                'label_source_id': label_source_id,
                'label_source': label_source_name,
                'measure_id': measure_id
            }
            result.append(formatted_label)

        return result

    def _api_get_labels(self, label_name_id_list=None, name_list=None, device_list=None, start_time=None, end_time=None,
                        patient_id_list=None, label_source_list: Optional[List[Union[str, int]]] = None,
                        include_descendants=True, limit=None, offset=0, measure_list: List[Union[int, tuple[str, int | float, str], None]] = None):
        limit = 1000 if limit is None else limit

        label_list = []
        while True:
            params = {
                'label_name_id_list': label_name_id_list,
                'name_list': name_list,
                'device_list': device_list,
                'start_time': start_time,
                'end_time': end_time,
                'patient_id_list': patient_id_list,
                'label_source_list': label_source_list,
                'include_descendants': include_descendants,
                'measure_list': measure_list,
                'limit': limit, 'offset': offset,
            }

            result_temp = self._request("POST", "labels/", json=params)

            for label in result_temp:
                label_list.append(label)

            # nothing at all was found
            if len(label_list) == 0:
                raise ValueError("No labels found for current search params.")

            # this stops the loop when we have received the last batch of labels from the api
            if len(result_temp) == 0:
                break
            offset += limit

        return label_list

    def insert_label(self, name: str, start_time: int, end_time: int, device: Union[int, str] = None,
                     patient_id: int = None, mrn: int = None, time_units: str = None,
                     label_source: Union[str, int] = None, measure: Union[int, tuple[str, int | float, str]] = None):
        """
        Insert a label record into the database.

        :param str name: Name of the label type.
        :param int start_time: Start time for the label.
        :param int end_time: End time for the label.
        :param Union[int, str] device: Device ID or device tag (exclusive with device and patient_id).
        :param int patient_id: Patient ID for the label to be inserted (exclusive with device and mrn).
        :param int mrn: MRN for the label to be inserted (exclusive with device and patient_id).
        :param str time_units: Units for the `start_time` and `end_time`. Valid options are 'ns', 's', 'ms', and 'us'.
        :param Union[str, int] label_source: Name or ID of the label source.
        :param Union[int, tuple[str, int|float, str]] measure: Either the measure ID or the measure tuple
            (measure_tag, freq_hz, measure_units), if the label is for a specific measure. Leave as none if it's for all measures.
        :raises ValueError: If the provided label_source is not found in the database.
        :return: The ID of the inserted label

        Example usage:

        .. code-block:: python

            # Insert a label for a device with ID 42
            insert_label(name='Sleep Stage', start_time=1609459200_000_000_000, end_time=1609462800_000_000_000, device=42, measure=20)

            # Insert a label for a patient with patient_id 12345
            insert_label(name='Medication', start_time=1609459200_000, end_time=1609462800_000, patient_id=12345, time_units='ms', measure=None)

            # Using a device tag instead of device ID
            insert_label(name='Arrhythmia', start_time=1609459200_000_000_000, end_time=1609462800_000_000_000, device='device-tag-xyz', measure=('ECG', 200, 'Milli_Volts'))

            # Specifying time units and label source by name
            insert_label(name='Exercise', start_time=1609459200, end_time=1609462800, device=42, time_units='s', label_source='Manual Entry')

        """

        if self.metadata_connection_type == "api":
            raise NotImplementedError("API mode is not supported for insertion.")

        # Ensure exclusivity of device, patient_id, and mrn
        provided_params = [device is not None, patient_id is not None, mrn is not None]
        if sum(provided_params) > 1:
            raise ValueError("Only one of device, patient_id, or mrn can be provided.")

        # Convert patient_id or mrn to device ID if necessary
        converted_device_id = None
        if patient_id is not None:
            converted_device_id = self.convert_patient_to_device_id(start_time, end_time, patient_id=patient_id)
        elif mrn is not None:
            converted_device_id = self.convert_patient_to_device_id(start_time, end_time, mrn=mrn)

        # Convert device tag to device ID if necessary
        if isinstance(device, str):
            converted_device_id = self.get_device_id(device)
        elif isinstance(device, int) or isinstance(device, np.generic):
            converted_device_id = int(device)

        if converted_device_id is None or (isinstance(device, int) and self.get_device_info(device) is None):
            raise ValueError(f"device not found for device {device} patient_id {patient_id} mrn {mrn}")

        # convert measure tag tuple into a measure ID if necessary
        if isinstance(measure, tuple):
            measure_id = self.get_measure_id(measure[0], measure[1], measure[2], freq_units='Hz')
            if measure_id is None:
                raise ValueError(f"Measure Tag {measure} not found in database")
            measure = measure_id

        # Convert time using the provided time units
        time_units = "ns" if time_units is None else time_units
        if time_units not in time_unit_options.keys():
            raise ValueError("Invalid time units. Expected one of: %s" % time_unit_options)

        start_time *= time_unit_options[time_units]
        end_time *= time_unit_options[time_units]

        # Determine label source ID
        if isinstance(label_source, str):
            label_source_id = self.get_label_source_id(label_source)
            if label_source_id is None:
                warnings.warn(f"Label source {label_source} was not found in the database, inserting it now.")
                label_source_id = self.insert_label_source(name=label_source)

        elif isinstance(label_source, int):
            label_source_id = label_source
        else:
            label_source_id = None

        if name not in self._label_set_ids:
            label_id = self.sql_handler.insert_label_set(name)
            self._label_sets[label_id] = {'id': label_id, 'name': name}
            self._label_set_ids[name] = label_id
        else:
            label_id = self._label_set_ids[name]

        # Insert the label into the database
        return self.sql_handler.insert_label(label_id, converted_device_id, start_time, end_time, label_source_id, measure)

    def insert_labels(self, labels: List[Tuple[str, Union[int, str], Union[int, tuple[str, int | float, str], None], Union[str, int, None], int, int]],
                      time_units: str = None, source_type: str = None):
        """
        Insert multiple label records into the database.

        :param List[Tuple[str, Union[int, str], Union[int, tuple[str, int | float, str]], int, int, Union[str, int]]] labels: A list of labels. Each label is a tuple containing:
            - Name of the label type.
            - Source ID based on the source_type parameter (device ID, device tag, patient ID, or MRN).
            - Measure for the label. Can be measure ID, tuple containing (measure_tag, freq_hz, measure_units) or none if it applies to all measures at that time.
            - Name or ID of the label source. (Can be None, for no specified source)
            - Start time for the label.
            - End time for the label.

        :param str time_units: Units for the `start_time` and `end_time` of each label. Valid options are 'ns', 's', 'ms', and 'us'. (default ns)
        :param str source_type: The type of source ID provided in the labels. Valid options are 'device_id', 'device_tag', 'patient_id', and 'mrn'.
        :raises ValueError: If the provided label_source, source_type or measure is not found in the database.

        Example usage:

        .. code-block:: python

            # Using device ID as the source type and measure ID
            labels_data = [
                ('Sleep Stage', 42, 3, None, 1609459200_000_000_000, 1609462800_000_000_000),
                ('Medication', 56, None, 'Medication DB', 1609459200_000_000_000, 1609462800_000_000_000)
            ]
            insert_labels(labels=labels_data, time_units='s', source_type='device_id')

            # Using MRN as the source type and measure tuple
            labels_data = [
                ('Heart Rate', 1234567, ('ECG', 200, 'Milli_Volts'), None, 1609459200_000, 1609462800_000),
                ('Blood Pressure', 1234568, ('ECG', 200, 'Milli_Volts'), 'Automatic Device', 1609459200_000, 1609462800_000)
            ]
            insert_labels(labels=labels_data, time_units='ms', source_type='mrn')

        """
        if self.metadata_connection_type == "api":
            raise NotImplementedError("API mode is not supported for insertion.")

        valid_source_types = ["device_id", "device_tag", "patient_id", "mrn"]
        source_type = "device_id" if source_type is None else source_type
        if source_type not in valid_source_types:
            raise ValueError(f"Invalid source type. Expected one of: {', '.join(valid_source_types)}")

        formatted_labels = []

        for label in labels:
            name, source_id, measure, label_source, start_time, end_time = label

            # Convert source_id based on the source_type parameter
            if source_type == "device_tag":
                device = self.get_device_id(source_id)
                if device is None:
                    raise ValueError(f"device tag {source_id} not found in database")
            elif source_type == "patient_id":
                device = self.convert_patient_to_device_id(start_time, end_time, patient_id=source_id)
                if device is None:
                    raise ValueError(f"patient id {source_id} not found in database")
            elif source_type == "mrn":
                device = self.convert_patient_to_device_id(start_time, end_time, mrn=source_id)
                if device is None:
                    raise ValueError(f"mrn {source_id} not found in database")
            elif source_type == "device_id":
                device = int(source_id)
                if self.get_device_info(source_id) is None:
                    raise ValueError(f"device id {source_id} not found in database")
            else:
                raise ValueError(f"Invalid source type. Expected one of: {', '.join(valid_source_types)}")

            # convert measure tag tuple into a measure ID if necessary
            if isinstance(measure, tuple):
                measure_id = self.get_measure_id(measure[0], measure[1], measure[2], freq_units='Hz')
                if measure_id is None:
                    raise ValueError(f"Measure Tag {measure} not found in database")
                measure = measure_id

            # Adjust start and end times using time units
            if time_units:
                if time_units not in time_unit_options.keys():
                    raise ValueError(f"Invalid time units. Expected one of: {', '.join(time_unit_options.keys())}")
                start_time *= time_unit_options[time_units]
                end_time *= time_unit_options[time_units]

            # Determine label source ID
            if isinstance(label_source, str):
                label_source_id = self.get_label_source_id(label_source)
                if label_source_id is None:
                    warnings.warn(f"Label source {label_source} was not found in the database, inserting it now.")
                    label_source_id = self.insert_label_source(name=label_source)
            elif isinstance(label_source, int):
                label_source_id = label_source
            else:
                label_source_id = None

            if name not in self._label_set_ids:
                label_id = self.sql_handler.insert_label_set(name)
                self._label_sets[label_id] = {'id': label_id, 'name': name}
                self._label_set_ids[name] = label_id
            else:
                label_id = self._label_set_ids[name]

            # Add to the formatted labels list
            formatted_labels.append((label_id, device, measure, label_source_id, start_time, end_time))

        # Insert the labels into the database
        self.sql_handler.insert_labels(formatted_labels)

    def delete_labels(self, label_id_list: List[int] = None, label_name_id_list: List[int] = None, name_list: List[str] = None,
                      device_list: List[Union[int, str]] = None, start_time: int = None, end_time: int = None, time_units: str = None,
                      patient_id_list: List[int] = None, label_source_list: Optional[List[Union[str, int]]] = None,
                      measure_list: List[Union[int, tuple[str, int | float, str], None]] = None):

        """
        Delete labels from the database based on specified criteria. If no parameters are passed, the method raises an error for safety.

        :param List[int] label_id_list: List of label IDs to delete. Use '*' to delete all labels.
        :param List[int] label_name_id_list: List of label set IDs to filter labels for deletion.
        :param List[str] name_list: List of label names to filter labels for deletion.
        :param List[Union[int, str]] device_list: List of device IDs or device tags to filter labels for deletion.
        :param int start_time: Start time filter for the labels to delete.
        :param int end_time: End time filter for the labels to delete.
        :param str time_units: Units for the `start_time` and `end_time` filters.
        :param List[int] patient_id_list: List of patient IDs to filter labels for deletion.
        :param Optional[List[Union[str, int]]] label_source_list: List of label source names or IDs to filter labels for deletion.
        :param int measure_list: The list of measure_ids you would like to delete. Can also be a list of tuples
            specifying the measure (measure_tag, freq_hz, measure_units). If None it will delete labels regardless of measure_id.
        :raises ValueError: If no parameters are provided, or if invalid parameters are provided.
        :return: None

        Example usage:
            To delete labels for a specific device ID:
                delete_labels(device_list=[1001])

            To delete all labels:
                delete_labels(label_id_list="*")
        """

        if self.metadata_connection_type == "api":
            raise NotImplementedError("API mode is not supported for delete.")

        if all(param is None for param in
               [label_id_list, label_name_id_list, name_list, device_list, start_time, end_time, patient_id_list,
                label_source_list, measure_list]):
            raise ValueError("No parameters were provided. For safety, you need to specify at least one parameter. Use label_id_list='*' to delete all labels.")

        if label_id_list == "*":
            all_labels = self.get_labels()
            all_label_ids = [label_info['label_id'] for label_info in all_labels]
            return self.sql_handler.delete_labels(all_label_ids)

        elif label_id_list is not None:
            return self.sql_handler.delete_labels(label_id_list)

        filtered_labels = self.get_labels(label_name_id_list=label_name_id_list, name_list=name_list,
                                          device_list=device_list, start_time=start_time, end_time=end_time,
                                          time_units=time_units, patient_id_list=patient_id_list,
                                          label_source_list=label_source_list, measure_list=measure_list)
        filtered_label_ids = [label_info['label_entry_id'] for label_info in filtered_labels]
        return self.sql_handler.delete_labels(filtered_label_ids)

    def get_label_name_id(self, name: str):
        """
        Retrieve the identifier of a label type based on its name.

        :param str name: The name of the label type.
        :return: The identifier of the label type.
        :rtype: int
        """
        if self.metadata_connection_type == "api":
            params = {'label_name_id': None, 'label_name': name}
            return self._request("GET", "/labels/name", params=params)

        # Check if the label name is already in the cached label type IDs dictionary
        if name in self._label_set_ids:
            return self._label_set_ids[name]

        # If the label name is not in the cache, query the database using the SQL handler
        label_id = self.sql_handler.select_label_set_id(name)

        # If the label name is not found in the database, return None
        if label_id is None:
            return None

        # If the label name is found in the database, store the ID in the cache
        self._label_set_ids[name] = label_id
        self._label_sets[label_id] = name  # also update the label types cache
        return label_id

    def get_label_name_info(self, label_name_id: int):
        """
        Retrieve information about a specific label set.

        :param int label_name_id: The identifier of the label set to retrieve information for.
        :return: A dictionary containing information about the label set, including its id and name.
        :rtype: dict

        >>> sdk = AtriumSDK(dataset_location="./example_dataset")
        >>> label_name_id = 1
        >>> label_name_info = sdk.get_label_name_info(label_name_id)
        >>> print(label_name_info)
        {'id': 1,
         'name': 'Label A1',
         'parent_id': 2,
         'parent_name': 'Label Class A'}

        """
        # Check if metadata is fetched using API and call the appropriate method
        if self.metadata_connection_type == "api":
            params = {'label_name_id': label_name_id, 'label_name': None}
            return self._request("GET", "/labels/name", params=params)

        # If label set info is already cached, return it
        if label_name_id in self._label_sets:
            return self._label_sets[label_name_id]

        # Fetch label set info from the SQL database
        row = self.sql_handler.select_label_set(label_set_id=label_name_id)

        # If label set not found in the database, return None
        if row is None:
            return None

        # Unpack the fetched row into individual variables
        label_name_id, label_set_name, parent_id = row

        parent_name = None
        if parent_id is not None:
            parent_name = self.get_label_name_info(parent_id)

        # Create a dictionary with the label set information
        label_set_info = {
            'id': label_name_id,
            'name': label_set_name,
            'parent_id': parent_id,
            'parent_name': parent_name
        }

        # Cache the label set information for future use
        self._label_sets[label_name_id] = label_set_info

        # Return the label set information dictionary
        return label_set_info

    def get_all_label_names(self, limit=None, offset=0) -> dict:
        """
        Retrieve all distinct label names from the database.
        :param int limit: Maximum number of rows to return.
        :param int offset: Offset this number of rows before starting to return labels. Used in combination with limit.
        :return: A dictionary where keys are label IDs and values are dictionaries containing 'id' and 'name' keys.
        :rtype: dict

        .. note:: Skip and limit are used if there are too many label names to return in one get request.
        """
        if self.metadata_connection_type == "api":
            return self._api_get_all_label_names(limit=limit, offset=offset)

        label_tuple_list = self.sql_handler.select_label_sets(limit=limit, offset=offset)

        label_dict = {}
        for label_info in label_tuple_list:
            label_id, label_name, parent_id = label_info
            parent_name = None
            if parent_id is not None:
                parent_name = self.get_label_name_info(parent_id)['name']
            label_dict[label_id] = {
                'id': label_id,
                'name': label_name,
                'parent_id': parent_id,
                'parent_name': parent_name,
            }
        return label_dict

    def _api_get_all_label_names(self, limit=None, offset=0):
        if limit is None:
            limit = 1000
            label_dict = {}
            while True:
                result_dict = self._request("GET", "labels/names", params={'limit': limit, 'offset': offset})

                if len(result_dict) == 0:
                    break
                label_dict.update(result_dict)
                offset += limit
        else:
            label_dict = self._request("GET", "labels/names", params={'limit': limit, 'offset': offset})

        return {int(k): v for k, v in label_dict.items()}

    def get_label_name_children(self, label_name_id: int = None, name: str = None):
        """
        Retrieve all children of a specific label name. You only need to specify one of label_name_id or name.

        :param int label_name_id: The identifier of the label name.
        :param str name: The name of the label.
        :return: A list of dictionaries, each representing a child label set.
        :rtype: list

        >>> sdk = AtriumSDK()
        >>> children_by_id = sdk.get_label_name_children(label_set_id=1)
        >>> for child in children_by_id:
        ...     print(child)
        ... {'id': 2, 'name': 'Label Set A1', 'parent_id': 1, 'parent_name': 'Label Set A'}
        ... {'id': 3, 'name': 'Label Set A2', 'parent_id': 1, 'parent_name': 'Label Set A'}
        >>> children_by_name = sdk.get_label_name_children(name="Label Set B")
        >>> for child in children_by_name:
        ...     print(child)
        ... {'id': 5, 'name': 'Label Set B1', 'parent_id': 4, 'parent_name': 'Label Set B'}

        """
        if self.metadata_connection_type == "api":
            params = {'label_name_id': label_name_id, 'label_name': name}
            return self._request("GET", "/labels/children", params=params)

        if name:
            label_name_id = self.get_label_name_id(name)

        children = self.sql_handler.select_label_name_children(label_name_id)
        return [self.get_label_name_info(child_id) for child_id, _ in children]

    def get_label_name_parent(self, label_name_id: int = None, name: str = None):
        """
        Retrieve the parent of a specific label name. You only need to specify one of label_name_id or name.

        :param int label_name_id: The identifier of the label name.
        :param str name: The name of the label.

        :return: A dictionary representing the parent label set.
        :rtype: dict

        >>> sdk = AtriumSDK()
        >>> parent_by_id = sdk.get_label_name_parent(label_set_id=2)
        >>> print(parent_by_id)
        ... {'id': 1, 'name': 'Label Set A', 'parent_id': None, 'parent_name': None}
        >>> parent_by_name = sdk.get_label_name_parent(name="Label Set A2")
        >>> print(parent_by_name)
        ... {'id': 1, 'name': 'Label Set A', 'parent_id': None, 'parent_name': None}

        """

        if self.metadata_connection_type == "api":
            params = {'label_name_id': label_name_id, 'label_name': name}
            return self._request("GET", "/labels/parent", params=params)

        if name:
            label_name_id = self.get_label_name_id(name)

        parent_id, _ = self.sql_handler.select_label_name_parent(label_name_id)
        if parent_id:
            return self.get_label_name_info(parent_id)
        else:
            return None

    def get_all_label_name_descendents(self, label_name_id: int = None, name: str = None, max_depth: int = None):
        """
        Retrieve a nested dictionary representing the tree of descendants for a given label name.  You only need to specify one of label_name_id or name.

        :param int label_name_id: The identifier of the label name.
        :param str name: The name of the label.
        :param int max_depth: The maximum depth of the tree to retrieve.

        :return: A nested dictionary of label sets representing the descendants tree.
        :rtype: dict
        """

        if self.metadata_connection_type == "api":
            params = {'label_name_id': label_name_id, 'label_name': name, 'depth': max_depth}
            return self._request("GET", "/labels/descendents", params=params)

        # Determine the label_name_id if only the name is provided
        if name and not label_name_id:
            label_name_id = self.sql_handler.select_label_set_id(name)
            if label_name_id is None:
                raise ValueError(f"No label found with the name {name}")

        # Retrieve all descendants
        descendants = self.sql_handler.select_all_label_name_descendents(label_name_id)
        if not descendants:
            return {}  # No descendants found

        # Constructing the nested dictionary
        return self._build_descendants_tree(label_name_id, descendants, max_depth)

    def _build_descendants_tree(self, root_id, descendants, max_depth, current_depth=0):

        if max_depth is not None and current_depth >= max_depth:
            return {}

        tree = {}
        for descendant in descendants:
            if descendant[2] == root_id:  # parent_id of the descendant is root_id
                child_id = descendant[0]
                tree[descendant[1]] = self._build_descendants_tree(child_id, descendants, max_depth, current_depth + 1)

        return tree

    def insert_label_name(self, name: str, label_name_id=None, parent=None) -> int:
        """
        Insert a label name into the database if it doesn't already exist and return the ID.

        :param str name: The name of the label set to insert.
        :param int label_name_id: (Optional) The desired id of the label name to insert.
        :param int | str parent: (Optional) The parent label in the heirarchical tree diagram. If you use an integer it
            will assume this is the parent label name id and if you use a string it will assume it's the parent label name.
        :return: The ID of the label set.
        :rtype: int
        :raises ValueError: If the label name is empty.

        >>> sdk = AtriumSDK()
        >>> label_name_id = sdk.insert_label_name("Example Label name")
        >>> print(label_name_id)
        1
        """
        if not name:
            raise ValueError("The label name cannot be empty.")

        if self.metadata_connection_type == "api":
            raise NotImplementedError("API mode is not supported for insertion.")

        parent_id = None
        if isinstance(parent, int):
            if self.get_label_name_info(parent) is None:
                raise ValueError(f"Requested Parent {parent} not found, add it using sdk.insert_label_name")
            parent_id = parent
        elif isinstance(parent, str):
            parent_id = self.get_label_name_id(parent)
            if parent_id is None:
                raise ValueError(f"Requested Parent {parent} not found, add it using sdk.insert_label_name")

        # Check if the label set name is already cached
        existing_label_name_id = self._label_set_ids.get(name)

        # If not cached, insert it into the database and update the cache
        if existing_label_name_id is None:
            label_name_id = self.sql_handler.insert_label_set(name, label_set_id=label_name_id, parent_id=parent_id)
            self._label_sets[label_name_id] = {'id': label_name_id, 'name': name}
            self._label_set_ids[name] = label_name_id
            return label_name_id
        elif label_name_id is not None:
            if label_name_id != existing_label_name_id:
                raise ValueError(f"label name id {label_name_id} not equal to the id existing {existing_label_name_id} "
                                 f"for name {name}")

        # Return the label set ID
        return existing_label_name_id

    def get_label_source_id(self, name: str) -> Optional[int]:
        """
        Gets the label source ID from the name of the label source.
        :param name: The name of the label source to look up.
        :return: The label source ID or None if not found.
        """

        # Check the cache first
        if name in self._label_source_ids:
            return self._label_source_ids[name]

        # If not in cache, fetch from the database or API
        if self.metadata_connection_type == 'api':
            params = {'label_source_id': None, 'label_source_name': name}
            source_id = self._request("GET", "/labels/source", params=params)
        else:
            source_id = self.sql_handler.select_label_source_id_by_name(name)

        if source_id is not None:
            # Update the cache
            self._label_source_ids[name] = source_id
            self._label_sources[source_id] = {'id': source_id, 'name': name}
        return source_id

    def get_label_source_info(self, label_source_id: int) -> Optional[dict]:
        """
        Retrieve information about a specific label source by its ID.
        :param label_source_id: The identifier for the label source.
        :return: A dictionary containing information about the label source, or None if not found.
        """

        # Check the cache first
        if label_source_id in self._label_sources:
            return self._label_sources[label_source_id]

        # If not in cache, fetch from the database or API
        if self.metadata_connection_type == 'api':
            params = {'label_source_id': label_source_id, 'label_source_name': None}
            source_info = self._request("GET", "/labels/source", params=params)
        else:
            source_info = self.sql_handler.select_label_source_info_by_id(label_source_id)

        if source_info is not None:
            # Update the cache
            self._label_sources[label_source_id] = source_info
            self._label_source_ids[source_info['name']] = label_source_id
        return source_info

    def get_all_label_sources(self, limit=None, offset=0) -> dict:
        """
        Retrieve all distinct label sources from the database.
        :param int limit: Maximum number of rows to return.
        :param int offset: Offset this number of rows before starting to return label sources.
        :return: A dictionary where keys are label source IDs and values are dictionaries containing 'id' and 'name' keys.
        :rtype: dict
        """
        if self.metadata_connection_type == "api":
            warnings.warn("API mode cannot cache label_sources, leaving cache empty.")
            return {}

        source_tuple_list = self.sql_handler.select_all_label_sources(limit=limit, offset=offset)

        source_dict = {}
        for source_info in source_tuple_list:
            source_id, source_name = source_info
            source_dict[source_id] = {
                'id': source_id,
                'name': source_name
            }
        return source_dict

    def insert_label_source(self, name: str, description: str = None) -> int:
        """
        Insert a label source into the database if it doesn't already exist and return its ID.
        :param name: The unique name identifier for the label source.
        :param description: A textual description of the label source.
        :return: The ID of the label source.
        """
        if self.metadata_connection_type == "api":
            raise NotImplementedError("API mode is not supported for insertion.")
        return self.sql_handler.insert_label_source(name, description)

    def get_label_time_series(self, label_name=None, label_name_id=None, device_tag=None,
                              device_id=None, patient_id=None, start_time=None, end_time=None,
                              timestamp_array=None, sample_period=None, time_units: str = None,
                              out: np.ndarray = None, label_source_list: Optional[List[Union[str, int]]] = None,
                              measure: Union[int, tuple[str, int | float, str]] = None):
        """
        Retrieve a time series representation for labels from the database based on specified criteria.

        :param str label_name: Name of the label set to filter by. Mutually exclusive with `label_name_id`.
        :param int label_name_id: ID of the label set to filter by. Mutually exclusive with `label_name`.
        :param str device_tag: Tag of the device to filter by. Mutually exclusive with `device_id`.
        :param int device_id: ID of the device to filter by. Mutually exclusive with `device_tag`.
        :param int patient_id: ID of the patient to filter by.
        :param int start_time: Start time filter for the labels.
        :param int end_time: End time filter for the labels.
        :param np.ndarray timestamp_array: Array of timestamps. If not provided, it's generated using `start_time`, `end_time`, and `sample_period`.
        :param int sample_period: Time period between consecutive timestamps. Required if `timestamp_array` is not provided.
        :param str time_units: Units for the `start_time`, `end_time`, and `sample_period` filters. Valid options are 'ns', 's', 'ms', and 'us'.
        :param int measure: The measure_id or tuple specifying the measure (measure_tag, freq_hz, measure_units), you
            would like to restrict the search to. If none it will get all labels regardless of measure_id.
        :param np.ndarray out: An optional pre-allocated numpy array to hold the result. The shape must match the expected result shape,
            which is the same as `timestamp_array`. Allowed dtypes are integer types or boolean. If provided,
            the results are written into this array in-place. It should be initialized with zeros.
            Otherwise, a new array is allocated.
        :param Optional[List[Union[str, int]]] label_source_list: List of label source names or IDs to filter by.

        :return: An array representing the presence of a label for each timestamp. If a label is present at a given timestamp, the value is 1, otherwise 0.
        :rtype: np.ndarray

        Example:
            Given a label set name, device tag, start and end times, and a sample period, the output could look like:
            [0, 1, 1, 1, 0, 0, ...]

        .. note::
            - This method currently only supports database connection mode and not API mode.
            - Only one of `label_name` or `label_name_id` should be provided.
            - Only one of `device_tag` or `device_id` should be provided.
            - Either `device_id`/`device_tag` or `patient_id` should be provided, but not combinations of both.
            - If using the `out` parameter, ensure its shape matches the expected result shape, and that it is initialized with zeros.

        Raises:
            ValueError: For various reasons including but not limited to the presence of mutually exclusive arguments,
                        absence of required arguments, or invalid time units.
        """
        if self.metadata_connection_type == "api":
            raise NotImplementedError("API mode is not yet supported for this method.")

        # Check for the XOR condition for label_name and label_name_id
        if (label_name is not None) == (label_name_id is not None):
            raise ValueError("Either label_name or label_name_id should be provided, but not both.")

        # Check for the XOR condition for device_tag and device_id
        if (device_tag is not None) and (device_id is not None):
            raise ValueError("Either device_tag or device_id should be provided, but not both.")

        # Check for device_id/device_tag or patient_id
        if sum(x is not None for x in [device_id, device_tag, patient_id]) != 1:
            raise ValueError("Exactly one of device_id, device_tag, or patient_id must be provided.")

        # Convert label_name to label_name_id if it's used
        if label_name:
            label_name_id = self.get_label_name_id(label_name)
            if label_name_id is None:
                raise ValueError(f"Label set name '{label_name}' not found in the database.")

        # Convert device_tag to device_id if it's used
        if device_tag:
            device_id = self.get_device_id(device_tag)
            if device_id is None:
                raise ValueError(f"Device Tag {device_tag} not found in database")

        # Handle time units and conversion to nanoseconds
        if time_units:
            if time_units not in time_unit_options.keys():
                raise ValueError(f"Invalid time units. Expected one of: {', '.join(time_unit_options.keys())}")

            if start_time:
                start_time *= time_unit_options[time_units]
            if end_time:
                end_time *= time_unit_options[time_units]
            if sample_period:
                sample_period *= time_unit_options[time_units]

            if timestamp_array is not None:
                timestamp_array = convert_to_nanoseconds(timestamp_array, time_units)

        # If timestamp_array is None, create it using start_time, end_time and sample_period
        if timestamp_array is None:
            if not all([start_time, end_time, sample_period]):
                raise ValueError("If timestamp_array is not provided, start_time, end_time, and sample_period must be "
                                 "set in order to generate a timestamp_array using "
                                 "np.arange(start_time, end_time, sample_period)")
            timestamp_array = np.arange(start_time, end_time, sample_period)

        labels = self.get_labels(label_name_id_list=[label_name_id] if label_name_id is not None else None,
                                 device_list=[device_id] if device_id is not None else None, start_time=start_time,
                                 end_time=end_time, patient_id_list=[patient_id] if patient_id is not None else None,
                                 label_source_list=label_source_list, measure_list=[measure] if measure is not None else None)

        # Create a binary array to indicate presence of a label for each timestamp, if not provided.
        if out is not None:
            allowed_dtypes = [np.bool_] + np.sctypes['int']  # Allowed dtypes: boolean and all integer types

            if out.shape != timestamp_array.shape:
                raise ValueError(
                    f"The 'out' array shape {out.shape} doesn't match expected shape {timestamp_array.shape}.")

            if out.dtype not in allowed_dtypes:
                valid_dtypes_str = ", ".join([dtype.__name__ for dtype in allowed_dtypes])
                raise ValueError(f"The 'out' array dtype is {out.dtype}, but expected one of: {valid_dtypes_str}.")

            if not np.all(out == 0):  # Ensure that the out array starts with all zeros
                raise ValueError("The 'out' array should be initialized with zeros. It contains non-zero values.")

            result_array = out
        else:
            result_array = np.zeros(timestamp_array.shape, dtype=np.int8)

        for label in labels:
            start_idx = np.searchsorted(timestamp_array, label['start_time_n'], side='left')
            end_idx = np.searchsorted(timestamp_array, label['end_time_n'], side='right')
            result_array[start_idx:end_idx] = 1

        return result_array

    def get_iterator(self, definition, window_duration, window_slide, gap_tolerance=None, num_windows_prefetch=None,
                     time_units: str = None, label_threshold=0.5, iterator_type=None, window_filter_fn=None,
                     shuffle=False, cached_windows_per_source=None, patient_history_fields=None, start_time=None,
                     end_time=None, num_iterators=1, cache=None) -> Union[DatasetIterator, List[DatasetIterator]]:
        """
        Constructs and returns a `DatasetIterator` object or a list of `DatasetIterator` objects that allow iteration
        over the dataset according to the specified definition.

        The method first verifies the provided definition against the dataset of the calling class object.
        If certain parts of the cohort definition aren't present within the dataset, the method will truncate the
        requested cohort to fit the dataset and issue warnings about the dropped data.

        When using a Pytorch DataLoader, ensure that `get_iterator`'s `num_windows_prefetch` is greater than the DataLoader
        `batch_size` * `num_workers` * `prefetch_factor`. If you do this, then the Dataloader will correctly cooperate
        with the Iterator's cache functionality.

        For large datasets, it is recommended to run `AtriumSDK.load_device(device_id)` for all devices requested in the definition.
        This will cache the file locations of all waveform data in RAM which significantly reduces the overhead of each
        `AtriumSDK.get_data` call internally performed by the iterator.

        - **Caching and Shuffling Logic**: When shuffling, the caching system is designed to balance randomness and efficiency.

          The parameter `num_windows_prefetch` controls the total number of windows fetched and cached each time a window is
          requested outside the current cache, while `cached_windows_per_source` specifies
          the minimum number of windows retrieved from each source (typically patients or devices).

          For example, if you set `num_windows_prefetch=1000` and `cached_windows_per_source=100`, the iterator will randomly select 10 sources
          (`1000 / 100 = 10`) and retrieve 100 windows from each. Once all 1000 windows are iterated over, another set of 10 random sources will be
          selected, and 100 windows will be fetched from each. This source selection is randomized, and the seed for randomness can be controlled
          by the `shuffle` parameter. If `shuffle=True`, the seed is random. If `shuffle` is set to an integer, that integer will be used as the seed for reproducibility.

          If there are fewer sources than needed to fill the `num_windows_prefetch` value, the system will adjust accordingly. For instance, if
          `num_windows_prefetch=1000` but only 5 sources are available, the system will retrieve 200 windows per source (`1000 / 5 = 200`),
          even though `cached_windows_per_source=100`. This means `cached_windows_per_source` acts as the **minimum** number of windows fetched per source,
          but more can be retrieved if necessary to meet the prefetch requirement.

          An efficient strategy is to set `cached_windows_per_source` to cover a single block of data (e.g., the size of a data block in `AtriumSDK.block.block_size`).
          This will ensure that each read from the dataset is efficiently used (very little data will be discarded)
          Then, to increase randomness, `num_windows_prefetch` should be a large multiple of `cached_windows_per_source`
          to ensure that the cache includes windows from many different. For instance, a common approach would be to
          set `num_windows_prefetch` at least 100 times larger than `cached_windows_per_source`, ensuring that the
          cache spans 100 randomly chosen sections of the dataset.

          Alternatively, for the highest level of randomness, you can set `cached_windows_per_source` to 1. This means each window in the cache will be independently
          chosen from every other window. This strategy will yield very poor performance because the iterator must
          perform a single read per window and discard all read data not within the bounds of the window.

          Regardless of the above parameters if shuffle is True or an int, all windows in the cache will be randomly
          shuffled before being passed to the user.

        :param definition: A DefinitionYAML object or string representation specifying the measures and
                           patients or devices over particular time intervals.
        :param int window_duration: Duration of each window in units time_units (default nanoseconds).
        :param int window_slide: Slide duration between consecutive windows in units time_units (default nanoseconds).
        :param int gap_tolerance: Tolerance for gaps in definition intervals auto generated by "all" (optional) in units
            time_units (default nanoseconds). The default gap_tolerance is 1 minute.
        :param int num_windows_prefetch: Number of windows you want to get from AtriumDB at a time. Setting this value
            higher will make decompression faster but at the expense of using more RAM. (default the number of windows
            that gets you closest to 10 million values).
        :param str time_units: If you would like the window_duration, window_slide and gap_tolerance to be specified in units other than
                            nanoseconds you can choose from one of ["s", "ms", "us", "ns"].
        :param float label_threshold: The percentage of the window that must contain a label before the entire window is
            marked by that label (eg. 0.5 = 50%). All labels meeting the threshold will be marked.
        :param str iterator_type: Specify the type of iterator. If set to 'mapped', a RandomAccessDatasetIterator
          will be returned, allowing indexed access to dataset windows. If set to 'filtered',
          a FilteredDatasetIterator will be returned with additional filtering functionality based on
          the `window_filter_fn`. By default or if set to None, a standard DatasetIterator is returned.
        :param callable window_filter_fn: If provided, only windows for which this function returns True will be included in the
             iteration. This function should accept a window as its argument. This is only applicable
             if `iterator_type` is set to 'filtered'.
        :param bool | int shuffle: If True, the order of windows will be randomized before iteration. If set to an integer, this
            value will seed the random number generator for reproducible shuffling. If False, windows are
            returned in their original order.
        :param int cached_windows_per_source: The maximum number of windows to cache for a single source before moving
            on to a new source, helpful for adding more randomness to the shuffle. Making it too small heavily decreases
            efficiency, making it too large will make the windows less random when shuffled. Only used when shuffling.
        :param list patient_history_fields: A list of patient_info fields you would like returned in the Window object.
        :param int start_time: The global minimum start time for data windows, using time_units units.
        :param int end_time: The global maximum end time for data windows, using time_units units.
        :param str cache: The directory where you want to store a disk based cache to store intermediate data and
            speed up subsequent calls with the same parameters. Verifying large definition files and index large
            datasets takes a long time, so using a disk cache will ensure you only need to do that work once.
            The default value (or setting cache=None) will not use the cache.
        :param int num_iterators: Number of iterators to create by partitioning the dataset (default is 1).

        :return: A single DatasetIterator object or a list of DatasetIterator objects depending on the value of num_iterators.
        :rtype: Union[DatasetIterator, List[DatasetIterator]]

        **Example**:

        .. code-block:: python

            sdk = AtriumSDK(dataset_location=local_dataset_location)

            # Define Measures
            measures = ["MLII"]

            # Define Patients and Time Regions
            patient_ids = {
                1: "all",
                2: [{"time0": 1682739250000000000, "pre": 500000000, "post": 500000000}],
                3: [{"start": 1690776318966000000, "end": 1690777625288000000}],
                4: [{"start": 1690781225288000000}],
                5: [{"end": 1690787437932000000}],
            }

            # Create Definition Object
            definition = DefinitionYAML(measures=measures, patient_ids=patient_ids)

            # Get the Iterator Object
            slide_size_nano = window_size_nano = 60_000_000_000  # 1 minute nano
            iterator = sdk.get_iterator(definition, window_size_nano, slide_size_nano)

            # Loop over all windows (numpy.ndarray)
            for window in iterator:
                print(window)

        """
        if iterator_type is None:
            iterator_type = "iterator"
        # check that a correct unit type was entered
        time_units = "ns" if time_units is None else time_units
        if time_units not in time_unit_options.keys():
            raise ValueError("Invalid time units. Expected one of: %s" % time_unit_options)

        # convert to nanoseconds
        window_duration = int(window_duration * time_unit_options[time_units])
        window_slide = int(window_slide * time_unit_options[time_units])
        if gap_tolerance is not None:
            gap_tolerance = int(gap_tolerance * time_unit_options[time_units])

        start_time_n, end_time_n = start_time, end_time
        if start_time_n is not None:
            start_time_n = int(start_time_n * time_unit_options[time_units])

        if end_time_n is not None:
            end_time_n = int(end_time_n * time_unit_options[time_units])

        max_cache_duration_per_source = None
        if cached_windows_per_source is not None:
            assert isinstance(cached_windows_per_source, int), "cached_windows_per_source must be of type int."
            assert cached_windows_per_source > 0, "cached_windows_per_source must be at least 1."
            max_cache_duration_per_source = window_duration + (window_slide * (cached_windows_per_source - 1))

        # Check if we need to partition the dataset
        if num_iterators > 1:
            random_state = shuffle if isinstance(shuffle, int) else None
            definition_list = partition_dataset(
                definition,
                self,
                partition_ratios=[1] * num_iterators,
                priority_stratification_labels=definition.data_dict['labels'],
                random_state=random_state,
                verbose=False,
                gap_tolerance=gap_tolerance
            )

            # Create iterators for each partitioned definition
            iterators = []
            for partitioned_definition in definition_list:
                iterator = self.get_iterator(partitioned_definition, window_duration, window_slide, gap_tolerance,
                                             num_windows_prefetch, "ns", label_threshold, iterator_type,
                                             window_filter_fn, shuffle, cached_windows_per_source,
                                             patient_history_fields, start_time_n, end_time_n, num_iterators=1,
                                             cache=cache)
                iterators.append(iterator)

            return iterators

        # Validate the definition and create the iterator for a single partition
        validated_measure_list, validated_label_set_list, validated_sources = verify_definition(
            definition, self, gap_tolerance=gap_tolerance, start_time_n=start_time_n, end_time_n=end_time_n,
            cache_dir=cache)

        if not isinstance(shuffle, bool) or shuffle:
            # Set some sensible defaults for pseudorandom yet efficient shuffle
            if cached_windows_per_source is None:
                min_freq_nhz = min(measure_info['freq_nhz'] for measure_info in validated_measure_list)
                number_of_values_per_window_slide = (int(window_slide) * int(min_freq_nhz)) // (10 ** 18)
                cached_windows_per_source = self.block.block_size // number_of_values_per_window_slide
            if num_windows_prefetch is None:
                num_windows_prefetch = 100 * cached_windows_per_source

        else:
            # Not shuffling
            cached_windows_per_source = None  # We don't want this doing anything if shuffle is False
            if num_windows_prefetch is None:
                min_freq_nhz = min(measure_info['freq_nhz'] for measure_info in validated_measure_list)
                number_of_values_per_window_slide = (int(window_slide) * int(min_freq_nhz)) // (10 ** 18)
                num_windows_prefetch = (10 * self.block.block_size) // number_of_values_per_window_slide

        # Create appropriate iterator object based on iterator_type
        if iterator_type == 'mapped':
            iterator = MappedIterator(
                self, validated_measure_list, validated_label_set_list, validated_sources,
                window_duration, window_slide, num_windows_prefetch=num_windows_prefetch,
                label_threshold=label_threshold, max_cache_duration=max_cache_duration_per_source,
                shuffle=shuffle, patient_history_fields=patient_history_fields, cache_dir=cache)
        elif iterator_type == 'filtered':
            if window_filter_fn is None:
                raise ValueError("window_filter_fn must be provided when iterator_type is 'filtered'")
            iterator = FilteredDatasetIterator(
                self, validated_measure_list, validated_label_set_list, validated_sources,
                window_duration, window_slide, num_windows_prefetch=num_windows_prefetch,
                label_threshold=label_threshold, window_filter_fn=window_filter_fn,
<<<<<<< HEAD
                max_cache_duration=max_cache_duration_per_source, shuffle=shuffle, patient_history_fields=patient_history_fields)
        elif iterator_type == "iterator":
            iterator = DatasetIterator(
                self, validated_measure_list, validated_label_set_list, validated_sources,
                window_duration, window_slide, num_windows_prefetch=num_windows_prefetch,
                label_threshold=label_threshold, shuffle=shuffle,
                max_cache_duration=max_cache_duration_per_source, patient_history_fields=patient_history_fields)
        else:
            raise ValueError("iterator_type must be either 'mapped', 'filtered' or 'iterator'")
=======
                max_cache_duration=max_cache_duration_per_source, shuffle=shuffle,
                patient_history_fields=patient_history_fields, cache_dir=cache)
        else:
            iterator = DatasetIterator(self, validated_measure_list, validated_label_set_list, validated_sources,
                                       window_duration, window_slide, num_windows_prefetch=num_windows_prefetch,
                                       label_threshold=label_threshold, shuffle=shuffle,
                                       max_cache_duration=max_cache_duration_per_source,
                                       patient_history_fields=patient_history_fields, cache_dir=cache)
>>>>>>> fbd651c1

        return iterator

    def get_interval_array(self, measure_id=None, device_id=None, patient_id=None,
                           gap_tolerance_nano: int = 0, start=None, end=None, measure_tag=None,
                           freq=None, units=None, freq_units=None, device_tag=None, mrn=None):
        """
        .. _get_interval_array_label:

        Returns a 2D array representing the availability of a specified measure (signal) and a specified source
        (device id or patient id). Each row of the 2D array output represents a continuous interval of available
        data while the first and second columns represent the start epoch and end epoch of that interval
        respectively.

        >>> measure_id = 21
        >>> device_id = 25
        >>> start_epoch_s = 1669668855
        >>> end_epoch_s = start_epoch_s + 3600  # 1 hour after start.
        >>> start_epoch_nano = start_epoch_s * (10 ** 9)  # Convert seconds to nanoseconds
        >>> end_epoch_nano = end_epoch_s * (10 ** 9)  # Convert seconds to nanoseconds
        >>> interval_arr = sdk.get_interval_array(measure_id=measure_id, device_id=device_id, start=start_epoch_nano, end=end_epoch_nano)
        >>> interval_arr
        array([[1669668855000000000, 1669668856000000000],
        [1669668857000000000, 1669668858000000000],
        [1669668859000000000, 1669668860000000000],
        [1669668861000000000, 1669668862000000000],
        [1669668863000000000, 1669668864000000000]], dtype=int64)

        :param int measure_id: The measure identifier corresponding to the measures table in the
            linked relational database.
        :param int device_id: The device identifier corresponding to the devices table in the
            linked relational database.
        :param int patient_id: The patient identifier corresponding to the encounter table in the
            linked relational database.
        :param int gap_tolerance_nano: The maximum allowable gap size in the data such that the output considers a
            region continuous. Put another way, the minimum gap size, such that the output of this method will add
            a new row.
        :param int start: The minimum time epoch for which to include intervals.
        :param int end: The maximum time epoch for which to include intervals.
        :param str measure_tag: A short string identifying the signal. Required if measure_id is None.
        :param freq: The sample frequency of the signal. Helpful with measure_tag.
        :param str units: The units of the signal. Helpful with measure_tag.
        :param str freq_units: Units for frequency. Options: ["nHz", "uHz", "mHz",
            "Hz", "kHz", "MHz"] default "nHz".
        :param str device_tag: A string identifying the device. Exclusive with device_id.
        :param int mrn: Medical record number for the patient. Exclusive with patient_id.
        :rtype: numpy.ndarray
        :returns: A 2D array representing the availability of a specified measure.

        """

        if device_id is None and device_tag is not None:
            device_id = self.get_device_id(device_tag)

        if patient_id is None and mrn is not None:
            patient_id = self.get_patient_id(mrn)

        # Check if the metadata connection type is API
        if self.metadata_connection_type == "api":
            if measure_id is None:
                assert measure_tag is not None and freq is not None and units is not None, \
                    "Must provide measure_id or all of measure_tag, freq, units"
                measure_id = self.get_measure_id(measure_tag, freq, units, freq_units)

            params = {'measure_id': measure_id, 'device_id': device_id, 'patient_id': patient_id, 'start_time': start,
                      'end_time': end, 'gap_tolerance': gap_tolerance_nano}
            return self._request("GET", "intervals", params=params)

        # Check the measure
        if measure_id is None:
            assert measure_tag is not None, "One of measure_id, measure_tag must be specified."
            measure_id = get_best_measure_id(self, measure_tag, freq, units, freq_units)

        # Query the database for intervals based on the given parameters
        interval_result = self.sql_handler.select_intervals(
            measure_id, start_time_n=start, end_time_n=end, device_id=device_id, patient_id=patient_id)

        # Initialize an empty list to store the final intervals
        arr = []
        # Iterate through the sorted interval results
        for row in interval_result:
            # if the start is greater than or equal to the end_time of this interval skip this interval
            # also if the end time is less than or equal to the current intervals start_time skip the interval
            if (start and start >= row[4]) or (end and end <= row[3]) or (row[3] >= row[4]):
                continue

            # If the final intervals list is not empty and the difference between the current interval's start time
            # and the previous interval's end time is less than or equal to the gap tolerance, update the end time
            # of the previous interval
            cur_interval_start = row[3] if start is None else max(row[3], start)
            cur_interval_end = row[4] if end is None else min(row[4], end)
            if arr and cur_interval_start - arr[-1][-1] <= gap_tolerance_nano:
                arr[-1][-1] = max(cur_interval_end, arr[-1][-1])
            # Otherwise, add a new interval to the final intervals list
            else:
                arr.append([cur_interval_start, cur_interval_end])

        # Convert the final intervals list to a numpy array with int64 data type
        return np.array(arr, dtype=np.int64)

    def get_bed_id(self, bed_name: str) -> int | None:
        """
        Get the ID for a given bed name.

        :param str bed_name: The name of the bed.
        :return: The bed_id if found, else returns None.
        :rtype: int | None
        """
        bed_data = self.sql_handler.select_bed(name=bed_name)
        if bed_data:
            return bed_data[0]
        return None

    def get_bed_info(self, bed_id: int) -> dict | None:
        """
        Get a dictionary representing the bed information for a given bed ID.

        :param int bed_id: The ID of the bed.
        :return: A dictionary with the bed's information if found, else None.
        :rtype: dict | None
        """
        bed_data = self.sql_handler.select_bed(bed_id=bed_id)
        if bed_data:
            return {"id": bed_data[0], "unit_id": bed_data[1], "name": bed_data[2]}
        return None

    def get_source_id(self, source_name: str) -> int | None:
        """
        Get the ID for a given source name. These are sources of data e.g. Atriumdb, EPIC ect.

        :param str source_name: The name of the source.
        :return: The source_id, None if not found.
        :rtype: int | None
        """
        source_data = self.sql_handler.select_source(name=source_name)
        if source_data:
            return source_data[0]
        return None

    def get_source_info(self, source_id: int) -> dict | None:
        """
        Get a dictionary representing the source information for a given source ID.

        :param int source_id: The ID of the source.
        :return: A dictionary with the source's information if found, else None.
        :rtype: dict | None
        """
        source_data = self.sql_handler.select_source(source_id=source_id)
        if source_data:
            return {"id": source_data[0], "name": source_data[1], "description": source_data[2]}
        return None

    def _request(self, method: str, endpoint: str, **kwargs):

        # Construct the full URL by combining the base API URL and the endpoint.
        url = f"{self.api_url.rstrip('/')}/{endpoint.lstrip('/')}"

        # check if the api token will expire within 30 seconds and if so refresh it
        if self.validate_token and time.time() >= self.token_expiry - 30:
            # get new API token
            self._refresh_token()

        # Set the authorization header using the stored access token.
        headers = {'Authorization': f"Bearer {self.token}"}

        # Send the API request using the specified method, URL, headers, and any additional arguments.
        response = requests.request(method, url, headers=headers, **kwargs)

        # Check if the response has a 200 status code. If not, raise an error.
        if response.status_code != 200:
            raise ValueError(
                f"API request failed with status code {response.status_code}: {response.text} \n url: {url}")

        # Return the JSON response from the API request.
        return response.json()

    def _websocket_connect(self):
        def conn():
            self.websock_conn = connect(f"{self.ws_url}/sdk/blocks/ws", compression=None, max_size=None,
                                        additional_headers={"Authorization": "Bearer {}".format(self.token)})

        # The websockets lib uses a thread to receive messages. Normally you would call close() after receiving the
        # messages to shut that thread down but since we are reducing overhead we want to keep that connection open
        # for the life of the sdk object. If we don't shut it down then the program using the sdk will hang even
        # after the main is finished. Since we have no control over the users or the websocket libs code we have to
        # do this automatically. The only way to do that is to make the receiving thread a daemon thread and since
        # we cant control its creation to set daemon=True, the only way to do that if by making a thread of our own
        # which is a daemon then any threads spawned by that thread will also automatically be a daemon thread.
        # This is why we do the websocket connection in our own thread.
        websocket_connect_thread = threading.Thread(target=conn, daemon=True)
        websocket_connect_thread.start()

        # wait for thread to make the websocket connection
        websocket_connect_thread.join()

    def _refresh_token(self):
        if self.websock_conn is not None:
            # close old websocket connection
            self.websock_conn.close()
            self.websock_conn = None

        # send request to Auth0 to refresh your API token using your refresh token
        token_payload = {'grant_type': 'refresh_token', 'client_id': self.auth_config['auth0_client_id'], 'refresh_token': self.refresh_token}
        token_response = requests.post(f'https://{self.auth_config["auth0_tenant"]}/oauth/token', data=token_payload)

        # parse the response
        token_data = token_response.json()

        if token_response.status_code != 200:
            raise RuntimeError(f"Something went wrong when refreshing your API token. HTTP Error {token_response.status_code}, {token_data}")

        # save new access token
        self.token = token_data['access_token']

        # validate bearer token and get its expiry
        decoded_token = _validate_bearer_token(self.token, self.auth_config)
        self.token_expiry = decoded_token['exp']

        # if the user is using a .env file to store the token
        if self.dot_env_loaded:
            # change the api token in the .env file
            set_key("./.env", "ATRIUMDB_API_TOKEN", token_data['access_token'])
            # load the new environment variables into the OS
            load_dotenv(dotenv_path="./.env", override=True)

        _LOGGER.debug("Expired token refreshed")

    def close(self):
        """
        Close all connections to mariadb or the api. This should be run at the end of your program after you are done
        with the sdk object.
        """

        # make sure we are in api mode and if we are close the connection
        if self.mode == "api" and self.websock_conn is not None:
            self.websock_conn.close()
            _LOGGER.debug("Websocket connection closed")
        # if we are in sql mode and there is a connection pool close it
        elif (self.metadata_connection_type == "mariadb" or self.metadata_connection_type == "mysql") and self.sql_handler.connection_manager is not None:
            self.sql_handler.connection_manager.close_connection()

    def get_filename_dict(self, file_id_list):
        if self.metadata_connection_type == "api":
            raise NotImplementedError("API mode is not yet supported for this function.")

        result_dict = {}

        # Query file index table for file_id, filename pairs
        for row in self.sql_handler.select_files(file_id_list):
            # Add them to a dictionary {file_id: filename}
            result_dict[row[0]] = row[1]

        return result_dict

    def _get_all_settings(self):
        settings = self.sql_handler.select_all_settings()
        return {setting[0]: setting[1] for setting in settings}

    def _overwrite_delete_data(self, measure_id, device_id, new_time_data, time_0, raw_time_type, values_size,
                               freq_nhz):
        # Make assumption for analog
        analog = False

        # Calculate the period in nanoseconds
        period_ns = int((10 ** 18) // freq_nhz)

        # Check if the input data is already a timestamp array
        if raw_time_type == 1:
            end_time_ns = int(new_time_data[-1])
        # Check if the input data is a gap array, and convert it to a timestamp array
        elif raw_time_type == 2:
            end_time_ns = time_0 + (values_size * period_ns) + np.sum(new_time_data[1::2])
            new_time_data = np.arange(time_0, end_time_ns, period_ns, dtype=np.int64)
        else:
            raise ValueError("Overwrite only supported for gap arrays and timestamp arrays.")

        # Initialize dictionary to store overwritten files
        overwrite_file_dict = {}
        # Initialize list to store all old file blocks (The blocks before this latest write_data command)
        all_old_file_blocks = []

        # Get the list of old blocks
        old_block_list = self.sql_handler.select_blocks(measure_id, int(time_0), end_time_ns, device_id)

        # Get the dictionary of old file IDs and their corresponding filenames
        old_file_id_dict = self.get_filename_dict(list(set([row[3] for row in old_block_list])))

        # Iterate through the old files
        for file_id, filename in old_file_id_dict.items():
            # Get the list of blocks for the current file
            file_block_list = self.sql_handler.select_blocks_from_file(file_id)
            # Extend the list of all old file blocks with the current file's blocks
            all_old_file_blocks.extend(file_block_list)

            # Condense the byte read list
            read_list = condense_byte_read_list(file_block_list)

            # Read the data from the old files
            encoded_bytes = self.file_api.read_file_list(read_list, old_file_id_dict)

            # Get the number of bytes for each block
            num_bytes_list = [row[5] for row in file_block_list]

            # Get the start and end times for the current file
            start_time_n = file_block_list[0][6]
            end_time_n = file_block_list[-1][7] * 2  # Just don't truncate output

            # Decode the data from the old files
            old_times, old_values, old_headers = self.block.decode_blocks(encoded_bytes, num_bytes_list, analog=analog,
                                                                          time_type=1)
            old_times, old_values = sort_data(old_times, old_values, old_headers, start_time_n, end_time_n,
                                              allow_duplicates=False)
            # Convert old times to int64
            old_times = old_times.astype(np.int64)

            # Get the mask for the difference between old and new times
            diff_mask = np.in1d(old_times, new_time_data, assume_unique=False, invert=True)

            # If there is any difference, process it
            if np.any(diff_mask):
                diff_times, diff_values = old_times[diff_mask], old_values[diff_mask]

                # Get the scale factors and data types from the headers
                freq_nhz = old_headers[0].freq_nhz
                scale_m = old_headers[0].scale_m
                scale_b = old_headers[0].scale_b
                raw_value_type = old_headers[0].v_raw_type
                encoded_value_type = old_headers[0].v_encoded_type

                # Set the raw and encoded time types
                raw_time_type = T_TYPE_TIMESTAMP_ARRAY_INT64_NANO
                encoded_time_type = T_TYPE_GAP_ARRAY_INT64_INDEX_DURATION_NANO

                # Encode the difference data
                encoded_bytes, encode_headers, byte_start_array = self.block.encode_blocks(
                    diff_times, diff_values, freq_nhz, diff_times[0],
                    raw_time_type=raw_time_type,
                    raw_value_type=raw_value_type,
                    encoded_time_type=encoded_time_type,
                    encoded_value_type=encoded_value_type,
                    scale_m=scale_m,
                    scale_b=scale_b)

                # Write the encoded difference data to a new file
                diff_filename = self.file_api.write_bytes(measure_id, device_id, encoded_bytes)

                # Get the block and interval data for the encoded difference data
                block_data, interval_data = get_block_and_interval_data(
                    measure_id, device_id, encode_headers, byte_start_array, [])

                # Update the overwrite_file_dict with the new file and its associated data
                overwrite_file_dict[diff_filename] = (block_data, interval_data)

            # Return the dictionary of overwritten files, the list of old block IDs, and the list of old file ID pairs
        return overwrite_file_dict, [row[0] for row in old_block_list], list(old_file_id_dict.items())

    def get_data_from_tsc_file(self, file_path, analog=True, time_type=1, sort=True, allow_duplicates=True):
        if self.metadata_connection_type == "api":
            raise NotImplementedError("API mode is not yet supported for this function.")

        encoded_bytes = self.file_api.read_from_filepath(file_path)

        r_times, r_values, headers = self.block.decode_block_from_bytes_alone(
            encoded_bytes, analog=analog, time_type=time_type)

        # Sort the data based on the timestamps if sort is true
        if sort and time_type == 1:
            r_times, r_values = sort_data(r_times, r_values, headers, 0, (2**63) - 1, allow_duplicates)

        return headers, r_times, r_values

    def get_batched_data_generator(self, measure_id: int, start_time_n: int = None, end_time_n: int = None,
                                   device_id: int = None, patient_id=None, time_type=1, analog=True,
                                   block_info=None,
                                   max_kbyte_in_memory=None, window_size=None, step_size=None,
                                   get_last_window=True):

        if self.metadata_connection_type == "api":
            raise NotImplementedError("API mode is not yet supported for this function.")

        # Set the step size to the window size if it is not provided
        if window_size is not None and step_size is None:
            step_size = window_size

        # If block_info is not provided, get the block_list and filename_dict
        if block_info is None:
            block_list = self.sql_handler.select_blocks(int(measure_id), start_time_n, end_time_n, device_id, patient_id)

            file_id_list = list(set([row['file_id'] for row in block_list]))
            filename_dict = self.get_filename_dict(file_id_list)
        else:
            block_list = block_info['block_list']
            filename_dict = block_info['filename_dict']

        # Return nothing if there are no blocks
        if len(block_list) == 0:
            return

        # Initialize variables for batch generation
        current_memory_kb = 0
        cur_values = 0
        current_index = 0
        current_blocks_meta = []
        remaining_values = sum([block_metadata['num_values'] for block_metadata in block_list])

        # Iterate through the blocks
        for block_metadata in block_list:
            current_blocks_meta.append(block_metadata)
            current_memory_kb += (block_metadata['num_bytes'] +
                                  (block_metadata['num_values'] * 16)) / 1000
            cur_values += block_metadata['num_values']
            remaining_values -= block_metadata['num_values']

            # Process blocks when memory limit is reached or when enough values are collected for a window
            if current_memory_kb >= max_kbyte_in_memory and (window_size is None or cur_values >= window_size):
                headers, r_times, r_values = self.get_blocks(current_blocks_meta, filename_dict, measure_id,
                                                             start_time_n, end_time_n, analog, time_type)

                yield from yield_data(r_times, r_values, window_size, step_size, get_last_window and
                                      (current_blocks_meta[-1] is block_list[-1]), current_index)

                # Update the current index by adding the size of the current batch of values
                current_index += r_values.size

                # If a window size is specified, calculate the next step
                if window_size is not None:
                    next_step = (((r_values.size - window_size) // step_size) + 1) * step_size
                    times_before, values_before = r_times[next_step:], r_values[next_step:]
                    # Update the current index by subtracting the size of the values before the next step
                    current_index -= values_before.size

                # Clean up memory by removing headers, r_times and r_values
                del headers, r_times, r_values

                # Reset memory usage, current values, and current blocks metadata
                current_memory_kb = 0
                cur_values = 0
                current_blocks_meta = []

        # Process the remaining blocks if there is any memory left
        if current_memory_kb > 0:
            headers, r_times, r_values = self.get_blocks(current_blocks_meta, filename_dict, measure_id,
                                                         start_time_n,
                                                         end_time_n, analog, time_type)

            # If the window size is specified and the size of the current batch of values is smaller than the window size
            if window_size is not None and r_values.size < window_size:
                if get_last_window:
                    current_index += r_values.size
                    last_num_values = 0
                    last_blocks_meta = [block_list[-1]]
                    # Iterate through the blocks in reverse order to collect enough values for the last window
                    for block_metadata in reversed(block_list[:-1]):
                        last_blocks_meta = [block_metadata] + last_blocks_meta
                        last_num_values += block_metadata['num_values']
                        if last_num_values >= window_size:
                            break

                    # Retrieve the last window's data
                    headers, r_times, r_values = self.get_blocks(last_blocks_meta, filename_dict, measure_id,
                                                                 start_time_n, end_time_n, analog, time_type)

                    # Get the last window's data by slicing the time and value arrays
                    r_times, r_values = r_times[-window_size:], r_values[-window_size:]
                    current_index -= window_size

                    # Yield the last window's data if its size matches the window size
                    if r_values.size == window_size:
                        yield from yield_data(r_times, r_values, window_size, step_size, False, current_index)
            else:
                # Yield the current batch's data if the window size condition is not met
                yield from yield_data(r_times, r_values, window_size, step_size, get_last_window, current_index)

    def get_blocks(self, current_blocks_meta, filename_dict, measure_id, start_time_n, end_time_n, analog, time_type=1,
                   sort=True, allow_duplicates=True):

        # Condense the byte read list from the current blocks metadata
        read_list = condense_byte_read_list(current_blocks_meta)

        # Read the data from the files using the measure ID and the read list
        encoded_bytes = self.file_api.read_file_list(read_list, filename_dict)

        # Extract the number of bytes for each block in the current blocks metadata
        num_bytes_list = [row[5] for row in current_blocks_meta]

        # Decode the block array and get the headers, times, and values
        r_times, r_values, headers = self.block.decode_blocks(encoded_bytes, num_bytes_list, analog=analog,
                                                              time_type=time_type)

        # Sort the data based on the timestamps if sort is true
        if sort:
            r_times, r_values = sort_data(r_times, r_values, headers, start_time_n, end_time_n, allow_duplicates)

        return headers, r_times, r_values

    def write_data_file_only(self, measure_id: int, device_id: int, time_data: np.ndarray, value_data: np.ndarray,
                             freq_nhz: int, time_0: int, raw_time_type: int = None, raw_value_type: int = None,
                             encoded_time_type: int = None, encoded_value_type: int = None, scale_m: float = None,
                             scale_b: float = None):

        if self.metadata_connection_type == "api":
            raise NotImplementedError("API mode is not supported for writing data.")

        # Block Encode
        encoded_bytes, encode_headers, byte_start_array = self.block.encode_blocks(
            time_data, value_data, freq_nhz, time_0,
            raw_time_type=raw_time_type,
            raw_value_type=raw_value_type,
            encoded_time_type=encoded_time_type,
            encoded_value_type=encoded_value_type,
            scale_m=scale_m,
            scale_b=scale_b)

        # Write to Disk
        filename = self.file_api.write_bytes(measure_id, device_id, encoded_bytes)

        # Calculate Intervals
        intervals = find_intervals(freq_nhz, raw_time_type, time_data, time_0, int(value_data.size))

        encode_headers = [BlockMetadataWrapper(head) for head in encode_headers]

        return measure_id, device_id, filename, encode_headers, byte_start_array, intervals

    def metadata_insert_sql(self, measure_id: int, device_id: int, path: str, metadata: list, start_bytes: np.ndarray,
                            intervals: list):
        if self.metadata_connection_type == "api":
            raise NotImplementedError("API mode is not yet supported for this function.")

        # Get the needed block and interval data from the metadata
        block_data, interval_data = get_block_and_interval_data(
            measure_id, device_id, metadata, start_bytes, intervals)

        # Insert the block and interval data into the metadata table
        self.sql_handler.insert_tsc_file_data(path, block_data, interval_data, None)<|MERGE_RESOLUTION|>--- conflicted
+++ resolved
@@ -4127,26 +4127,16 @@
                 self, validated_measure_list, validated_label_set_list, validated_sources,
                 window_duration, window_slide, num_windows_prefetch=num_windows_prefetch,
                 label_threshold=label_threshold, window_filter_fn=window_filter_fn,
-<<<<<<< HEAD
-                max_cache_duration=max_cache_duration_per_source, shuffle=shuffle, patient_history_fields=patient_history_fields)
-        elif iterator_type == "iterator":
-            iterator = DatasetIterator(
-                self, validated_measure_list, validated_label_set_list, validated_sources,
-                window_duration, window_slide, num_windows_prefetch=num_windows_prefetch,
-                label_threshold=label_threshold, shuffle=shuffle,
-                max_cache_duration=max_cache_duration_per_source, patient_history_fields=patient_history_fields)
-        else:
-            raise ValueError("iterator_type must be either 'mapped', 'filtered' or 'iterator'")
-=======
                 max_cache_duration=max_cache_duration_per_source, shuffle=shuffle,
                 patient_history_fields=patient_history_fields, cache_dir=cache)
-        else:
+        elif iterator_type == "iterator":
             iterator = DatasetIterator(self, validated_measure_list, validated_label_set_list, validated_sources,
                                        window_duration, window_slide, num_windows_prefetch=num_windows_prefetch,
                                        label_threshold=label_threshold, shuffle=shuffle,
                                        max_cache_duration=max_cache_duration_per_source,
                                        patient_history_fields=patient_history_fields, cache_dir=cache)
->>>>>>> fbd651c1
+        else:
+            raise ValueError("iterator_type must be either 'mapped', 'filtered' or 'iterator'")
 
         return iterator
 
