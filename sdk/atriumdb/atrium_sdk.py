import numpy as np
from numpy.lib.stride_tricks import sliding_window_view

from atriumdb.block import Block, convert_gap_array_to_intervals, \
    convert_intervals_to_gap_array
from atriumdb.block_wrapper import T_TYPE_GAP_ARRAY_INT64_INDEX_DURATION_NANO, V_TYPE_INT64, V_TYPE_DELTA_INT64, \
    V_TYPE_DOUBLE, T_TYPE_TIMESTAMP_ARRAY_INT64_NANO, BlockMetadataWrapper
from atriumdb.file_api import AtriumFileHandler
from atriumdb.helpers import shared_lib_filename_windows, shared_lib_filename_linux, protected_mode_default_setting, \
    overwrite_default_setting
from atriumdb.helpers.block_calculations import calc_time_by_freq, freq_nhz_to_period_ns
from atriumdb.helpers.block_constants import TIME_TYPES
from atriumdb.helpers.settings import ALLOWABLE_OVERWRITE_SETTINGS, PROTECTED_MODE_SETTING_NAME, OVERWRITE_SETTING_NAME
from atriumdb.intervals.intervals import Intervals
from concurrent.futures import ThreadPoolExecutor
import time
import bisect
import requests
import random
from requests import Session
import logging
from pathlib import Path, PurePath
from multiprocessing import cpu_count
import sys
from typing import Union

from atriumdb.sql_handler.maria.maria_handler import MariaDBHandler
from atriumdb.sql_handler.sql_constants import SUPPORTED_DB_TYPES
from atriumdb.sql_handler.sqlite.sqlite_handler import SQLiteHandler

try:
    import importlib.resources as pkg_resources
except ImportError:
    # Try backported to PY<37 `importlib_resources`.
    import importlib_resources as pkg_resources


DEFAULT_META_CONNECTION_TYPE = 'sqlite'


# logging.basicConfig(
#     level=logging.debug,
#     format="%(asctime)s [%(levelname)s] %(message)s",
#     handlers=[
#         logging.StreamHandler()
#     ]
# )


def get_block_and_interval_data(measure_id, device_id, metadata, start_bytes, intervals):
    block_data = []
    for header_i, header in enumerate(metadata):
        block_data.append({
            "measure_id": measure_id,
            "device_id": device_id,
            "start_byte": int(start_bytes[header_i]),
            "num_bytes": header.meta_num_bytes + header.t_num_bytes + header.v_num_bytes,
            "start_time_n": header.start_n,
            "end_time_n": header.end_n,
            "num_values": header.num_vals,
        })
    interval_data = []
    for interval in intervals:
        interval_data.append({
            "measure_id": measure_id,
            "device_id": device_id,
            "start_time_n": int(interval[0]),
            "end_time_n": int(interval[1]),
        })
    return block_data, interval_data


class AtriumSDK:
    """
    The Core SDK Object that represents a single dataset and provides methods to interact with it.

    Simple Usage:

    >>> from atriumdb import AtriumSDK
    >>> sdk = AtriumSDK(dataset_location="./example_dataset")

    Advanced Usage:

    >>> # MySQL/MariaDB Connection
    >>> metadata_connection_type = "mysql"
    >>> connection_params = {
    >>>     'host': "localhost",
    >>>     'user': "user",
    >>>     'password': "pass",
    >>>     'database': "your_dataset_name",
    >>>     'port': 3306
    >>> }
    >>> sdk = AtriumSDK(dataset_location="./example_dataset",
    >>>                 metadata_connection_type=metadata_connection_type,
    >>>                 connection_params=connection_params)

    >>> # Remote API Mode
    >>> api_url = "http://example.com/api/v1"
    >>> token = "4e78a93749ead7893"
    >>> sdk = AtriumSDK(api_url=api_url, token=token)

    :param Union[str, PurePath] dataset_location: A file path or a path-like object that points to the directory in which the dataset will be written.
    :param str metadata_connection_type: Specifies the type of connection to use for metadata. Options are "sqlite", "mysql", "mariadb", or "api". Default "sqlite".
    :param dict connection_params: A dictionary containing connection parameters for "mysql" or "mariadb" connection type. It should contain keys for 'host', 'user', 'password', 'database', and 'port'.
    :param int num_threads: Specifies the number of threads to use when processing data.
    :param str api_url: Specifies the URL of the server hosting the API in "api" connection type.
    :param str token: An authentication token for the API in "api" connection type.
    :param str tsc_file_location: A file path pointing to the directory in which the TSC (time series compression) files are written for this dataset. Used to customize the TSC directory location, rather than using `dataset_location/tsc`.
    :param str atriumdb_lib_path: Legacy variable supporting old versions, do not use. A file path pointing to the CDLL that powers the compression and decompression.
    """


    def __init__(self, dataset_location: Union[str, PurePath] = None, metadata_connection_type: str = None,
                 connection_params: dict = None, num_threads: int = None, api_url: str = None, token: str = None,
                 tsc_file_location: str = None, atriumdb_lib_path: str = None):

        metadata_connection_type = DEFAULT_META_CONNECTION_TYPE if \
            metadata_connection_type is None else metadata_connection_type

        assert dataset_location is not None or tsc_file_location is not None
        if dataset_location is None and tsc_file_location is None:
            raise ValueError("dataset_location or tsc_file_location must be specified.")

        if isinstance(dataset_location, str):
            dataset_location = Path(dataset_location)
        if tsc_file_location is None:
            tsc_file_location = dataset_location / 'tsc'

        if num_threads is None:
            num_threads = max(cpu_count() - 2, 1)

        if atriumdb_lib_path is None:

            if sys.platform == "win32":
                shared_lib_filename = shared_lib_filename_windows
            else:
                shared_lib_filename = shared_lib_filename_linux

            this_file_path = Path(__file__)
            atriumdb_lib_path = this_file_path.parent.parent / shared_lib_filename

        self.block = Block(atriumdb_lib_path, num_threads)
        self.sql_handler = None

        if metadata_connection_type == 'sqlite':
            if dataset_location is None:
                raise ValueError("dataset location must be specified for sqlite mode")
            db_file = Path(dataset_location) / 'meta' / 'index.db'
            db_file.parent.mkdir(parents=True, exist_ok=True)
            self.sql_handler = SQLiteHandler(db_file)
            self.mode = "local"
            self.file_api = AtriumFileHandler(tsc_file_location)
            self.settings_dict = self._get_all_settings()

        elif metadata_connection_type == 'mysql' or metadata_connection_type == 'mariadb':
            host = connection_params['host']
            user = connection_params['user']
            password = connection_params['password']
            database = connection_params['database']
            port = connection_params['port']
            self.sql_handler = MariaDBHandler(host, user, password, database, port)
            self.mode = "local"
            self.file_api = AtriumFileHandler(tsc_file_location)
            self.settings_dict = self._get_all_settings()

        elif metadata_connection_type == 'api':
            self.mode = "api"
            self.api_url = api_url
            self.token = token

        else:
            raise ValueError("metadata_connection_type must be one of sqlite, mysql, mariadb or api")

    @classmethod
    def create_dataset(cls, dataset_location: Union[str, PurePath], database_type: str = None,
                       protected_mode: str = None, overwrite: str = None, connection_params: dict = None):
        """
        A class method to create a new dataset.

        >>> from atriumdb import AtriumSDK
        >>> sdk = AtriumSDK.create_dataset(dataset_location="./new_dataset", database_type="sqlite")

        >>> # MySQL/MariaDB Connection
        >>> connection_params = {
        >>>     'host': "localhost",
        >>>     'user': "user",
        >>>     'password': "pass",
        >>>     'database': "new_dataset",
        >>>     'port': 3306
        >>> }
        >>> sdk = AtriumSDK.create_dataset(dataset_location="./new_dataset", database_type="mysql", connection_params=connection_params)

        :param Union[str, PurePath] dataset_location: A file path or a path-like object that points to the directory in which the dataset will be written.
        :param str database_type: Specifies the type of metadata database to use. Options are "sqlite", "mysql", or "mariadb".
        :param str protected_mode: Specifies the protection mode of the metadata database.
        :param str overwrite: Specifies whether to overwrite an existing dataset at the specified location.
        :param dict connection_params: A dictionary containing connection parameters for "mysql" or "mariadb" database type. It should contain keys for 'host', 'user', 'password', 'database', and 'port'.

        :return: An initialized AtriumSDK object.
        :rtype: AtriumSDK
        """

        # Create Dataset Directory if it doesn't exist.
        dataset_location = Path(dataset_location)
        if dataset_location.is_file():
            raise ValueError("The dataset location given is a file.")
        elif not dataset_location.is_dir():
            dataset_location.mkdir(parents=True, exist_ok=True)

        # Set default parameters.
        database_type = 'sqlite' if database_type is None else database_type
        if database_type not in SUPPORTED_DB_TYPES:
            raise ValueError("db_type {} not in {}.".format(database_type, SUPPORTED_DB_TYPES))

        protected_mode = protected_mode_default_setting if protected_mode is None else protected_mode
        overwrite = overwrite_default_setting if overwrite is None else overwrite
        if overwrite not in ALLOWABLE_OVERWRITE_SETTINGS:
            raise ValueError(f"overwrite setting {overwrite} not in {ALLOWABLE_OVERWRITE_SETTINGS}")

        # Create the database
        if database_type == 'sqlite':
            if dataset_location is None:
                raise ValueError("dataset location must be specified for sqlite mode")
            db_file = Path(dataset_location) / 'meta' / 'index.db'
            db_file.parent.mkdir(parents=True, exist_ok=True)
            SQLiteHandler(db_file).create_schema()

        elif database_type == 'mysql' or database_type == "mariadb":
            host = connection_params['host']
            user = connection_params['user']
            password = connection_params['password']
            database = connection_params['database']
            port = connection_params['port']
            MariaDBHandler(host, user, password, database, port).create_schema()

        sdk_object = cls(dataset_location=dataset_location, metadata_connection_type=database_type,
                         connection_params=connection_params)

        # Add settings
        sdk_object.sql_handler.insert_setting(PROTECTED_MODE_SETTING_NAME, str(protected_mode))
        sdk_object.sql_handler.insert_setting(OVERWRITE_SETTING_NAME, str(overwrite))

        sdk_object.settings_dict = sdk_object._get_all_settings()

        return sdk_object

    def _get_all_settings(self):
        settings = self.sql_handler.select_all_settings()
        return {setting[0]: setting[1] for setting in settings}

    def _overwrite_delete_data(self, measure_id, device_id, new_time_data):
        auto_convert_gap_to_time_array = True
        return_intervals = False
        analog = False

        overwrite_file_dict = {}
        all_old_file_blocks = []
        old_block_list = self.get_block_id_list(measure_id, start_time_n=int(new_time_data[0]),
                                                end_time_n=int(new_time_data[-1]), device_id=device_id)

        old_file_id_dict = self.get_filename_dict(list(set([row[3] for row in old_block_list])))

        for file_id, filename in old_file_id_dict.items():
            file_block_list = self.sql_handler.select_blocks_from_file(file_id)
            all_old_file_blocks.extend(file_block_list)
            read_list = condense_byte_read_list(file_block_list)

            encoded_bytes = self.file_api.read_file_list_3(measure_id, read_list, old_file_id_dict)

            num_bytes_list = [row[5] for row in file_block_list]

            # start_time_n and end_time_n are only used to truncate the output of decode block arr.
            start_time_n = file_block_list[0][6]
            end_time_n = file_block_list[-1][7] * 2  # Just don't truncate output
            old_headers, old_times, old_values = \
                self.decode_block_arr(encoded_bytes, num_bytes_list, start_time_n, end_time_n, analog,
                                      auto_convert_gap_to_time_array, return_intervals)

            old_times = old_times.astype(np.int64)
            diff_mask = np.in1d(old_times, new_time_data, assume_unique=False, invert=True)

            if np.any(diff_mask):
                diff_times, diff_values = old_times[diff_mask], old_values[diff_mask]
                # Since all the headers are from the same file they should have the same scale factors
                # And data types.
                freq_nhz = old_headers[0].freq_nhz
                scale_m = old_headers[0].scale_m
                scale_b = old_headers[0].scale_b

                raw_value_type = old_headers[0].v_raw_type
                encoded_value_type = old_headers[0].v_encoded_type

                raw_time_type = T_TYPE_TIMESTAMP_ARRAY_INT64_NANO
                encoded_time_type = T_TYPE_GAP_ARRAY_INT64_INDEX_DURATION_NANO

                encoded_bytes, encode_headers, byte_start_array = self.block.encode_blocks(
                    diff_times, diff_values, freq_nhz, diff_times[0],
                    raw_time_type=raw_time_type,
                    raw_value_type=raw_value_type,
                    encoded_time_type=encoded_time_type,
                    encoded_value_type=encoded_value_type,
                    scale_m=scale_m,
                    scale_b=scale_b)

                diff_filename = self.file_api.write_bytes(measure_id, device_id, encoded_bytes)

                block_data, interval_data = get_block_and_interval_data(
                    measure_id, device_id, encode_headers, byte_start_array, [])

                overwrite_file_dict[diff_filename] = (block_data, interval_data)

        return overwrite_file_dict, [row[0] for row in old_block_list], list(old_file_id_dict.items())

    def write_data(self, measure_id: int, device_id: int, time_data: np.ndarray, value_data: np.ndarray, freq_nhz: int,
                   time_0: int, raw_time_type: int = None, raw_value_type: int = None, encoded_time_type: int = None,
                   encoded_value_type: int = None, scale_m: float = None, scale_b: float = None):
        # """
        # The advanced method for writing new data to the dataset.
        #
        # :param int measure_id: The measure identifier corresponding to the measures table in the linked
        #     relational database.
        # :param int device_id: The device identifier corresponding to the devices table in the linked
        #     relational database.
        # :param numpy.ndarray time_data: A 1D numpy array representing the time information of the data to be written.
        # :param numpy.ndarray value_data: A 1D numpy array representing the value information of the data to be written.
        # :param int freq_nhz: The sample frequency, in nanohertz, of the data to be written.
        # :param int time_0: The start time of the data to be written.
        # :param int raw_time_type: An identifer representing the time format being written, corresponding to the options
        #     written in the block header.
        # :param int raw_value_type: An identifer representing the value format being written, corresponding to the
        #     options written in the block header.
        # :param int encoded_time_type: An identifer representing how the time information is encoded, corresponding
        #     to the options written in the block header.
        # :param int encoded_value_type: An identifer representing how the value information is encoded, corresponding
        #     to the options written in the block header.
        # :param float scale_m: A constant factor to scale digital data to transform it to analog (None if raw data
        #     is already analog). The slope (m) in y = mx + b
        # :param float scale_b: A constant factor to offset digital data to transform it to analog (None if raw data
        #     is already analog). The y-intercept (b) in y = mx + b
        # :param multiprocessing.Lock lock: Soon to be depreciated: a lock to pass when using the sdk in a
        #     multiprocessing script, so that writes to the relational database can occur safely.
        #
        # :rtype: Tuple[numpy.ndarray, List[BlockMetadata], numpy.ndarray, str]
        # :returns: A numpy byte array of the compressed blocks.\n
        #     A list of BlockMetadata objects representing the binary
        #     block headers.\n
        #     A 1D numpy array representing the byte locations of the start of
        #     each block.\n
        #     The filename of the written blocks.
        # """
        assert self.mode == "local"
        # Apply Scale Factors and Convert
        # if scale_b is not None:
        #     value_data -= scale_b
        #
        # if scale_m is not None:
        #     value_data /= scale_m
        #     value_data = value_data.astype(np.int64)

        # Calculate New Intervals
        write_intervals = find_intervals(freq_nhz, raw_time_type, time_data, time_0, int(value_data.size))
        write_intervals_o = Intervals(write_intervals)

        # Get Current Intervals
        current_intervals = self.get_interval_array(
            measure_id, device_id=device_id, gap_tolerance_nano=0,
            start=int(write_intervals[0][0]), end=int(write_intervals[-1][-1]))

        current_intervals_o = Intervals(current_intervals)

        overwrite_file_dict, old_block_ids, old_file_list = None, None, None
        if current_intervals_o.intersection(write_intervals_o).duration() > 0:
            if OVERWRITE_SETTING_NAME not in self.settings_dict:
                raise ValueError("Overwrite detected, but overwrite behavior not set.")

            overwrite_setting = self.settings_dict[OVERWRITE_SETTING_NAME]
            if overwrite_setting == 'overwrite':
                overwrite_file_dict, old_block_ids, old_file_list = self._overwrite_delete_data(
                    measure_id, device_id, time_data)
            elif overwrite_setting == 'error':
                raise ValueError("Data to be written overlaps already ingested data.")
            elif overwrite_setting == 'ignore':
                return None, None, None, None
            else:
                raise ValueError(f"Overwrite setting {overwrite_setting} not recognized.")

        # Block Encode
        encoded_bytes, encode_headers, byte_start_array = self.block.encode_blocks(
            time_data, value_data, freq_nhz, time_0,
            raw_time_type=raw_time_type,
            raw_value_type=raw_value_type,
            encoded_time_type=encoded_time_type,
            encoded_value_type=encoded_value_type,
            scale_m=scale_m,
            scale_b=scale_b)

        # Write to Disk
        filename = self.file_api.write_bytes(measure_id, device_id, encoded_bytes)

        block_data, interval_data = get_block_and_interval_data(
            measure_id, device_id, encode_headers, byte_start_array, write_intervals)

        if overwrite_file_dict is not None:
            # Add new data to sql insertion data.
            overwrite_file_dict[filename] = (block_data, interval_data)
            # Update SQL
            old_file_ids = [file_id for file_id, filename in old_file_list]
            self.sql_handler.update_tsc_file_data(overwrite_file_dict, old_block_ids, old_file_ids)

            # Delete files
            for file_id, filename in old_file_list:
                file_path = Path(self.file_api.to_abs_path(filename, measure_id, device_id))
                file_path.unlink()
        else:
            # Insert SQL Rows
            self.sql_handler.insert_tsc_file_data(filename, block_data, interval_data)

        return encoded_bytes, encode_headers, byte_start_array, filename

    def write_data_file_only(self, measure_id: int, device_id: int, time_data: np.ndarray, value_data: np.ndarray,
                             freq_nhz: int, time_0: int, raw_time_type: int = None, raw_value_type: int = None,
                             encoded_time_type: int = None, encoded_value_type: int = None, scale_m: float = None,
                             scale_b: float = None):
        """
        Advanced Function, Use with caution. Writes a tsc file to disk and returns relevant metadata needed to write to
        the metadata table at a later time. Useful for performing encoding and disk io from a worker process and then
        passing metadata to be written to sql table from main process.

        >>> import numpy as np
        >>> sdk = AtriumSDK(dataset_location='./example_dir')
        >>> # Create some time data.
        >>> time_data = np.arange(1234567890, 1234567890 + 3600, dtype=np.int64) * (10 ** 9)
        >>> # Create some value data of equal dimension.
        >>> value_data = np.sin(time_data)
        >>> # Encode Data and Write To Disk.
        >>> measure_id, device_id, filename, encode_headers, byte_start_array, intervals = sdk.write_data_file_only(measure_id=42, device_id=99, time_data=time_data, value_data=value_data, freq_nhz=1_000_000_000, time_0=int(time_data[0]), raw_time_type=1, raw_value_type=1, encoded_time_type=2, encoded_value_type=3, scale_b=None, scale_m=None)
        >>> # Add to metadata sql table.
        >>> sdk.metadata_insert_sql(measure_id, device_id, filename, encode_headers, byte_start_array, intervals)

        :param measure_id: The measure identifier corresponding to the measures table in the linked relational database.
        :type measure_id: int
        :param device_id: The device identifier corresponding to the devices table in the linked relational database.
        :type device_id: int
        :param time_data: A 1D numpy array representing the time information of the data to be written.
        :type time_data: np.ndarray
        :param value_data: A 1D numpy array representing the value information of the data to be written.
        :type value_data: np.ndarray
        :param freq_nhz: The sample frequency, in nanohertz, of the data to be written.
        :type freq_nhz: int
        :param time_0: Start time of the data.
        :type time_0: int
        :param raw_time_type: Type of raw time data, default is None.
        :type raw_time_type: int, optional
        :param raw_value_type: Type of raw value data, default is None.
        :type raw_value_type: int, optional
        :param encoded_time_type: Type of encoded time data, default is None.
        :type encoded_time_type: int, optional
        :param encoded_value_type: Type of encoded value data, default is None.
        :type encoded_value_type: int, optional
        :param scale_m: A constant factor to scale digital data to transform it to analog
            (None if raw data is already analog). The slope (m) in y = mx + b, default is None.
        :type scale_m: float, optional
        :param scale_b: A constant factor to offset digital data to transform it to analog (None if raw data is already
            analog). The y-intercept (b) in y = mx + b, default is None.
        :type scale_b: float, optional
        :rtype: Tuple[int, int, str, list, np.ndarry, list]
        :returns: Measure identifier.\n
            Device identifier.\n
            TSC filename.\n
            TSC header list.\n
            Byte location of the start of each block.\n
            List of calculated contiguous data intervals.

        """
        assert self.mode == "local"

        # Block Encode
        encoded_bytes, encode_headers, byte_start_array = self.block.encode_blocks(
            time_data, value_data, freq_nhz, time_0,
            raw_time_type=raw_time_type,
            raw_value_type=raw_value_type,
            encoded_time_type=encoded_time_type,
            encoded_value_type=encoded_value_type,
            scale_m=scale_m,
            scale_b=scale_b)

        # Write to Disk
        filename = self.file_api.write_bytes(measure_id, device_id, encoded_bytes)

        # Calculate Intervals
        intervals = find_intervals(freq_nhz, raw_time_type, time_data, time_0, int(value_data.size))

        encode_headers = [BlockMetadataWrapper(head) for head in encode_headers]

        return measure_id, device_id, filename, encode_headers, byte_start_array, intervals

    def write_data_easy(self, measure_id: int, device_id: int, time_data: np.ndarray, value_data: np.ndarray,
                        freq: int, scale_m: float = None, scale_b: float = None, time_units: str = "ns",
                        freq_units: str = "nHz"):
        """
        The simplified method for writing new data to the dataset

        >>> import numpy as np
        >>> new_measure_id = 21
        >>> new_device_id = 21
        >>> # Create some time data.
        >>> time_data = np.arange(1234567890, 1234567890 + 3600, dtype=np.int64) * (10 ** 9)
        >>> # Create some value data of equal dimension.
        >>> value_data = np.sin(time_data)
        >>> sdk.write_data(measure_id=new_measure_id,device_id=new_device_id,time_data=time_data,value_data=value_data,freq_nhz=,time_0=)

        :param int measure_id: The measure identifier corresponding to the measures table in the linked
            relational database.
        :param int device_id: The device identifier corresponding to the devices table in the linked
            relational database.
        :param numpy.ndarray time_data: A 1D numpy array representing the time information of the data to be written.
        :param numpy.ndarray value_data: A 1D numpy array representing the value information of the data to be written.
        :param int freq: The sample frequency, in nanohertz, of the data to be written. If you want to use units
            other than nanohertz specify the desired unit using the "freq_units" parameter.
        :param float scale_m: A constant factor to scale digital data to transform it to analog (None if raw data
            is already analog). The slope (m) in y = mx + b
        :param float scale_b: A constant factor to offset digital data to transform it to analog (None if raw data
            is already analog). The y-intercept (b) in y = mx + b
        :param str time_units: The unit used for the time data which can be one of ["s", "ms", "us", "ns"]. If units
            other than nanoseconds are used the time values will be converted to nanoseconds and then rounded to the
            nearest integer.
        :param str freq_units: The unit used for the specified frequency. This value can be one of ["nHz", "uHz", "mHz",
            "Hz", "kHz", "MHz"]. Keep in mind if you use extreemly large values for this it will be converted to nanohertz
            in the backend, and you may overflow 64bit integers.

        """

        # Check if they are using time units other than nanoseconds and if they are convert time_data to nanoseconds
        if time_units != "ns":
            time_data = convert_to_nanoseconds(time_data, time_units)

        if freq_units != "nHz":
            freq = convert_to_nanohz(freq, freq_units)

        if time_data.size == value_data.size:
            raw_t_t = T_TYPE_TIMESTAMP_ARRAY_INT64_NANO
        else:
            raw_t_t = T_TYPE_GAP_ARRAY_INT64_INDEX_DURATION_NANO

        # gap_arr = create_gap_arr_fast(time_data, 1, freq_nhz)

        encoded_t_t = T_TYPE_GAP_ARRAY_INT64_INDEX_DURATION_NANO
        if np.issubdtype(value_data.dtype, np.integer):

            raw_v_t = V_TYPE_INT64
            encoded_v_t = V_TYPE_DELTA_INT64
        else:
            raw_v_t = V_TYPE_DOUBLE
            encoded_v_t = V_TYPE_DOUBLE

        self.write_data(measure_id, device_id, time_data, value_data, freq, int(time_data[0]), raw_time_type=raw_t_t,
                        raw_value_type=raw_v_t, encoded_time_type=encoded_t_t, encoded_value_type=encoded_v_t,
                        scale_m=scale_m, scale_b=scale_b)

    def write_encounter(self, patient_id, device_id, start_time_n, end_time_n):
        pass

    def get_data_api(self, measure_id: int, start_time_n: int, end_time_n: int,
                     device_id: int = None, patient_id: int = None, mrn: int = None,
                     auto_convert_gap_to_time_array=True, return_intervals=False, analog=True):
        headers = {"Authorization": "Bearer {}".format(self.token)}

        block_info_url = self.get_block_info_api_url(measure_id, start_time_n, end_time_n, device_id, patient_id, mrn)

        block_info_response = requests.get(block_info_url, headers=headers)

        if not block_info_response.ok:
            raise block_info_response.raise_for_status()

        block_info_list = block_info_response.json()

        if len(block_info_list) == 0:
            return [], np.array([], dtype=np.int64), np.array([], dtype=np.float64)

        block_requests = self.threaded_block_requests(block_info_list)

        for response in block_requests:
            if not response.ok:
                raise response.raise_for_status()

        encoded_bytes = np.concatenate(
            [np.frombuffer(response.content, dtype=np.uint8) for response in block_requests], axis=None)

        num_bytes_list = [row['num_bytes'] for row in block_info_list]

        headers, r_times, r_values = \
            self.decode_block_arr(encoded_bytes, num_bytes_list, start_time_n, end_time_n, analog,
                                  auto_convert_gap_to_time_array, return_intervals)

        return headers, r_times, r_values

    def threaded_block_requests(self, block_info_list):
        with ThreadPoolExecutor(max_workers=10) as executor:
            block_byte_list_threaded = list(
                executor.map(self.get_block_bytes_response, [row['id'] for row in block_info_list]))
        return block_byte_list_threaded

    def block_session_requests(self, block_info_list):
        session = Session()
        session.headers = {"Authorization": "Bearer {}".format(self.token)}
        block_byte_list_2 = \
            [self.get_block_bytes_response_from_session(row['id'], session) for row in block_info_list]
        return block_byte_list_2

    def threadless_block_requests(self, block_info_list):
        block_byte_list = [self.get_block_bytes_response(row['id']) for row in block_info_list]
        return block_byte_list

    def get_block_bytes_response(self, block_id):
        headers = {"Authorization": "Bearer {}".format(self.token)}
        block_request_url = self.api_url + "/v1/sdk/blocks/{}".format(block_id)
        return requests.get(block_request_url, headers=headers)

    def get_block_bytes_response_from_session(self, block_id, session: Session):
        block_request_url = self.api_url + "/v1/sdk/blocks/{}".format(block_id)
        return session.get(block_request_url)

    def get_block_info_api_url(self, measure_id, start_time_n, end_time_n, device_id, patient_id, mrn):
        if device_id is not None:
            block_info_url = \
                self.api_url + "/v1/sdk/blocks/?start_time={}&end_time={}&measure_id={}&device_id={}".format(
                    start_time_n, end_time_n, measure_id, device_id)
        elif patient_id is not None:
            block_info_url = \
                self.api_url + "/v1/sdk/blocks/?start_time={}&end_time={}&measure_id={}&patient_id={}".format(
                    start_time_n, end_time_n, measure_id, patient_id)

        elif mrn is not None:
            block_info_url = \
                self.api_url + "/v1/sdk/blocks/?start_time={}&end_time={}&measure_id={}&mrn={}".format(
                    start_time_n, end_time_n, measure_id, mrn)
        else:
            raise ValueError("One of [device_id, patient_id, mrn] must be specified.")
        return block_info_url

    def get_batched_data_generator(self, measure_id: int, start_time_n: int = None, end_time_n: int = None,
                                   device_id: int = None, patient_id=None, auto_convert_gap_to_time_array=True,
                                   return_intervals=False, analog=True, block_info=None, connection=None,
                                   max_kbyte_in_memory=None, window_size=None, step_size=None, get_last_window=True):
        if window_size is not None:
            if step_size is None:
                step_size = window_size

        if block_info is None:

            block_list = self.get_block_id_list(int(measure_id), start_time_n=start_time_n, end_time_n=end_time_n,
                                                device_id=device_id, patient_id=patient_id)

            file_id_list = list(set([row['file_id'] for row in block_list]))
            filename_dict = self.get_filename_dict(file_id_list)

        else:
            block_list = block_info['block_list']
            filename_dict = block_info['filename_dict']

        if len(block_list) == 0:
            return

        current_memory_kb = 0
        cur_values = 0
        current_index = 0
        current_blocks_meta = []
        remaining_values = sum([block_metadata['num_values'] for block_metadata in block_list])
        times_before, values_before = None, None
        for block_metadata in block_list:
            current_blocks_meta.append(block_metadata)
            current_memory_kb += (block_metadata['num_bytes'] +
                                  (block_metadata['num_values'] * 16)) / 1000
            cur_values += block_metadata['num_values']
            remaining_values -= block_metadata['num_values']

            if current_memory_kb >= max_kbyte_in_memory and (window_size is None or cur_values >= window_size):
                # print(f"current_memory_kb >= max_kbyte_in_memory and "
                #       f"(window_size is None or cur_values >= window_size)")
                # print(f"{current_memory_kb} >= {max_kbyte_in_memory} and "
                #       f"({window_size} is None or {cur_values} >= {window_size})")
                # print()
                headers, r_times, r_values = self.get_blocks(
                    current_blocks_meta, filename_dict, measure_id, start_time_n, end_time_n, analog,
                    auto_convert_gap_to_time_array, return_intervals,
                    times_before=times_before, values_before=values_before)

                # print("middle r_times.size, r_values.size")
                # print(r_times.size, r_values.size)

                yield from yield_data(r_times, r_values, window_size, step_size,
                                      get_last_window and (current_blocks_meta[-1] is block_list[-1]), current_index)

                current_index += r_values.size

                if window_size is not None:
                    next_step = (((r_values.size - window_size) // step_size) + 1) * step_size
                    times_before, values_before = r_times[next_step:], r_values[next_step:]
                    current_index -= values_before.size

                del headers, r_times, r_values

                current_memory_kb = 0
                cur_values = 0
                current_blocks_meta = []

        if current_memory_kb > 0:
            headers, r_times, r_values = self.get_blocks(
                current_blocks_meta, filename_dict, measure_id, start_time_n, end_time_n, analog,
                auto_convert_gap_to_time_array, return_intervals,
                times_before=times_before, values_before=values_before)
            if window_size is not None and r_values.size < window_size:
                if get_last_window:
                    current_index += r_values.size
                    last_num_values = 0
                    last_blocks_meta = [block_list[-1]]
                    for block_metadata in reversed(block_list[:-1]):
                        last_blocks_meta = [block_metadata] + last_blocks_meta
                        last_num_values += block_metadata['num_values']
                        if last_num_values >= window_size:
                            break

                    headers, r_times, r_values = self.get_blocks(
                        last_blocks_meta, filename_dict, measure_id, start_time_n, end_time_n, analog,
                        auto_convert_gap_to_time_array, return_intervals)

                    r_times, r_values = r_times[-window_size:], r_values[-window_size:]
                    current_index -= window_size

                    if r_values.size == window_size:
                        yield from yield_data(r_times, r_values, window_size, step_size, False, current_index)
            else:
                yield from yield_data(r_times, r_values, window_size, step_size, get_last_window, current_index)

    def get_blocks(self, current_blocks_meta, filename_dict, measure_id, start_time_n, end_time_n, analog,
                   auto_convert_gap_to_time_array, return_intervals, times_before=None, values_before=None):
        read_list = condense_byte_read_list(current_blocks_meta)
        encoded_bytes = self.file_api.read_file_list_3(measure_id, read_list, filename_dict)
        num_bytes_list = [row[5] for row in current_blocks_meta]
        headers, r_times, r_values = self.decode_block_arr(
            encoded_bytes, num_bytes_list, start_time_n, end_time_n, analog, auto_convert_gap_to_time_array,
            return_intervals, times_before=times_before, values_before=values_before)
        return headers, r_times, r_values

    def get_block_info(self, measure_id: int, start_time_n: int = None, end_time_n: int = None, device_id: int = None,
                       patient_id=None):
        block_list = self.get_block_id_list(int(measure_id), start_time_n=int(start_time_n), end_time_n=int(end_time_n),
                                            device_id=device_id, patient_id=patient_id)

        read_list = condense_byte_read_list(block_list)

        file_id_list = [row[1] for row in read_list]

        filename_dict = self.get_filename_dict(file_id_list)

        return {'block_list': block_list, 'filename_dict': filename_dict}

    def get_data(self, measure_id: int, start_time_n: int = None, end_time_n: int = None, device_id: int = None,
                 patient_id=None, auto_convert_gap_to_time_array=True, return_intervals=False, analog=True,
                 connection=None, block_info=None, time_units: str = "ns"):
        """
        The method for querying data from the dataset, indexed by signal type (measure_id),
        time (start_time_n and end_time_n) and data source (device_id and patient_id)

        >>> start_epoch_s = 1669668855
        >>> end_epoch_s = start_epoch_s + 3600  # 1 hour after start.
        >>> start_epoch_nano = start_epoch_s * (10 ** 9)  # Convert seconds to nanoseconds
        >>> end_epoch_nano = end_epoch_s * (10 ** 9)  # Convert seconds to nanoseconds
        >>> _, r_times, r_values = sdk.get_data(measure_id=1,start_time_n=start_epoch_s,end_time_n=end_epoch_nano,device_id=4)
        >>> r_times
        array([1669668855000000000, 1669668856000000000, 1669668857000000000, ...,
        1669672452000000000, 1669672453000000000, 1669672454000000000],
        dtype=int64)
        >>> r_values
        array([ 0.32731968,  0.79003189,  0.99659552, ..., -0.59080797,
        -0.93542358, -0.97675089])

        :param block_info:
        :param int measure_id: The measure identifier corresponding to the measures table in the
            linked relational database.
        :param int start_time_n: The start epoch in nanoseconds of the data you would like to query.
        :param int end_time_n: The end epoch in nanoseconds of the data you would like to query.
        :param int device_id: The device identifier corresponding to the devices table in the
            linked relational database.
        :param int patient_id: The patient identifier corresponding to the encounter table in the
            linked relational database.
        :param bool auto_convert_gap_to_time_array: If the raw time format type is type gap array,
            automatically convert returned time data as an array of timestamps.
        :param bool return_intervals: Automatically convert time return type to time intervals.
        :param bool analog: Automatically convert value return type to analog signal.
        :param sqlalchemy.engine.Connection connection: You can pass in an sqlalchemy connection object from the
            relational database if you already have one open.
        :param str time_units: If you would like the time array returned in units other than nanoseconds you can
            choose from one of ["s", "ms", "us", "ns"].

        :rtype: Tuple[List[BlockMetadata], numpy.ndarray, numpy.ndarray]
        :returns: A list of the block header python objects.\n
            A numpy 1D array representing the time data (usually an array of timestamps).\n
            A numpy 1D array representing the value data.

        """
        # check that a correct unit type was entered
        time_unit_options = {"ns": 1, "s": 10 ** 9, "ms": 10 ** 6, "us": 10 ** 3}

        if time_units not in time_unit_options.keys():
            raise ValueError("Invalid time units. Expected one of: %s" % time_unit_options)

        # convert start and end time to nanoseconds
        start_time_n = int(start_time_n * time_unit_options[time_units])
        end_time_n = int(end_time_n * time_unit_options[time_units])

        logging.debug("\n")
        start_bench_total = time.perf_counter()

        if self.mode == "api":
            self.get_data_api(measure_id, start_time_n, end_time_n,
                              device_id=device_id, patient_id=patient_id,
                              auto_convert_gap_to_time_array=auto_convert_gap_to_time_array,
                              return_intervals=return_intervals, analog=analog)

        elif self.mode == "local":
            if block_info is None:
                start_bench = time.perf_counter()
                block_list = self.get_block_id_list(int(measure_id), start_time_n=int(start_time_n),
                                                    end_time_n=int(end_time_n), device_id=device_id,
                                                    patient_id=patient_id)
                end_bench = time.perf_counter()
                logging.debug(f"get block info {(end_bench - start_bench) * 1000} ms")

                # read_list = condense_byte_read_list([row[2:6] for row in block_list])
                start_bench = time.perf_counter()
                read_list = condense_byte_read_list(block_list)
                end_bench = time.perf_counter()
                logging.debug(f"condense read list {(end_bench - start_bench) * 1000} ms")

                # if no matching block ids
                if len(read_list) == 0:
                    return [], np.array([]), np.array([])

                start_bench = time.perf_counter()
                file_id_list = [row[1] for row in read_list]

                filename_dict = self.get_filename_dict(file_id_list)
                end_bench = time.perf_counter()
                logging.debug(f"get filename dictionary  {(end_bench - start_bench) * 1000} ms")

            else:
                block_list = block_info['block_list']
                filename_dict = block_info['filename_dict']
                read_list = condense_byte_read_list(block_list)

                # if no matching block ids
                if len(read_list) == 0:
                    return [], np.array([]), np.array([])

            start_bench = time.perf_counter()
            # File Read Method 1
            # encoded_bytes = self.file_api.read_file_list_1(measure_id, read_list, filename_dict)

            # File Read Method 2 Not Working
            # encoded_bytes = self.file_api.read_file_list_2(measure_id, read_list, filename_dict)

            # File Read Method 3
            encoded_bytes = self.file_api.read_file_list_3(measure_id, read_list, filename_dict)
            end_bench = time.perf_counter()
            logging.debug(f"read from disk {(end_bench - start_bench) * 1000} ms")

            num_bytes_list = [row[5] for row in block_list]

            headers, r_times, r_values = \
                self.decode_block_arr(encoded_bytes, num_bytes_list, start_time_n, end_time_n, analog,
                                      auto_convert_gap_to_time_array, return_intervals)

            end_bench_total = time.perf_counter()
            # print(f"Total get data call took {round(end_bench_total - start_bench_total, 2)}: {r_values.size} values")
            # print(f"{round(r_values.size / (end_bench_total-start_bench_total), 2)} values per second.")
            # start_bench = time.perf_counter()
            # left, right = bisect.bisect_left(r_times, start_time_n), bisect.bisect_left(r_times, end_time_n)
            # r_times, r_values = r_times[left:right], r_values[left:right]
            # end_bench = time.perf_counter()
            # logging.debug(f"truncate data {(end_bench - start_bench) * 1000} ms")

            # convert time data from nanoseconds to unit of choice
            r_times = r_times / time_unit_options[time_units]

            if np.all(r_times == np.floor(r_times)):
                r_times = r_times.astype('int64')

            return headers, r_times, r_values

    def decode_block_arr(self, encoded_bytes, num_bytes_list, start_time_n, end_time_n, analog,
                         auto_convert_gap_to_time_array, return_intervals, times_before=None, values_before=None):
        start_bench = time.perf_counter()
        byte_start_array = np.cumsum(num_bytes_list, dtype=np.uint64)
        byte_start_array = np.concatenate([np.array([0], dtype=np.uint64), byte_start_array[:-1]], axis=None)
        end_bench = time.perf_counter()
        logging.debug(f"arrange block info {(end_bench - start_bench) * 1000} ms")

        r_times, r_values, headers = self.block.decode_blocks(
            encoded_bytes, byte_start_array, analog=analog, times_before=times_before, values_before=values_before)

        new_times_index = 0 if times_before is None else times_before.size
        new_values_index = 0 if values_before is None else values_before.size

        if auto_convert_gap_to_time_array and \
                all([h.t_raw_type == T_TYPE_GAP_ARRAY_INT64_INDEX_DURATION_NANO for h in headers]):

            if return_intervals:
                # This whole block almost never runs, but it probably bug riddled.

                intervals = []
                gap_arr = r_times[new_times_index:].reshape((-1, 2))

                cur_gap = 0

                # create a list of intervals from all blocks
                for h in headers:
                    intervals.extend(
                        convert_gap_array_to_intervals(h.start_n,
                                                       gap_arr[cur_gap:cur_gap + h.num_gaps],
                                                       h.num_vals,
                                                       h.freq_nhz))

                    cur_gap += h.num_gaps

                intervals = np.array(intervals, dtype=np.int64)

                # Sort by start time
                interval_order = np.argsort(intervals.T[0])

                sorted_intervals = intervals[interval_order]

                # Sort the value array

                # Get arr of original value order [[start_ind, num_values], ...]
                org_value_order_arr = np.zeros((intervals.shape[0], 2), dtype=np.uint64)
                cur_index = 0

                for block_i, block_num_values in enumerate(intervals.T[2]):
                    org_value_order_arr[block_i] = (cur_index, block_num_values)
                    cur_index += block_num_values

                # Populate new value array in correct order.
                sorted_values = np.zeros(r_values[new_values_index:].shape, dtype=r_values.dtype)
                cur_index = 0
                for org_index, block_num_values in org_value_order_arr[interval_order]:
                    org_index = int(org_index)
                    block_num_values = int(block_num_values)
                    sorted_values[cur_index:cur_index + block_num_values] = \
                        r_values[new_values_index:][org_index:org_index + block_num_values]

                    cur_index += block_num_values

                r_times, r_values = sorted_intervals, sorted_values

            else:
                # r_times, r_values[new_values_index:] = self.filter_gap_data_to_timestamps(
                #     end_time_n, headers, r_times[new_times_index:], r_values[new_values_index:],
                #     start_time_n, times_before=times_before)

                r_times, new_values = self.filter_gap_data_to_timestamps(
                    end_time_n, headers, r_times[new_times_index:], r_values[new_values_index:],
                    start_time_n, times_before=times_before)

                r_values[new_values_index:new_values_index + new_values.size] = new_values
                r_values = r_values[:new_values_index + new_values.size]

        else:
            r_times[new_times_index:], r_values[new_values_index:] = sort_data(
                r_times[new_times_index:], r_values[new_values_index:], headers)

        if times_before is not None:
            r_times[:times_before.size] = times_before

        if values_before is not None:
            r_values[:values_before.size] = values_before

        # Truncate data to match query.
        start_bench = time.perf_counter()
        left, right = bisect.bisect_left(r_times, start_time_n), bisect.bisect_left(r_times, end_time_n)
        r_times, r_values = r_times[left:right], r_values[left:right]
        end_bench = time.perf_counter()
        logging.debug(f"truncate data {(end_bench - start_bench) * 1000} ms")

        return headers, r_times, r_values

    def get_filename_dict(self, file_id_list):
        result_dict = {}
        for row in self.sql_handler.select_files(file_id_list):
            result_dict[row[0]] = row[1]

        return result_dict

    @staticmethod
    def filter_gap_data_to_timestamps(end_time_n, headers, r_times, r_values, start_time_n, times_before=None):
        start_bench = time.perf_counter()
        new_times_index = 0 if times_before is None else times_before.size
        is_int_times = all([(10 ** 18) % h.freq_nhz == 0 for h in headers])
        time_dtype = np.int64 if is_int_times else np.float64
        full_timestamps = np.zeros(r_values.size + new_times_index, dtype=time_dtype)
        cur_index, cur_gap = 0, 0
        if is_int_times:
            for block_i, h in enumerate(headers):
                period_ns = freq_nhz_to_period_ns(h.freq_nhz)
                full_timestamps[new_times_index:][cur_index:cur_index + h.num_vals] = \
                    np.arange(h.start_n, h.start_n + (h.num_vals * period_ns), period_ns)

                for _ in range(h.num_gaps):
                    full_timestamps[new_times_index:][cur_index + r_times[cur_gap]:cur_index + h.num_vals] += \
                        r_times[cur_gap + 1]
                    cur_gap += 2

                cur_index += h.num_vals
        else:
            for block_i, h in enumerate(headers):
                period_ns = float(10 ** 18) / float(h.freq_nhz)
                full_timestamps[new_times_index:][cur_index:cur_index + h.num_vals] = \
                    np.linspace(h.start_n, h.start_n + (h.num_vals * period_ns), num=h.num_vals, endpoint=False)

                for _ in range(h.num_gaps):
                    full_timestamps[new_times_index:][cur_index + r_times[cur_gap]:cur_index + h.num_vals] += \
                        r_times[cur_gap + 1]
                    cur_gap += 2

                cur_index += h.num_vals

        end_bench = time.perf_counter()
        logging.debug(f"Expand Gap Data {(end_bench - start_bench) * 1000} ms")
        # full_timestamps[new_times_index:], r_values = \
        #     sort_data(full_timestamps[new_times_index:], r_values, headers)

        sorted_times, sorted_values = sort_data(full_timestamps[new_times_index:], r_values, headers)
        full_timestamps[new_times_index:new_times_index + sorted_times.size], r_values = sorted_times, sorted_values

        return full_timestamps[:new_times_index + sorted_times.size], r_values

    def metadata_insert_sql(self, measure_id: int, device_id: int, path: str, metadata: list, start_bytes: np.ndarray,
                            intervals: list):

        block_data, interval_data = get_block_and_interval_data(
            measure_id, device_id, metadata, start_bytes, intervals)

        self.sql_handler.insert_tsc_file_data(path, block_data, interval_data)

    def get_interval_array(self, measure_id, device_id=None, patient_id=None, gap_tolerance_nano: int = None,
                           start=None, end=None):
        """
        Returns a 2D array representing the availability of a specified measure (signal) and a specified source
        (device id or patient id). Each row of the 2D array output represents a continuous interval of available
        data while the first and second columns represent the start epoch and end epoch of that interval
        respectively.

        >>> measure_id = 21
        >>> device_id = 25
        >>> start_epoch_s = 1669668855
        >>> end_epoch_s = start_epoch_s + 3600  # 1 hour after start.
        >>> start_epoch_nano = start_epoch_s * (10 ** 9)  # Convert seconds to nanoseconds
        >>> end_epoch_nano = end_epoch_s * (10 ** 9)  # Convert seconds to nanoseconds
        >>> interval_arr = sdk.get_interval_array(measure_id=measure_id, device_id=device_id, start=start_epoch_nano, end=end_epoch_nano)
        >>> interval_arr
        array([[1669668855000000000, 1669668856000000000],
        [1669668857000000000, 1669668858000000000],
        [1669668859000000000, 1669668860000000000],
        [1669668861000000000, 1669668862000000000],
        [1669668863000000000, 1669668864000000000]], dtype=int64)

        :param int measure_id: The measure identifier corresponding to the measures table in the
            linked relational database.
        :param int device_id: The device identifier corresponding to the devices table in the
            linked relational database.
        :param int patient_id: The patient identifier corresponding to the encounter table in the
            linked relational database.
        :param int gap_tolerance_nano: The maximum allowable gap size in the data such that the output considers a
            region continuous. Put another way, the minimum gap size, such that the output of this method will add
            a new row.
        :param int start: The minimum time epoch for which to include intervals.
        :param int end: The maximum time epoch for which to include intervals.
        :rtype: numpy.ndarray
        :returns: A 2D array representing the availability of a specified measure.

        """
        gap_tolerance_nano = 0 if gap_tolerance_nano is None else gap_tolerance_nano

        interval_result = self.sql_handler.select_intervals(
            measure_id, start_time_n=start, end_time_n=end, device_id=device_id, patient_id=patient_id)

        arr = []
        for row in interval_result:
            if len(arr) > 0 and row[3] - arr[-1][-1] <= gap_tolerance_nano:
                arr[-1][-1] = row[4]
            else:
                arr.append([row[3], row[4]])

        return np.array(arr, dtype=np.int64)

    def get_combined_intervals(self, measure_id_list, device_id=None, patient_id=None, gap_tolerance_nano: int = None,
                               start=None, end=None):
        if len(measure_id_list) == 0:
            return np.array([[]])
        result = self.get_interval_array(measure_id_list[0], device_id=device_id, patient_id=patient_id,
                                         gap_tolerance_nano=gap_tolerance_nano, start=start, end=end)

        for measure_id in measure_id_list[1:]:
            result = merge_interval_lists(
                result,
                self.get_interval_array(measure_id, device_id=device_id, patient_id=patient_id,
                                        gap_tolerance_nano=gap_tolerance_nano, start=start, end=end))

        return result

    def get_block_id_list(self, measure_id, start_time_n=None, end_time_n=None, device_id=None, patient_id=None):
        return self.sql_handler.select_blocks(measure_id, start_time_n, end_time_n, device_id, patient_id)

    def get_freq(self, measure_id: int, freq_units: str = None):
        """
        Returns the frequency of the signal corresponding to the specified measure_id.

        :param int measure_id: The measure identifier corresponding to the measures table in the
            linked relational database.
        :param str freq_units: The units of the frequency to be returned.
        :rtype: float
        :return: The frequency in hertz.

        """
        if freq_units is None:
            freq_units = "nHz"

        measure_tuple = self.sql_handler.select_measure(measure_id=measure_id)

        if measure_tuple is None:
            raise ValueError(f"measure id {measure_id} not in sdk.")

        return convert_from_nanohz(measure_tuple[3], freq_units)

    def get_measure_tag(self, measure_id):
        pass

    def get_all_devices(self):
        device_tuple_list = self.sql_handler.select_all_devices()
        device_dict = {}
        for device_id, device_tag, device_name, device_manufacturer, device_model, device_type, device_bed_id, \
                device_source_id in device_tuple_list:
            device_dict[device_id] = {
                'id': device_id,
                'tag': device_tag,
                'name': device_name,
                'manufacturer': device_manufacturer,
                'model': device_model,
                'type': device_type,
                'bed_id': device_bed_id,
                'source_id': device_source_id,
            }

        return device_dict

    def get_all_measures(self):
        measure_tuple_list = self.sql_handler.select_all_measures()
        measure_dict = {}
        for measure_id, measure_tag, measure_name, measure_freq_nhz, measure_code, measure_unit, measure_unit_label, \
                measure_unit_code, measure_source_id in measure_tuple_list:
            measure_dict[measure_id] = {
                'id': measure_id,
                'tag': measure_tag,
                'name': measure_name,
                'freq_nhz': measure_freq_nhz,
                'code': measure_code,
                'unit': measure_unit,
                'unit_label': measure_unit_label,
                'unit_code': measure_unit_code,
                'source_id': measure_source_id
            }

        return measure_dict

    def get_all_patient_ids(self, start=None, end=None):
        pass

    def get_available_measures(self, device_id=None, patient_id=None, start=None, end=None):
        pass

    def get_available_devices(self, measure_id, start=None, end=None):
        pass

    def get_random_window(self, time_intervals, time_window_size_nano=30_000_000_000):
        # Get large enough interval
        start, end = random.choice(time_intervals)

        i = 0
        while end - start < time_window_size_nano:
            start, end = random.choice(time_intervals)
            i += 1
            if i > 9:
                return None, None

        # return a random interval, time_window_size_nano long in between start and end.

        # Generate random start
        start = random.randint(start, end - time_window_size_nano)

        # Calculate end
        end = start + time_window_size_nano

        return start, end

    def get_random_data(self, measure_id=None, device_list=None, start=None, end=None,
                        time_window_size_nano=30_000_000_000, gap_tolerance_nano=0):
        if device_list is None:
            device_list = self.get_available_devices(measure_id, start=start, end=end)

        if len(device_list) == 0:
            return np.array([]), np.array([])

        try_start, try_end = 0, 0
        i = 0
        device_id = None
        while try_end - try_start < time_window_size_nano:
            device_id = random.choice(device_list)
            interval_array = \
                self.get_interval_array(measure_id, device_id, gap_tolerance_nano=gap_tolerance_nano, start=start,
                                        end=end)

            interval_array = interval_array[(interval_array.T[1] - interval_array.T[0]) > time_window_size_nano]

            if len(interval_array) == 0:
                continue

            try_start, try_end = random.choice(interval_array)
            i += 1

            if i > 9:
                return np.array([]), np.array([])

        # Generate random start
        try_start = random.randint(try_start, try_end - time_window_size_nano)

        # Calculate end
        try_end = try_start + time_window_size_nano

        headers, r_times, r_values = self.get_data(measure_id, try_start, try_end, device_id)
        info = {'start': try_start, 'end': try_end, 'device_id': device_id}
        return info, r_times, r_values

    def create_derived_variable(self, function_list, args_list, kwargs_list,
                                dest_sdk=None, dest_measure_id_list=None, dest_device_id_list=None,
                                measure_id=None, device_id=None, start=None, end=None):
        for var in [measure_id, device_id, start, end]:
            if var is None:
                raise ValueError("[measure_id, device_id, start, end] must all be specified")

        dest_measure_id_list = [None for _ in range(len(function_list))] if \
            dest_measure_id_list is None else dest_measure_id_list
        dest_device_id_list = [None for _ in range(len(function_list))] if \
            dest_device_id_list is None else dest_device_id_list

        headers, intervals, values = self.get_data(measure_id, start, end, device_id,
                                                   auto_convert_gap_to_time_array=True, return_intervals=True,
                                                   analog=False)

        results = []

        for func, args, kwargs, dest_measure_id, dest_device_id in \
                zip(function_list, args_list, kwargs_list, dest_measure_id_list, dest_device_id_list):
            res = func(values, *args, **kwargs)
            results.append((intervals, res))
            if dest_sdk is not None:
                dest_measure_id = measure_id if dest_measure_id is None else dest_measure_id
                dest_device_id = device_id if dest_device_id is None else dest_device_id

                dest_sdk.auto_write_interval_data(dest_measure_id, dest_device_id, intervals, values, None, None, None)

        return results

    def auto_write_interval_data(self, measure_id, device_id, intervals, values, freq_nhz, scale_b, scale_m):
        gap_arr = convert_intervals_to_gap_array(intervals)

        t_t = 2
        if np.issubdtype(values.dtype, np.integer):
            raw_v_t = 1
            encoded_v_t = 3
        else:
            raw_v_t = 2
            encoded_v_t = 2

        self.write_data(measure_id, device_id, gap_arr.reshape((-1,)), values, freq_nhz, int(intervals[0][0]),
                        raw_time_type=t_t, raw_value_type=raw_v_t, encoded_time_type=t_t,
                        encoded_value_type=encoded_v_t, scale_m=scale_m, scale_b=scale_b)

<<<<<<< HEAD
    @sql_lock_wait
    def insert_measure(self, measure_tag: str, freq_nhz: Union[int, float], units: str = None, freq_units: str = "nHz",
                       measure_name: str = None):
=======
    def insert_measure(self, measure_tag: str, freq_nhz, freq_units: str = "nHz", measure_name: str = None,
                       units: str = None):
>>>>>>> d01fa6ad
        """
        Defines a new signal type to be stored in the dataset, as well as defining metadata related to the signal.

        measure_id and freq_nhz are required information, but it is also recommended to define a measure_tag
        (which can be done by specifying measure_tag as an optional parameter).

        The other optional parameters are measure_name (A description of the signal) and units
        (the units of the signal).

        >>> # Define a new signal.
        >>> new_measure_id = 21
        >>> freq_hz = 500
        >>> freq_units = "hz"
        >>> measure_tag = "ECG Lead II - 500 Hz"
        >>> measure_name = "Electrocardiogram Lead II Configuration 500 Hertz"
        >>> units = "mV"
        >>> sdk.insert_measure(measure_tag=measure_tag,freq_nhz=freq_hz,units=units,freq_units=freq_units,measure_name=measure_name)

        :param int measure_id: A number identifying a unique signal.
        :param freq_nhz: The sample frequency of the signal.

        :param str optional freq_units: The unit used for the specified frequency. This value can be one of ["nhz",
            "uHz", "mHz", "Hz", "kHz", "MHz"]. Keep in mind if you use extreemly large values for this it will be
            converted to nanohertz in the backend, and you may overflow 64bit integers.
        :param str optional measure_tag: A unique string identifying the signal.
        :param str optional measure_name: A long form description of the signal.
        :param str optional units: The units of the signal.

        """

        # confirm the values are being entered as strings or none
        assert isinstance(measure_tag, str)
        assert isinstance(measure_name, str) or measure_name is None
        assert isinstance(units, str) or units is None

        if freq_units != "nHz":
            freq_nhz = convert_to_nanohz(freq_nhz, freq_units)

<<<<<<< HEAD
        optional_args = {"measure_tag": measure_tag, "measure_name": measure_name, "units": units}
        kwargs = {k: v for k, v in optional_args.items() if v is not None}

        # check if measure is already in database and return it if it is
        measure_id = self.sql_api.get_measure_id(measure_tag=measure_tag, freq=freq_nhz, units=units)
        if measure_id is not None:
            return measure_id
=======
        return self.sql_handler.insert_measure(measure_tag, freq_nhz, units, measure_name)
>>>>>>> d01fa6ad

    def insert_device(self, device_tag: str, device_name: str = None):
        """
        Defines a new source to be stored in the dataset, as well as defining metadata related to the source.

        device_id is required information, but it is also recommended to define a device_tag
        (which can be done by specifying device_tag as an optional parameter).

        The other optional parameter is device_name (A description of the source).

        >>> # Define a new source.
        >>> new_device_id = 21
        >>> device_tag = "Monitor A3"
        >>> device_name = "Philips Monitor A3 in Room 2B"
        >>> sdk.insert_device(device_tag=device_tag,device_name=device_name)

        :param int device_id: A number identifying a unique source.
        :param str device_tag: A unique string identifying the source.
        :param str device_name: A long form description of the source.

        """

        return self.sql_handler.insert_device(device_tag, device_name)

    def measure_device_start_time_exists(self, measure_id, device_id, start_time_nano):
        return self.sql_handler.interval_exists(measure_id, device_id, start_time_nano)

<<<<<<< HEAD
    def get_measure_id(self, measure_tag: str, freq: Union[int, float], units: str = None, freq_units: str = None):
        freq_units = "nHz" if freq_units is None else freq_units
        freq_nhz = convert_to_nanohz(freq, freq_units)
        return self.sql_api.get_measure_id(measure_tag=measure_tag, freq=freq_nhz, units=units)

    def get_measure_info(self, measure_id: int):
        return self.sql_api.get_measure_info(measure_id=measure_id)
=======
    def get_measure_id(self, measure_tag: str, freq, units=None, freq_units: str = None):
        units = "" if units is None else units
        freq_units = "nHz" if freq_units is None else freq_units
        freq_nhz = convert_to_nanohz(freq, freq_units)
        row = self.sql_handler.select_measure(measure_tag=measure_tag, freq_nhz=freq_nhz, units=units)
        if row is None:
            return None
        return row[0]

    def get_measure_info(self, measure_id: int):
        row = self.sql_handler.select_measure(measure_id=measure_id)

        if row is None:
            return None

        measure_id, measure_tag, measure_name, measure_freq_nhz, measure_code, measure_unit, measure_unit_label, \
            measure_unit_code, measure_source_id = row

        return {
                'id': measure_id,
                'tag': measure_tag,
                'name': measure_name,
                'freq_nhz': measure_freq_nhz,
                'code': measure_code,
                'unit': measure_unit,
                'unit_label': measure_unit_label,
                'unit_code': measure_unit_code,
                'source_id': measure_source_id
            }
>>>>>>> d01fa6ad

    def get_device_id(self, device_tag: str):
        row = self.sql_handler.select_device(device_tag=device_tag)
        if row is None:
            return None
        return row[0]

    def get_device_info(self, device_id: int):
        row = self.sql_handler.select_device(device_id=device_id)

        if row is None:
            return None
        
        device_id, device_tag, device_name, device_manufacturer, device_model, device_type, device_bed_id, \
            device_source_id = row

        return {
                'id': device_id,
                'tag': device_tag,
                'name': device_name,
                'manufacturer': device_manufacturer,
                'model': device_model,
                'type': device_type,
                'bed_id': device_bed_id,
                'source_id': device_source_id,
            }

    def get_device_info(self, device_id: int):
        return self.sql_api.get_device_info(device_id=device_id)


def condense_byte_read_list(block_list):
    result = []

    for row in block_list:
        if len(result) == 0 or result[-1][1] != row[3] or result[-1][2] + result[-1][3] != row[4]:
            result.append([row[2], row[3], row[4], row[5]])
        else:
            result[-1][3] += row[5]

    return result


def find_intervals(freq_nhz, raw_time_type, time_data, data_start_time, num_values):
    period_ns = int((10 ** 18) / freq_nhz)
    if raw_time_type == TIME_TYPES['TIME_ARRAY_INT64_NS']:
        intervals = [[time_data[0], 0]]
        time_deltas = time_data[1:] - time_data[:-1]
        for time_arr_i in range(time_data.size - 1):
            if time_deltas[time_arr_i] > period_ns:
                intervals[-1][-1] = time_data[time_arr_i]
                intervals.append([time_data[time_arr_i + 1], 0])

        intervals[-1][-1] = time_data[-1]

    elif raw_time_type == TIME_TYPES['START_TIME_NUM_SAMPLES']:
        intervals = [[time_data[0], time_data[0] + ((time_data[1] - 1) * period_ns)]]

        for interval_data_i in range(1, time_data.size // 2):
            start_time = time_data[2 * interval_data_i]
            end_time = time_data[2 * interval_data_i] + ((time_data[(2 * interval_data_i) + 1] - 1) * period_ns)

            if start_time <= intervals[-1][-1] + period_ns:
                intervals[-1][-1] = end_time
            else:
                intervals.append([start_time, end_time])

    elif raw_time_type == TIME_TYPES['GAP_ARRAY_INT64_INDEX_DURATION_NS']:
        intervals = [[data_start_time, data_start_time + calc_time_by_freq(freq_nhz, num_values)]]
        last_id = 0

        for sample_id, duration in time_data.reshape((-1, 2)):
            intervals[-1][-1] = intervals[-1][0] + calc_time_by_freq(freq_nhz, sample_id - last_id)
            last_id = sample_id
            intervals.append([intervals[-1][-1] + duration,
                              intervals[-1][-1] + duration + calc_time_by_freq(freq_nhz, num_values - last_id)])

    else:
        raise ValueError("raw_time_type not one of {}.".format(
            [TIME_TYPES['TIME_ARRAY_INT64_NS'], TIME_TYPES['START_TIME_NUM_SAMPLES']]))

    return intervals


def merge_interval_lists(list_a, list_b):
    return np.array([[max(first[0], second[0]), min(first[1], second[1])]
                     for first in list_a for second in list_b
                     if max(first[0], second[0]) <= min(first[1], second[1])])


def sort_data(times, values, headers):
    start_bench = time.perf_counter()
    if len(headers) == 0:
        return times, values

    block_info = np.zeros((len(headers), 4), dtype=np.int64)
    block_info[:] = [[h.start_n, h.end_n, h.num_vals, 0] for h in headers]
    np.cumsum(block_info.T[2], out=block_info.T[3])
    block_info.T[2] = block_info.T[3] - block_info.T[2]

    end_bench = time.perf_counter()
    logging.debug(f"rearrange block data info {(end_bench - start_bench) * 1000} ms")

    if np.all(np.greater_equal(block_info.T[0][1:], block_info.T[1][:-1])) and \
            np.all(np.greater(block_info.T[0][1:], block_info.T[0][:-1])):
        logging.debug("Already Sorted.")
        return times, values

    start_bench = time.perf_counter()
    _, sorted_block_i = np.unique(block_info.T[0], return_index=True)
    block_info = block_info[sorted_block_i]

    end_bench = time.perf_counter()
    logging.debug(f"sort data by block {(end_bench - start_bench) * 1000} ms")
    if np.all(np.greater_equal(block_info.T[0][1:], block_info.T[1][:-1])):
        # Blocks don't intersect each other.
        start_bench = time.perf_counter()
        # Original Index Creation
        sorted_time_indices = np.concatenate([np.arange(i_start, i_end) for _, _, i_start, i_end in block_info])

        # New Index Creation.
        # sorted_time_indices = np.arange(times.size)

        # new_times, new_values = np.zeros(times.size, dtype=times.dtype), np.zeros(values.size, dtype=values.dtype)
        # sorted_index = 0
        # for _, _, i_start, i_end in block_info:
        #     dur = i_end - i_start
        #     new_times[sorted_index:sorted_index + dur], new_values[sorted_index:sorted_index + dur] = \
        #         times[i_start:i_end], values[i_start:i_end]
        #     sorted_index += dur
        #
        times, values = times[sorted_time_indices], values[sorted_time_indices]
        end_bench = time.perf_counter()
        logging.debug(f"Sort by blocks {(end_bench - start_bench) * 1000} ms")
        # return new_times, new_values
        return times, values
    else:
        # Blocks do intersect each other, so sort every value.
        start_bench = time.perf_counter()
        sorted_times, sorted_time_indices = np.unique(times, return_index=True)
        end_bench = time.perf_counter()
        logging.debug(f"sort every value {(end_bench - start_bench) * 1000} ms")
        return sorted_times, values[sorted_time_indices]


def yield_data(r_times, r_values, window_size, step_size, get_last_window, total_query_index):
    if window_size is not None:
        time_sliding_window_view = sliding_window_view(r_times, window_size)
        value_sliding_window_view = sliding_window_view(r_values, window_size)
        index_arr = np.arange(0, value_sliding_window_view.shape[0], step_size) + total_query_index

        # print("r_values.size, window_size")
        # print(r_values.size, window_size)
        # print()
        # print("index_arr.shape")
        # print(index_arr.shape)
        # print("value_sliding_window_view[::step_size, :].shape")
        # print(value_sliding_window_view[::step_size, :].shape)
        assert index_arr.size == value_sliding_window_view[::step_size, :].shape[0]

        yield (index_arr,
               time_sliding_window_view[::step_size, :],
               value_sliding_window_view[::step_size, :])

        if get_last_window and ((value_sliding_window_view.shape[0] - 1) % step_size != 0):
            yield (np.array([(value_sliding_window_view.shape[0] - 1) + total_query_index], dtype=np.int64),
                   time_sliding_window_view[-1::, :],
                   value_sliding_window_view[-1::, :])
    else:
        yield total_query_index, r_times, r_values


def convert_to_nanoseconds(time_data, time_units):
    # check that a correct unit type was entered
    time_unit_options = {"ns": 1, "s": 10 ** 9, "ms": 10 ** 6, "us": 10 ** 3}
    if time_units not in time_unit_options.keys():
        raise ValueError("Invalid time units. Expected one of: %s" % time_unit_options)

    # convert time data into nanoseconds and round off any trailing digits and convert to integer array
    time_data = time_data.copy() * time_unit_options[time_units]

    return np.around(time_data).astype("int64")


def convert_to_nanohz(freq_nhz, freq_units):
    freq_unit_options = {"nHz": 1, "uHz": 10 ** 3, "mHz": 10 ** 6, "Hz": 10 ** 9, "kHz": 10 ** 12, "MHz": 10 ** 15}
    if freq_units not in freq_unit_options.keys():
        raise ValueError("Invalid frequency units. Expected one of: %s" % freq_unit_options)

    freq_nhz *= freq_unit_options[freq_units]

    return round(freq_nhz)


def convert_from_nanohz(freq_nhz, freq_units):
    freq_unit_options = {"nHz": 1, "uHz": 10 ** 3, "mHz": 10 ** 6, "Hz": 10 ** 9, "kHz": 10 ** 12, "MHz": 10 ** 15}
    if freq_units not in freq_unit_options.keys():
        raise ValueError("Invalid frequency units. Expected one of: %s" % freq_unit_options)

    freq = freq_nhz / freq_unit_options[freq_units]

    if freq == np.floor(freq):
        freq = int(freq)

    return freq<|MERGE_RESOLUTION|>--- conflicted
+++ resolved
@@ -1285,14 +1285,8 @@
                         raw_time_type=t_t, raw_value_type=raw_v_t, encoded_time_type=t_t,
                         encoded_value_type=encoded_v_t, scale_m=scale_m, scale_b=scale_b)
 
-<<<<<<< HEAD
-    @sql_lock_wait
     def insert_measure(self, measure_tag: str, freq_nhz: Union[int, float], units: str = None, freq_units: str = "nHz",
                        measure_name: str = None):
-=======
-    def insert_measure(self, measure_tag: str, freq_nhz, freq_units: str = "nHz", measure_name: str = None,
-                       units: str = None):
->>>>>>> d01fa6ad
         """
         Defines a new signal type to be stored in the dataset, as well as defining metadata related to the signal.
 
@@ -1331,17 +1325,7 @@
         if freq_units != "nHz":
             freq_nhz = convert_to_nanohz(freq_nhz, freq_units)
 
-<<<<<<< HEAD
-        optional_args = {"measure_tag": measure_tag, "measure_name": measure_name, "units": units}
-        kwargs = {k: v for k, v in optional_args.items() if v is not None}
-
-        # check if measure is already in database and return it if it is
-        measure_id = self.sql_api.get_measure_id(measure_tag=measure_tag, freq=freq_nhz, units=units)
-        if measure_id is not None:
-            return measure_id
-=======
         return self.sql_handler.insert_measure(measure_tag, freq_nhz, units, measure_name)
->>>>>>> d01fa6ad
 
     def insert_device(self, device_tag: str, device_name: str = None):
         """
@@ -1367,21 +1351,14 @@
         return self.sql_handler.insert_device(device_tag, device_name)
 
     def measure_device_start_time_exists(self, measure_id, device_id, start_time_nano):
+
         return self.sql_handler.interval_exists(measure_id, device_id, start_time_nano)
 
-<<<<<<< HEAD
     def get_measure_id(self, measure_tag: str, freq: Union[int, float], units: str = None, freq_units: str = None):
-        freq_units = "nHz" if freq_units is None else freq_units
-        freq_nhz = convert_to_nanohz(freq, freq_units)
-        return self.sql_api.get_measure_id(measure_tag=measure_tag, freq=freq_nhz, units=units)
-
-    def get_measure_info(self, measure_id: int):
-        return self.sql_api.get_measure_info(measure_id=measure_id)
-=======
-    def get_measure_id(self, measure_tag: str, freq, units=None, freq_units: str = None):
         units = "" if units is None else units
         freq_units = "nHz" if freq_units is None else freq_units
         freq_nhz = convert_to_nanohz(freq, freq_units)
+
         row = self.sql_handler.select_measure(measure_tag=measure_tag, freq_nhz=freq_nhz, units=units)
         if row is None:
             return None
@@ -1407,7 +1384,6 @@
                 'unit_code': measure_unit_code,
                 'source_id': measure_source_id
             }
->>>>>>> d01fa6ad
 
     def get_device_id(self, device_tag: str):
         row = self.sql_handler.select_device(device_tag=device_tag)
