# AtriumDB is a timeseries database software designed to best handle the unique features and
# challenges that arise from clinical waveform data.
#     Copyright (C) 2023  The Hospital for Sick Children
#
#     This program is free software: you can redistribute it and/or modify
#     it under the terms of the GNU General Public License as published by
#     the Free Software Foundation, either version 3 of the License, or
#     (at your option) any later version.
#
#     This program is distributed in the hope that it will be useful,
#     but WITHOUT ANY WARRANTY; without even the implied warranty of
#     MERCHANTABILITY or FITNESS FOR A PARTICULAR PURPOSE.  See the
#     GNU General Public License for more details.
#
#     You should have received a copy of the GNU General Public License
#     along with this program.  If not, see <https://www.gnu.org/licenses/>.
<<<<<<< HEAD
import atexit
import os
import sys
import threading
import time
import warnings
from pathlib import Path, PurePath
from typing import Union, List, Tuple, Optional
=======
>>>>>>> e4fc6a67

import warnings
import numpy as np
<<<<<<< HEAD

from atriumdb.adb_functions import allowed_interval_index_modes, get_block_and_interval_data, condense_byte_read_list, \
    find_intervals, sort_data, yield_data, convert_to_nanoseconds, convert_to_nanohz, ALLOWED_TIME_TYPES, \
    collect_all_descendant_ids, get_best_measure_id, _calc_end_time_from_gap_data, \
    merge_timestamp_data, merge_gap_data, create_timestamps_from_gap_data, freq_nhz_to_period_ns, \
    reconstruct_messages, sort_message_time_values, create_gap_arr_from_variable_messages
=======
import threading
from atriumdb.windowing.definition import DatasetDefinition
from atriumdb.adb_functions import allowed_interval_index_modes, get_block_and_interval_data, condense_byte_read_list, \
    find_intervals, sort_data, yield_data, convert_to_nanoseconds, convert_to_nanohz, convert_from_nanohz, \
    ALLOWED_TIME_TYPES, collect_all_descendant_ids, get_best_measure_id, _calc_end_time_from_gap_data, \
    merge_timestamp_data, merge_gap_data, create_timestamps_from_gap_data, freq_nhz_to_period_ns, time_unit_options, \
    create_gap_arr_from_variable_messages
>>>>>>> e4fc6a67
from atriumdb.block import Block, create_gap_arr
from atriumdb.block_wrapper import BlockMetadata
from atriumdb.block_wrapper import T_TYPE_GAP_ARRAY_INT64_INDEX_DURATION_NANO, V_TYPE_INT64, V_TYPE_DELTA_INT64, \
    V_TYPE_DOUBLE, T_TYPE_TIMESTAMP_ARRAY_INT64_NANO, BlockMetadataWrapper
from atriumdb.file_api import AtriumFileHandler
from atriumdb.helpers import shared_lib_filename_windows, shared_lib_filename_linux, protected_mode_default_setting, \
    overwrite_default_setting
from atriumdb.helpers.settings import ALLOWABLE_OVERWRITE_SETTINGS, PROTECTED_MODE_SETTING_NAME, OVERWRITE_SETTING_NAME, \
    ALLOWABLE_PROTECTED_MODE_SETTINGS
<<<<<<< HEAD
from atriumdb.intervals.intervals import Intervals
=======
from atriumdb.helpers.block_constants import TIME_TYPES_STR, VALUE_TYPES_STR
from atriumdb.block_wrapper import BlockMetadata
from atriumdb.intervals.intervals import Intervals
import time
import atexit
from pathlib import Path, PurePath
import sys
import os
from typing import Union, List, Tuple, Optional
import platform

>>>>>>> e4fc6a67
from atriumdb.sql_handler.sql_constants import SUPPORTED_DB_TYPES
from atriumdb.sql_handler.sqlite.sqlite_handler import SQLiteHandler
from atriumdb.windowing.dataset_iterator import DatasetIterator
from atriumdb.windowing.definition import DatasetDefinition
from atriumdb.windowing.filtered_iterator import FilteredDatasetIterator
from atriumdb.windowing.random_access_iterator import RandomAccessDatasetIterator
from atriumdb.windowing.verify_definition import verify_definition
from atriumdb.write_buffer import WriteBuffer

try:
    import requests
    from requests import Session
    from dotenv import load_dotenv, set_key
    from websockets.sync.client import connect
    from atriumdb.adb_remote import _validate_bearer_token
    import jwt

    REQUESTS_INSTALLED = True
except ImportError:
    REQUESTS_INSTALLED = False

try:
    import importlib.resources as pkg_resources
except ImportError:
    # Try backported to PY<37 `importlib_resources`.
    import importlib_resources as pkg_resources

import logging

_LOGGER = logging.getLogger(__name__)

DEFAULT_META_CONNECTION_TYPE = 'sqlite'

# _LOGGER.basicConfig(
#     level=_LOGGER.debug,
#     format="%(asctime)s [%(levelname)s] %(message)s",
#     handlers=[
#         _LOGGER.StreamHandler()
#     ]
# )


class AtriumSDK:
    """
    .. _atrium_sdk_label:

    The Core SDK Object that represents a single dataset and provides methods to interact with it. If you are using API
    mode then once you are finished with the object call the close method to clean up all connections.

    :param Union[str, PurePath] dataset_location: A file path or a path-like object that points to the directory in which the dataset will be written.
    :param str metadata_connection_type: Specifies the type of connection to use for metadata. Options are "sqlite", "mysql", "mariadb", or "api". Default "sqlite".
    :param dict connection_params: A dictionary containing connection parameters for "mysql" or "mariadb" connection type. It should contain keys for 'host', 'user', 'password', 'database', and 'port'.
    :param int num_threads: Specifies the number of threads to use when processing data.
    :param str api_url: Specifies the URL of the server hosting the API in "api" connection type.
    :param str token: An authorization token for the API in "api" connection type.
    :param str refresh_token: A token to refresh your authorization token if it expires while you are doing something. Only for the API in "api" connection type.
    :param bool validate_token: Do you want the sdk to check if your token is valid when the sdk object is created and during execution. If it is not valid it will attempt to use the refresh token to get you a new one. If false the sdk will not attempt to refresh your token at any point. Only for "api" connection type.
    :param str tsc_file_location: A file path pointing to the directory in which the TSC (time series compression) files are written for this dataset. Used to customize the TSC directory location, rather than using `dataset_location/tsc`.
    :param str atriumdb_lib_path: A file path pointing to the shared library (CDLL) that powers the compression and decompression. Not required for most users.
    :param bool no_pool: If true disables Mariadb connection pooling, instead using a new connection for each query.
    :param AtriumFileHandler storage_handler: Advanced feature. If you implement your own atriumdb file handler you can set it here.

    Examples:
    -----------
    Simple Usage:

    >>> from atriumdb import AtriumSDK
    >>> sdk = AtriumSDK(dataset_location="./example_dataset")

    Advanced Usage:

    >>> # MySQL/MariaDB Connection
    >>> metadata_connection_type = "mysql"
    >>> connection_params = {
    >>>     'host': "localhost",
    >>>     'user': "user",
    >>>     'password': "pass",
    >>>     'database': "your_dataset_name",
    >>>     'port': 3306
    >>> }
    >>> sdk = AtriumSDK(dataset_location="./example_dataset", metadata_connection_type=metadata_connection_type, connection_params=connection_params)

    >>> # Remote API Mode
    >>> api_url = "http://example.com/v1"
    >>> token = "4e78a93749ead7893"
    >>> refresh_token = "87d9gvss9wj4"
    >>> metadata_connection_type = "api"
    >>> sdk = AtriumSDK(metadata_connection_type=metadata_connection_type, api_url=api_url, token=token, refresh_token=refresh_token)
    """

    def __init__(self, dataset_location: Union[str, PurePath] = None, metadata_connection_type: str = None,
                 connection_params: dict = None, num_threads: int = 1, api_url: str = None, token: str = None,
                 refresh_token=None, validate_token=True, tsc_file_location: str = None, atriumdb_lib_path: str = None,
                 no_pool=False, storage_handler: AtriumFileHandler = None):

        self.dataset_location = dataset_location

        # Set default metadata connection type if not provided
        metadata_connection_type = DEFAULT_META_CONNECTION_TYPE if \
            metadata_connection_type is None else metadata_connection_type

        self.metadata_connection_type = metadata_connection_type

        # Set the C DLL path based on the platform if not provided
        if platform.system() == "Darwin":
            raise OSError("AtriumSDK is not currently supported on macOS.")
        if atriumdb_lib_path is None:
            if sys.platform == "win32":
                shared_lib_filename = shared_lib_filename_windows
            else:
                shared_lib_filename = shared_lib_filename_linux

            this_file_path = Path(__file__)
            atriumdb_lib_path = this_file_path.parent.parent / shared_lib_filename

        # Initialize the block object with the C DLL path and number of threads
        self.block = Block(atriumdb_lib_path, num_threads)

        # Initialize write buffer param
        self._active_buffer = None

        # Setup SQL Handler
        self.sql_handler = None

        # Handle SQLite connections
        if metadata_connection_type == 'sqlite':
            # Ensure dataset_location is provided for SQLite mode
            if dataset_location is None:
                raise ValueError("dataset location must be specified for sqlite mode")

            # Convert dataset_location to a Path object if it's a string
            if isinstance(dataset_location, str):
                dataset_location = Path(dataset_location)

            # Set the default tsc_file_location if not provided.
            if tsc_file_location is None:
                tsc_file_location = dataset_location / 'tsc'

            # Set the SQLite database file path and create its parent directory if it doesn't exist
            db_file = Path(dataset_location) / 'meta' / 'index.db'
            if not db_file.exists():
                raise ValueError(f"No Dataset found at location {dataset_location}. "
                                 f"Use AtriumSDK.create_dataset to create a new dataset.")
            db_file.parent.mkdir(parents=True, exist_ok=True)

            # Initialize the SQLiteHandler with the database file path
            self.sql_handler = SQLiteHandler(db_file)
            self.mode = "local"
            self.file_api = storage_handler if storage_handler else AtriumFileHandler(tsc_file_location)
            self.settings_dict = self._get_all_settings()

        # Handle MySQL or MariaDB connections
        elif metadata_connection_type == 'mysql' or metadata_connection_type == 'mariadb':
            # Ensure at least one of the required parameters is provided
            if dataset_location is None and tsc_file_location is None:
                raise ValueError("One of dataset_location, tsc_file_location must be specified.")

            # Convert dataset_location to a Path object if it's a string
            if isinstance(dataset_location, str):
                dataset_location = Path(dataset_location)

            # Set the default tsc_file_location if not provided
            if tsc_file_location is None:
                tsc_file_location = dataset_location / 'tsc'

            # Import the MariaDBHandler class and extract connection parameters
            from atriumdb.sql_handler.maria.maria_handler import MariaDBHandler
            host = connection_params['host']
            user = connection_params['user']
            password = connection_params['password']
            database = connection_params['database']
            port = connection_params['port']

            # Initialize the MariaDBHandler with the connection parameters
            self.sql_handler = MariaDBHandler(host, user, password, database, port, no_pool=no_pool)
            self.mode = "local"
            self.file_api = storage_handler if storage_handler else AtriumFileHandler(tsc_file_location)
            self.settings_dict = self._get_all_settings()

        # Handle API connections
        elif metadata_connection_type == 'api':
            # Check if the necessary modules are installed for API connections
            if not REQUESTS_INSTALLED:
                raise ImportError("Remote mode not installed. Please install atriumdb with pip install atriumdb[remote]")

            self.mode = "api"
            self.api_url = api_url
            self.validate_token = validate_token
            # remove the leading http stuff and replace it with ws, also remove any trailing slashes
            self.ws_url = api_url.replace("https://", "wss://").replace("http://", "ws://").rstrip('/')
            # make this variable so once connection is made in the thread it is available to the sdk object
            self.websock_conn = None

            # need this variable so when we refresh the token we know if a .env file was supplied and we should set the token key
            self.dot_env_loaded = False

            # Load API and refresh token from environment variables if not provided
            if token is None:
                load_dotenv(dotenv_path="./.env", override=True)
                try:
                    token = os.environ['ATRIUMDB_API_TOKEN']
                    self.dot_env_loaded = True
                except KeyError:
                    token = None
            if refresh_token is None:
                load_dotenv(dotenv_path="./.env", override=True)
                try:
                    refresh_token = os.environ['ATRIUMDB_API_REFRESH_TOKEN']
                except KeyError:
                    refresh_token = None

            self.token, self.refresh_token = token, refresh_token

            if self.validate_token:
                # send get request to the atriumdb api to get the info you need to validate the API token
                auth_config_response = requests.get(f'{self.api_url}/auth/cli/code')

                if auth_config_response.status_code != 200:
                    raise RuntimeError(f"Something went wrong when getting Auth info from the API. HTTP Error {auth_config_response.status_code}")

                # information returned from atriumdb API that we need for validation now and refreshing of the token later
                self.auth_config = auth_config_response.json()

                try:
                    # validate bearer token and get its expiry, if token is expired already refresh it
                    decoded_token = _validate_bearer_token(self.token, self.auth_config)
                    self.token_expiry = decoded_token['exp']
                except jwt.PyJWTError:
                    # if the token is invalid attempt to refresh it
                    self._refresh_token()
        else:
            raise ValueError("metadata_connection_type must be one of sqlite, mysql, mariadb or api")

        # Create these caches early in case they get used in the initial creation of the caches below.
        self._measures, self._devices, self._label_sets = {}, {}, {}

        # Initialize measures and devices if not in API mode
        if metadata_connection_type != "api":
            self._measures = self.get_all_measures()
            self._devices = self.get_all_devices()
            self._label_sets = self.get_all_label_names()

            # Lazy caching, cache only built if patient info requested later
            self._patients = {}

            # A dictionary of a list of matching ids in order of number of blocks (DESC) for each tag.
            self._measure_tag_to_ordered_id = {}

            # Create a dictionary to map measure information to measure IDs
            self._measure_ids = {}
            for measure_id, measure_info in self._measures.items():
                self._measure_ids[(measure_info['tag'], measure_info['freq_nhz'], measure_info['unit'])] = measure_id

            # Create a dictionary to map device tags to device IDs
            self._device_ids = {}
            for device_id, device_info in self._devices.items():
                self._device_ids[device_info['tag']] = device_id

            # Create a dictionary to map label type names to their IDs
            self._label_set_ids = {}
            for label_id, label_info in self._label_sets.items():
                self._label_set_ids[label_info['name']] = label_id

            # Dictionaries to map MRN to patient ID and patient ID to MRN for quick lookups.
            self._mrn_to_patient_id = {}
            self._patient_id_to_mrn = {}

        # register an atexit hook to close any open connections properly
        atexit.register(self.close)

    @classmethod
    def create_dataset(cls, dataset_location: Union[str, PurePath], database_type: str = None, protected_mode: str = None,
                       overwrite: str = None, connection_params: dict = None, no_pool=False):
        """
        .. _create_dataset_label:

        A class method to create a new dataset.

        :param Union[str, PurePath] dataset_location: A file path or a path-like object that points to the directory in which the dataset will be written.
        :param str database_type: Specifies the type of metadata database to use. Options are "sqlite", "mysql", or "mariadb".
        :param str protected_mode: Specifies the protection mode of the metadata database. Allowed values are "True" or "False". If "True", data deletion will not be allowed. If "False", data deletion will be allowed. The default behavior can be changed in the `sdk/atriumdb/helpers/config.toml` file.
        :param str overwrite: Specifies the behavior to take when new data being inserted overlaps in time with existing data. Allowed values are "error", "ignore", or "overwrite". Upon triggered overwrite: if "error", an error will be raised. If "ignore", the new data will not be inserted. If "overwrite", the old data will be overwritten with the new data. The default behavior can be changed in the `sdk/atriumdb/helpers/config.toml` file.
        :param dict connection_params: A dictionary containing connection parameters for "mysql" or "mariadb" database type. It should contain keys for 'host', 'user', 'password', 'database', and 'port'.
        :param bool no_pool: If true disables Mariadb connection pooling, instead using a new connection for each query.

        :return: An initialized AtriumSDK object.
        :rtype: AtriumSDK

        Examples:

        >>> from atriumdb import AtriumSDK
        >>> protected_mode, overwrite = None, None  # Use default values from `sdk/atriumdb/helpers/config.toml`
        >>> sdk = AtriumSDK.create_dataset(dataset_location="./new_dataset", database_type="sqlite", protected_mode=protected_mode, overwrite=overwrite)

        >>> # MySQL/MariaDB Connection
        >>> connection_params = {
        >>>     'host': "localhost",
        >>>     'user': "user",
        >>>     'password': "pass",
        >>>     'database': "new_dataset",
        >>>     'port': 3306
        >>> }
        >>> sdk = AtriumSDK.create_dataset(dataset_location="./new_dataset", database_type="mysql", protected_mode="False", overwrite="error", connection_params=connection_params)
        """

        # Create Dataset Directory if it doesn't exist.
        dataset_location = Path(dataset_location)
        if dataset_location.is_file():
            raise ValueError("The dataset location given is a file.")
        elif not dataset_location.is_dir():
            dataset_location.mkdir(parents=True, exist_ok=True)

        # Set default parameters.
        database_type = 'sqlite' if database_type is None else database_type
        if database_type not in SUPPORTED_DB_TYPES:
            raise ValueError("db_type {} not in {}.".format(database_type, SUPPORTED_DB_TYPES))

        protected_mode = protected_mode_default_setting if protected_mode is None else protected_mode
        overwrite = overwrite_default_setting if overwrite is None else overwrite
        if overwrite not in ALLOWABLE_OVERWRITE_SETTINGS:
            raise ValueError(f"overwrite setting {overwrite} not in {ALLOWABLE_OVERWRITE_SETTINGS}")
        if protected_mode not in ALLOWABLE_PROTECTED_MODE_SETTINGS:
            raise ValueError(f"protected_mode setting {protected_mode} not in {ALLOWABLE_PROTECTED_MODE_SETTINGS}")

        # Create the database
        if database_type == 'sqlite':
            if dataset_location is None:
                raise ValueError("dataset location must be specified for sqlite mode")
            db_file = Path(dataset_location) / 'meta' / 'index.db'
            db_file.parent.mkdir(parents=True, exist_ok=True)
            SQLiteHandler(db_file).create_schema()

        elif database_type == 'mysql' or database_type == "mariadb":
            from atriumdb.sql_handler.maria.maria_handler import MariaDBHandler
            host = connection_params['host']
            user = connection_params['user']
            password = connection_params['password']
            database = connection_params['database']
            port = connection_params['port']
            MariaDBHandler(host, user, password, database, port).create_schema()

        sdk_object = cls(dataset_location=dataset_location, metadata_connection_type=database_type,
                         connection_params=connection_params, no_pool=no_pool)

        # Add settings
        sdk_object.sql_handler.insert_setting(PROTECTED_MODE_SETTING_NAME, str(protected_mode))
        sdk_object.sql_handler.insert_setting(OVERWRITE_SETTING_NAME, str(overwrite))

        sdk_object.settings_dict = sdk_object._get_all_settings()

        return sdk_object

    def get_data(self, measure_id: int = None, start_time_n: int = None, end_time_n: int = None,
                 device_id: int = None, patient_id=None, time_type=1, analog=True, block_info=None,
                 time_units: str = None, sort=True, allow_duplicates=True, measure_tag: str = None,
                 freq: Union[int, float] = None, units: str = None, freq_units: str = None,
                 device_tag: str = None, mrn: int = None):
        """
        The method for querying data from the dataset, indexed by signal type (measure_id or measure_tag with freq and units),
        time (start_time_n and end_time_n), and data source (device_id, device_tag, patient_id, or mrn).

        If measure_id is None, measure_tag along with freq and units must not be None, and vice versa.
        Similarly, if device_id is None, device_tag must not be None, and if patient_id is None, mrn must not be None.

        :param int measure_id: The measure identifier. If None, measure_tag must be provided.
        :param int start_time_n: The start epoch in nanoseconds of the data you would like to query.
        :param int end_time_n: The end epoch in nanoseconds. The end time is not inclusive.
        :param int device_id: The device identifier. If None, device_tag must be provided.
        :param int patient_id: The patient identifier. If None, mrn must be provided.
        :param int time_type: The type of time returned. Time_type=1 for timestamps.
        :param bool analog: Convert value return type to analog signal.
        :param block_info: Custom block_info list to skip metadata table check.
        :param str time_units: Unit for the time array returned. Options: ["s", "ms", "us", "ns"].
        :param bool sort: Whether to sort the returned data by time.
        :param bool allow_duplicates: Allow duplicate times in returned data. Affects performance if false.
        :param str measure_tag: A short string identifying the signal. Required if measure_id is None.
        :param freq: The sample frequency of the signal. Helpful with measure_tag.
        :param str units: The units of the signal. Helpful with measure_tag.
        :param str freq_units: Units for frequency. Options: ["nHz", "uHz", "mHz",
            "Hz", "kHz", "MHz"] default "nHz".
        :param str device_tag: A string identifying the device. Exclusive with device_id.
        :param int mrn: Medical record number for the patient. Exclusive with patient_id.

        :rtype: Tuple[List[BlockMetadata], numpy.ndarray, numpy.ndarray]
        :returns: List of Block header objects, 1D numpy array for time data, 1D numpy array for value data.
        """
        # check that a correct unit type was entered
        time_units = "ns" if time_units is None else time_units

        if time_units not in time_unit_options.keys():
            raise ValueError("Invalid time units. Expected one of: %s" % time_unit_options)

        # make sure time type is either 1 or 2
        if time_type not in ALLOWED_TIME_TYPES:
            raise ValueError("Time type must be in [1, 2]")

        # convert start and end time to nanoseconds
        start_time_n = int(start_time_n * time_unit_options[time_units])
        end_time_n = int(end_time_n * time_unit_options[time_units])

        if device_id is None and device_tag is not None:
            device_id = self.get_device_id(device_tag)

        if patient_id is None and mrn is not None:
            patient_id = self.get_patient_id(mrn)

        _LOGGER.debug("\n")
        start_bench_total = time.perf_counter()

        # If the data is from the api.
        if self.mode == "api":
            if measure_id is None:
                assert measure_tag is not None and freq is not None and units is not None, \
                    "Must provide measure_id or all of measure_tag, freq, units"
                measure_id = self.get_measure_id(measure_tag, freq, units, freq_units)
            return self._get_data_api(measure_id, start_time_n, end_time_n, device_id=device_id, patient_id=patient_id,
                                      time_type=time_type, analog=analog, sort=sort, allow_duplicates=allow_duplicates)

        # Check the measure
        if measure_id is None:
            assert measure_tag is not None, "One of measure_id, measure_tag must be specified."
            measure_id = get_best_measure_id(self, measure_tag, freq, units, freq_units)

        # If we don't already have the blocks
        if block_info is None:
            # Select all blocks from the block_index (sql table) that match params.
            start_bench = time.perf_counter()
            block_list = self.sql_handler.select_blocks(int(measure_id), int(start_time_n), int(end_time_n), device_id, patient_id)

            # Concatenate continuous byte intervals to cut down on total number of reads.
            read_list = condense_byte_read_list(block_list)

            # if no matching block ids
            if len(read_list) == 0:
                return [], np.array([]), np.array([])

            # Map file_ids to filenames and return a dictionary.
            file_id_list = [row[2] for row in read_list]
            filename_dict = self.get_filename_dict(file_id_list)
            end_bench = time.perf_counter()
            # print(f"DB query took {round((end_bench - start_bench) * 1000, 4)} ms")
            _LOGGER.debug(f"get filename dictionary  {(end_bench - start_bench) * 1000} ms")

        # If we already have the blocks
        else:
            block_list = block_info['block_list']
            filename_dict = block_info['filename_dict']

            # if no matching block ids
            if len(block_list) == 0:
                return [], np.array([]), np.array([])

        # Read and decode the blocks.
        headers, r_times, r_values = self.get_data_from_blocks(block_list, filename_dict, start_time_n,
                                                               end_time_n, analog, time_type, sort=False,
                                                               allow_duplicates=allow_duplicates)

        # Sort the data based on the timestamps if sort is true
        if sort and time_type == 1:
            r_times, r_values = sort_data(r_times, r_values, headers, start_time_n, end_time_n, allow_duplicates,
                                          block_list)

        end_bench_total = time.perf_counter()
        _LOGGER.debug(f"Total get data call took {round(end_bench_total - start_bench_total, 2)}: {r_values.size} values")
        _LOGGER.debug(f"{round(r_values.size / (end_bench_total - start_bench_total), 2)} values per second.")

        # convert time data from nanoseconds to unit of choice
        if time_units != 'ns':
            r_times = r_times / time_unit_options[time_units]

        return headers, r_times, r_values

    def get_data_from_blocks(self, block_list, filename_dict, start_time_n, end_time_n, analog=True,
                             time_type=1, sort=True, allow_duplicates=True):
        """
        Retrieve data from blocks.

        This method reads data from the specified blocks, decodes it, and returns the headers, times, and values.

        :param list block_list: List of blocks to read data from.
        :param dict filename_dict: Dictionary containing file information.
        :param int start_time_n: Start time of the data to read.
        :param int end_time_n: End time of the data to read.
        :param bool analog: Whether the data is analog or not, defaults to True.
        :param int time_type: The time type returned to you. Time_type=1 is time stamps, which is what most people will
         want. Time_type=2 is gap array and should only be used by advanced users. Note that sorting will not work for
        time type 2 and you may receive more values than you asked for because of this.
        :param bool sort: Whether to sort the returned data by time.
        :param bool allow_duplicates: Whether to allow duplicate times in the sorted returned data if they exist. Does
        nothing if sort is false.
        :return: Tuple containing headers, times, and values.
        :rtype: tuple
        """
        if self.metadata_connection_type == "api":
            raise NotImplementedError("API mode is not yet supported for this function.")

        # Start performance benchmark
        start_bench = time.perf_counter()

        # Condense the block list for optimized reading
        read_list = condense_byte_read_list(block_list)

        # Read the data from the files using the read list
        encoded_bytes = self.file_api.read_file_list(read_list, filename_dict)

        _LOGGER.debug(f"read from disk {round((time.perf_counter() - start_bench) * 1000, 4)} ms")

        # Extract the number of bytes for each block
        num_bytes_list = [row[5] for row in block_list]

        # Decode the data and separate it into headers, times, and values
        r_times, r_values, headers = self.block.decode_blocks(encoded_bytes, num_bytes_list, analog=analog,
                                                              time_type=time_type)

        # Sort the data based on the timestamps if sort is true
        if sort and time_type == 1:
            r_times, r_values = sort_data(r_times, r_values, headers, start_time_n, end_time_n, allow_duplicates,
                                          block_list)

        return headers, r_times, r_values

    def _get_data_api(self, measure_id: int, start_time_n: int, end_time_n: int, device_id: int = None,
                      patient_id: int = None, mrn: int = None, time_type=1, analog=True, sort=True,
                      allow_duplicates=True):

        params = {'start_time': start_time_n, 'end_time': end_time_n, 'measure_id': measure_id, 'device_id': device_id,
                  'patient_id': patient_id, 'mrn': mrn}
        # Request the block information
        block_info_list = self._request("GET", 'sdk/blocks', params=params)

        # Check if there are no blocks in the response
        if len(block_info_list) == 0:
            # Return empty arrays for headers, request times and request values
            return [], np.array([], dtype=np.int64), np.array([], dtype=np.float64)

        # Get the number of bytes for each block
        num_bytes_list = [row['num_bytes'] for row in block_info_list]

        # tik = time.perf_counter()
        encoded_bytes = self._block_websocket_request(block_info_list)
        # print(f"Time for {len(block_info_list)} blocks over websocket: {round((time.perf_counter() - tik) * 1000, 4)} ms")
        # print(f"Mb/s is {(np.sum(num_bytes_list)/(time.perf_counter() - tik))/1_000_000}\n")\

        # Decode the concatenated bytes to get headers, request times and request values
        r_times, r_values, headers = self.block.decode_blocks(encoded_bytes, num_bytes_list, analog=analog,
                                                              time_type=time_type)

        # Sort the data based on the timestamps if sort is true
        if sort:
            block_list = [[b['id'], measure_id, device_id, None, None, b['num_bytes'],
                           b['start_time_n'], b['end_time_n'], b['num_values']] for b in block_info_list]
            r_times, r_values = sort_data(r_times, r_values, headers, start_time_n, end_time_n, allow_duplicates,
                                          block_list)

        return headers, r_times, r_values

    def _block_websocket_request(self, block_info_list):

        # check if the api token will expire within 30 seconds and if so refresh it
        if self.validate_token and time.time() >= self.token_expiry - 30:
            # get new API token
            self._refresh_token()

        # If there is no websocket connection create it now
        if self.websock_conn is None:
            # connect to the websocket
            self._websocket_connect()

        # make a comma delimited string of all the blocks we want from the API
        block_ids = ','.join([str(row['id']) for row in block_info_list])
        self.websock_conn.send(block_ids)

        # wait for all the blocks to be sent. At the end the message 'Atriumdb_Done' will be sent so we can break out
        # of the receiving loop without closing the connection
        message_list = []
        for message in self.websock_conn:
            if message == 'Atriumdb_Done':
                break
            elif message == 'expired_token':
                # this should not happen since the sdk should refresh the token before it tries to send a request
                raise RuntimeError("API token has expired")

            message_list.append(message)

        # Concatenate the content of all messages
        encoded_bytes = np.concatenate([np.frombuffer(message, dtype=np.uint8) for message in message_list], axis=None)

        return encoded_bytes

    def write_data_easy(self, measure_id: int, device_id: int, time_data: np.ndarray, value_data: np.ndarray, freq: int,
                        scale_m: float = None, scale_b: float = None, time_units: str = None, freq_units: str = None):
        """
        .. _write_data_easy_label:

        The simplified method for writing new data to the dataset.

        This method makes it easy to write new data to the dataset by taking care of unit conversions and data type
        handling internally. It supports various time units and frequency units for user convenience.

        Example usage:

            >>> import numpy as np
            >>> sdk = AtriumSDK(dataset_location="./example_dataset")
            >>> new_measure_id = 21
            >>> new_device_id = 21
            >>> # Create some time data.
            >>> freq_hz = 1
            >>> time_data = np.arange(1234567890, 1234567890 + 3600, dtype=np.int64)
            >>> # Create some value data of equal dimension.
            >>> value_data = np.sin(time_data)
            >>> sdk.write_data_easy(measure_id=new_measure_id,device_id=new_device_id,time_data=time_data,value_data=value_data,freq=freq_hz,time_units="s",freq_units="Hz")

        :param interval_index_mode:
        :param int measure_id: The measure identifier corresponding to the measures table in the linked
            relational database.
        :param int device_id: The device identifier corresponding to the devices table in the linked
            relational database.
        :param np.ndarray time_data: A 1D numpy array representing the time information of the data to be written.
        :param np.ndarray value_data: A 1D numpy array representing the value information of the data to be written.
        :param int freq: The sample frequency of the data to be written. If you want to use units
            other than the default (nanohertz), specify the desired unit using the "freq_units" parameter.
        :param float scale_m: A constant factor to scale digital data to transform it to analog (None if raw data
            is already analog). The slope (m) in y = mx + b
        :param float scale_b: A constant factor to offset digital data to transform it to analog (None if raw data
            is already analog). The y-intercept (b) in y = mx + b
        :param str time_units: The unit used for the time data which can be one of ["s", "ms", "us", "ns"]. If units
            other than nanoseconds are used, the time values will be converted to nanoseconds and then rounded to the
            nearest integer.
        :param str freq_units: The unit used for the specified frequency. This value can be one of ["nHz", "uHz", "mHz",
            "Hz", "kHz", "MHz"]. If you use extremely large values for this, it will be converted to nanohertz
            in the backend, and you may overflow 64-bit integers.
        """

        if self.metadata_connection_type == "api":
            raise NotImplementedError("API mode is not supported for writing data.")

        # Set default time and frequency units if not provided
        time_units = "ns" if time_units is None else time_units
        freq_units = "nHz" if freq_units is None else freq_units

        # Convert time_data to nanoseconds if a different time unit is used
        if time_units != "ns":
            time_data = convert_to_nanoseconds(time_data, time_units)

        # Convert frequency to nanohertz if a different frequency unit is used
        if freq_units != "nHz":
            freq = convert_to_nanohz(freq, freq_units)

        # Determine the raw time type based on the size of time_data and value_data
        if time_data.size == value_data.size:
            raw_t_t = T_TYPE_TIMESTAMP_ARRAY_INT64_NANO
        else:
            raw_t_t = T_TYPE_GAP_ARRAY_INT64_INDEX_DURATION_NANO

        # Determine the encoded time type
        encoded_t_t = T_TYPE_GAP_ARRAY_INT64_INDEX_DURATION_NANO

        # Determine the raw and encoded value types based on the dtype of value_data
        if np.issubdtype(value_data.dtype, np.integer):
            raw_v_t = V_TYPE_INT64
            encoded_v_t = V_TYPE_DELTA_INT64
        else:
            raw_v_t = V_TYPE_DOUBLE
            encoded_v_t = V_TYPE_DOUBLE

        # Call the write_data method with the determined parameters
        self.write_data(measure_id, device_id, time_data, value_data, freq, int(time_data[0]), raw_time_type=raw_t_t,
                        raw_value_type=raw_v_t, encoded_time_type=encoded_t_t, encoded_value_type=encoded_v_t,
                        scale_m=scale_m, scale_b=scale_b)

    def write_data(self, measure_id: int, device_id: int, time_data: np.ndarray, value_data: np.ndarray, freq_nhz: int,
                   time_0: int, raw_time_type: int = None, raw_value_type: int = None, encoded_time_type: int = None,
                   encoded_value_type: int = None, scale_m: float = None, scale_b: float = None,
                   interval_index_mode: str = None, gap_tolerance: int = 0, merge_blocks: bool = True):
        """
        .. _write_data_label:

        Advanced method for writing new data to the dataset. This method can be used to express time data as a gap array
        (even sized array, odd values are indices of value_data after a gap and even values are the durations of the
        corresponding gaps in nanoseconds).

        :param int measure_id: Measure identifier corresponding to the measures table in the linked relational database.
        :param int device_id: Device identifier corresponding to the devices table in the linked relational database.
        :param numpy.ndarray time_data: 1D numpy array representing the time information of the data to be written.
        :param numpy.ndarray value_data: 1D numpy array representing the value information of the data to be written.
        :param int freq_nhz: Sample frequency, in nanohertz, of the data to be written.
        :param int time_0: Start time of the data to be written.
        :param int raw_time_type: Identifier representing the time format being written, corresponding to the options
            written in the block header.
        :param int raw_value_type: Identifier representing the value format being written, corresponding to the
            options written in the block header.
        :param int encoded_time_type: Identifier representing how the time information is encoded, corresponding
            to the options written in the block header.
        :param int encoded_value_type: Identifier representing how the value information is encoded, corresponding
            to the options written in the block header.
        :param float scale_m: Constant factor to scale digital data to transform it to analog (None if raw data
            is already analog). The slope (m) in y = mx + b
        :param float scale_b: Constant factor to offset digital data to transform it to analog (None if raw data
            is already analog). The y-intercept (b) in y = mx + b
        :param str interval_index_mode: Determines the mode for writing data to the interval index. Modes include "disable",
            "fast", and "merge". "disable" mode yields the fastest writing speed but loses lookup ability via the
            `AtriumSDK.get_interval_array` method. "fast" mode writes to the interval index in a non-optimized form,
            potentially creating multiple entries where one should exist, significantly increasing database size. "merge" mode
            consolidates intervals into single entries, maintaining a smaller table size but can incur a speed penalty,
            if the data inserted has lots of gaps, is aperiodic or isn't the newest data for that device-measure combination.
            For live data ingestion, "merge" is recommended.
        :param int gap_tolerance: The maximum number of nanoseconds that can occur between two consecutive values before
            it is treated as a break in continuity or gap in the interval index.
        :param bool merge_blocks: If your writing data that is less than an optimal block size it will find an already
            existing block that is closest in time to the data your writing and merge your data with it. THIS IS NOT THREAD SAFE
            and can lead to race conditions if two processes (with two different sdk objects) try to ingest (and merge)
            data for the same measure and device at the same time.

        :rtype: Tuple[numpy.ndarray, List[BlockMetadata], numpy.ndarray, str]
        :returns: A numpy byte array of the compressed blocks.
            A list of BlockMetadata objects representing the binary block headers.
            A 1D numpy array representing the byte locations of the start of each block.
            The filename of the written blocks.

        Examples:

            >>> import numpy as np
            >>> from atriumdb import AtriumSDK, T_TYPE_GAP_ARRAY_INT64_INDEX_DURATION_NANO, \
            ...     V_TYPE_INT64, V_TYPE_DELTA_INT64
            >>> sdk = AtriumSDK(dataset_location="./example_dataset")
            >>> measure_id = 21
            >>> device_id = 21
            >>> freq_nhz = 1_000_000_000
            >>> time_zero_nano = 1234567890_000_000_000
            >>> gap_arr = np.array([42, 1_000_000_000, 99, 2_000_000_000])
            >>> value_data = np.sin(np.linspace(0, 4, num=200))
            >>> sdk.write_data(
            >>>     measure_id, device_id, gap_arr, value_data, freq_nhz, time_zero_nano,
            >>>     raw_time_type=T_TYPE_GAP_ARRAY_INT64_INDEX_DURATION_NANO,
            >>>     raw_value_type=V_TYPE_INT64,
            >>>     encoded_time_type=T_TYPE_GAP_ARRAY_INT64_INDEX_DURATION_NANO,
            >>>     encoded_value_type=V_TYPE_DELTA_INT64)
        """

        if self.metadata_connection_type == "api":
            raise NotImplementedError("API mode is not supported for writing data.")

        # Ensure there is data to be written
        assert value_data.size > 0, "There are no values in the value array to write. Cannot write no data."

        # Ensure time data is of integer type
        assert np.issubdtype(time_data.dtype, np.integer), "Time information must be encoded as an integer."

        # check that value types make sense
        if not ((raw_value_type == 1 and encoded_value_type == 3) or (raw_value_type == encoded_value_type)):
            raise ValueError(f"Cannot encode raw value type {VALUE_TYPES_STR[raw_value_type]} to encoded value type {VALUE_TYPES_STR[encoded_value_type]}")

        # check that time types make sense
        if not ((raw_time_type == 1 and encoded_time_type == 2) or (raw_time_type == encoded_time_type)):
            raise ValueError(f"Cannot encode raw time type {TIME_TYPES_STR[raw_time_type]} to encoded time type {TIME_TYPES_STR[encoded_time_type]}")

        # Set default interval index and ensure valid type.
        interval_index_mode = "merge" if interval_index_mode is None else interval_index_mode
        assert interval_index_mode in allowed_interval_index_modes, \
            f"interval_index must be one of {allowed_interval_index_modes}"

        # Force Python Integers
        freq_nhz = int(freq_nhz)
        time_0 = int(time_0)
<<<<<<< HEAD
        period_ns = (10 ** 18) // freq_nhz

        # Presort the time data
        if raw_time_type == 1:
            if time_data.size != value_data.size:
                raise ValueError("Time array must be of equal size as the Value array in time type 1.")
            if not np.all(np.diff(time_data) >= 0):
                # Sort the time_array and value_array based on the sorted indices of time_array
                sorted_indices = np.argsort(time_data)
                time_data = time_data[sorted_indices]
                value_data = value_data[sorted_indices]

        elif raw_time_type == 2:
            if not np.all(time_data[1::2] >= -period_ns):
                # Convert gap_data into messages
                message_starts_1, message_sizes_1 = reconstruct_messages(
                    time_0, time_data, freq_nhz, int(value_data.size))

                # Sort both message lists + values, and copy values to not mess with the originals
                value_data = value_data.copy()
                sort_message_time_values(message_starts_1, message_sizes_1, value_data)
                time_0 = message_starts_1[0]

                # Convert back into gap data
                time_data = create_gap_arr_from_variable_messages(message_starts_1, message_sizes_1, freq_nhz)
        else:
            raise ValueError("raw_time_type must be either 1 or 2")
=======
        measure_id = int(measure_id)
        device_id = int(device_id)
>>>>>>> e4fc6a67

        # Calculate new intervals
        write_intervals = find_intervals(freq_nhz, raw_time_type, time_data, time_0, int(value_data.size))

        # check overwrite setting
        if OVERWRITE_SETTING_NAME not in self.settings_dict:
            raise ValueError("Overwrite behavior not set. Please set it in the sql settings table")
        overwrite_setting = self.settings_dict[OVERWRITE_SETTING_NAME]

        # Initialize variables for handling overwriting
        overwrite_file_dict, old_block_ids, old_file_list = None, None, None

        # if overwrite is ignore there is no reason to calculate this stuff
        if overwrite_setting != 'ignore':
            write_intervals_o = Intervals(write_intervals)

            # Get current intervals
            current_intervals = self.get_interval_array(
                measure_id, device_id=device_id, gap_tolerance_nano=0,
                start=int(write_intervals[0][0]), end=int(write_intervals[-1][-1]))

            current_intervals_o = Intervals(current_intervals)

            # Check if there is an overlap between current and new intervals
            if current_intervals_o.intersection(write_intervals_o).duration() > 0:
                _LOGGER.debug(f"Overlap measure_id {measure_id}, device_id {device_id}, "
                              f"existing intervals {current_intervals}, new intervals {write_intervals}")

                # Handle overwriting based on the overwrite_setting
                if overwrite_setting == 'overwrite':
                    _LOGGER.debug(
                        f"({measure_id}, {device_id}): value_data: {value_data} \n time_data: {time_data} \n write_intervals: {write_intervals} \n current_intervals: {current_intervals}")
                    overwrite_file_dict, old_block_ids, old_file_list = self._overwrite_delete_data(
                        measure_id, device_id, time_data, time_0, raw_time_type, value_data.size, freq_nhz)
                elif overwrite_setting == 'error':
                    raise ValueError("Data to be written overlaps already ingested data.")
                else:
                    raise ValueError(f"Overwrite setting {overwrite_setting} not recognized.")

        # default for block merging code (needed to check if we need to delete old stuff at the end)
        old_block = None
        num_full_blocks = value_data.size // self.block.block_size

        # only attempt to merge the data with another block if there isn't a full block worth of data
        if num_full_blocks == 0 and merge_blocks:
            # if the times are a gap array find the end time of the array so we can find the closest block
            if raw_time_type == T_TYPE_GAP_ARRAY_INT64_INDEX_DURATION_NANO:
                # need to subtract one period since the function gives end_time+1 period
                end_time = _calc_end_time_from_gap_data(values_size=value_data.size, gap_array=time_data,
                                                        start_time=time_0, freq_nhz=freq_nhz) - freq_nhz_to_period_ns(freq_nhz)
            elif raw_time_type == T_TYPE_TIMESTAMP_ARRAY_INT64_NANO:
                end_time = time_data[-1]
            else:
                raise NotImplementedError(
                    f"Merging small blocks with other blocks is not supported for time type {raw_time_type}")

            # find the closest block to the data we are trying to insert
            old_block, end_block = self.sql_handler.select_closest_block(measure_id, device_id, time_0, end_time)

            # if the new block goes on the end and the current end block is full then skip this and don't merge blocks
            if old_block is not None and not (end_block and (old_block[8] > self.block.block_size)):
                # get the file info for the block we are going to merge these values into
                file_info = self.sql_handler.select_file(file_id=old_block[3])
                # Read the encoded data from the files
                encoded_bytes_old = self.file_api.read_file_list([old_block[1:6]], filename_dict={file_info[0]: file_info[1]})

                # decode the headers before they are edited by decode blocks so we know the original time type
                header = self.block.decode_headers(encoded_bytes_old, np.array([0], dtype=np.uint64))

                # make sure the time and value types of the block your merging with match
                same_type = True
                if header[0].t_encoded_type != encoded_time_type:
                    same_type = False
                    _LOGGER.warning(f"The time type ({TIME_TYPES_STR[encoded_time_type]}) you are trying to encode the times as "
                                     f"doesn't match the encoded time type ({TIME_TYPES_STR[header[0].t_encoded_type]}) of the block "
                                     f"you are trying to merge with.")
                elif header[0].v_encoded_type != encoded_value_type:
                    same_type = False
                    _LOGGER.warning(f"The value type ({VALUE_TYPES_STR[encoded_value_type]}) you are trying to encode the values as "
                                     f"doesn't match the encoded value type ({VALUE_TYPES_STR[header[0].v_encoded_type]}) of the block "
                                     f"you are trying to merge with.")
                elif header[0].v_raw_type != raw_value_type:
                    same_type = False
                    _LOGGER.warning(f"The raw value type ({VALUE_TYPES_STR[raw_value_type]}) doesn't match the raw value type "
                                     f"({VALUE_TYPES_STR[header[0].v_raw_type]}) of the block you are trying to merge with.")

                # make sure the scale factors match. If they don't then don't merge the blocks
                if same_type and header[0].scale_m == scale_m and header[0].scale_b == scale_b:
                    # if the original time type of the old block is not the same as the time type of the data we are
                    # trying to save, we need to make them the same
                    if header[0].t_raw_type != raw_time_type:
                        # if the new time data is a gap array make it into a timestamp array to match the old times
                        if raw_time_type == T_TYPE_GAP_ARRAY_INT64_INDEX_DURATION_NANO:
                            try:
                                time_data = create_timestamps_from_gap_data(values_size=value_data.size, gap_array=time_data,
                                                                            start_time=time_0, freq_nhz=freq_nhz)
                                raw_time_type = T_TYPE_TIMESTAMP_ARRAY_INT64_NANO
                            except ValueError:
                                raise ValueError(f"You are trying to merge a gap array into a block that has the data "
                                                 f"saved as a timestamp array and integer timestamps cannot be created "
                                                 f"for your gap data with a frequency of {freq_nhz}. Either set "
                                                 f"merge_blocks to false or pass in the times as a timestamp array.")
                        # if the new time data is a gap array convert it to a time array to match the old times
                        elif raw_time_type == T_TYPE_TIMESTAMP_ARRAY_INT64_NANO:
                            time_data = create_gap_arr(time_data, 1, freq_nhz)
                            raw_time_type = T_TYPE_GAP_ARRAY_INT64_INDEX_DURATION_NANO

                    # Decode the data and get the values and the times we are going to merge this data with
                    r_time, r_value, _ = self.block.decode_blocks(encoded_bytes_old, num_bytes_list=[old_block[5]],
                                                                  analog=False, time_type=header[0].t_raw_type)

                    # if raw value type is int and it's not int64 then cast it to int64 so it doesn't fail during merge
                    if raw_value_type == 1 and value_data.dtype != np.int64:
                        value_data = value_data.astype(np.int64)

                    # merge the blocks
                    if raw_time_type == T_TYPE_TIMESTAMP_ARRAY_INT64_NANO:
                        time_data, value_data = merge_timestamp_data(r_value, r_time, value_data, time_data)
                        time_0 = time_data[0]
                    else:
                        value_data, time_data, time_0 = merge_gap_data(r_value, r_time, header[0].start_n, value_data,
                                                                       time_data, time_0, freq_nhz)
                else:
                    # if the scale factors are not the same don't merge and set old block to none, so we don't delete it
                    old_block = None
            else:
                # if this is an end block and the closest block is full don't merge and set old block to none, so we don't delete it
                old_block = None

        # Encode the block(s)
        encoded_bytes, encoded_headers, byte_start_array = self.block.encode_blocks(
            time_data, value_data, freq_nhz, time_0,
            raw_time_type=raw_time_type,
            raw_value_type=raw_value_type,
            encoded_time_type=encoded_time_type,
            encoded_value_type=encoded_value_type,
            scale_m=scale_m,
            scale_b=scale_b)

        # Write the encoded bytes to disk
        filename = self.file_api.write_bytes(measure_id, device_id, encoded_bytes)

        # Use the header data to create rows to be inserted into the block_index and interval_index SQL tables
        block_data, interval_data = get_block_and_interval_data(
            measure_id, device_id, encoded_headers, byte_start_array, write_intervals,
            interval_gap_tolerance=gap_tolerance)

        # if your new data was merged with an older block add the new info to mariadb and delete the old block
        if old_block is not None:
            old_tsc_file_name = self.sql_handler.insert_merged_block_data(filename, block_data, old_block, interval_data, interval_index_mode, gap_tolerance)

            # remove the tsc file from disk if it is no longer needed
            if old_tsc_file_name is not None:
                self.file_api.remove(self.file_api.to_abs_path(filename=old_tsc_file_name, measure_id=measure_id, device_id=device_id))

        # If data was overwritten
        elif overwrite_file_dict is not None:
            # Add new data to SQL insertion data
            overwrite_file_dict[filename] = (block_data, interval_data)

            # Update SQL
            old_file_ids = [file_id for file_id, filename in old_file_list]
            _LOGGER.debug(
                f"{measure_id}, {device_id}): overwrite_file_dict: {overwrite_file_dict}\n "
                f"old_block_ids: {old_block_ids}\n old_file_ids: {old_file_ids}\n")
            self.sql_handler.update_tsc_file_data(overwrite_file_dict, old_block_ids, old_file_ids, gap_tolerance)

            # Delete old files
            # for file_id, filename in old_file_list:
            #     file_path = Path(self.file_api.to_abs_path(filename, measure_id, device_id))
            #     file_path.unlink(missing_ok=True)
        else:
            # Insert SQL rows
            self.sql_handler.insert_tsc_file_data(filename, block_data, interval_data, interval_index_mode, gap_tolerance)

        return encoded_bytes, encoded_headers, byte_start_array, filename

    def write_buffer(self, max_values_per_measure_device=None, max_total_values_buffered=None, gap_tolerance=0,
                     time_units=None):
        """
        Create a buffer Context Object to batch incoming segments/signals until they hit some threshold,
        are manually flushed to the dataset, or are automatically flushed by exiting the context opened by this object.

        :param int max_values_per_measure_device: (Optional) If the buffer for a measure-device pair ever goes over this number of values,
            the data will be automatically flushed to the dataset. Defaults to 100 blocks.
        :param int max_total_values_buffered: (Optional) If the total number of buffered values across all measure-device pairs
            exceeds this number, the oldest buffer that has values in it will be automatically flushed. Defaults to 10,000 blocks.
        :param float gap_tolerance: (Optional) Merges sequential intervals from the AtriumSDK.get_interval_array method that have a duration between them
            less than gap_tolerance, specified in `time_units` units (default "s").
        :param str time_units: (Optional) Unit for `gap_tolerance`, which can be one of ["s", "ms", "us", "ns"]. Must be specified if gap_tolerance is given.

        Example:

            >>> # Using write_buffer for batched writes
            >>> with sdk.write_buffer(max_values_per_measure_device=100, max_total_values_buffered=1000) as buffer:
            ...     # Write multiple small segments to buffer
            ...     for i in range(5):
            ...         message_values = np.arange(i * 10, (i + 1) * 10)
            ...         start_time = i * 10.0
            ...         sdk.write_segment(measure_id, device_id, message_values, start_time, freq=1.0, freq_units="Hz")
            ...     # Buffer auto-flushes when context is exited

        **Notes:**

        - The buffer will manage sub-buffers for each measure-device combination used within its context.

        """
        return WriteBuffer(
            self,
            max_values_per_measure_device=max_values_per_measure_device,
            max_total_values_buffered=max_total_values_buffered,
            gap_tolerance=gap_tolerance,
            time_units=time_units,
        )

    def write_segment(self, measure_id: int, device_id: int, segment_values: np.ndarray, start_time: float | int,
                      period: float = None, freq: float = None, time_units: str = None,
                      freq_units: str = None, scale_m: float = None, scale_b: float = None):
        """
        Write a single segment consisting of contiguous values starting at a specific time.

        :param int measure_id: Identifier for the measure, corresponding to the measures table in the linked relational database.
        :param int device_id: Identifier for the device, corresponding to the devices table in the linked relational database.
        :param np.ndarray segment_values: List or 1D numpy array of contiguous values to write.
        :param float start_time: Epoch time when the segment starts. If `time_units` is specified, `start_time` is assumed to be in those units.
        :param float period: (Optional) Sampling period of the data to be written. Only one of `period` or `freq` should be specified.
                             If units other than the default (seconds) are used, specify the desired unit using the `time_units` parameter.
        :param float freq: (Optional) Sampling frequency of the data to be written. Only one of `period` or `freq` should be specified.
                           If units other than the default (hertz) are used, specify the desired unit using the `freq_units` parameter.
        :param str time_units: (Optional) Unit for `start_time` and `period`, which can be one of ["s", "ms", "us", "ns"]. Default is seconds.
        :param str freq_units: (Optional) Unit for `freq`, which can be one of ["Hz", "kHz", "MHz", "GHz"]. Default is hertz.
        :param float scale_m: (Optional) Scaling factor applied to the values (slope in y = mx + b).
        :param float scale_b: (Optional) Offset applied to the values (intercept in y = mx + b).

        Example:

            >>> import numpy as np
            >>> sdk = AtriumSDK.create_dataset(dataset_location, db_type, connection_params)
            >>> measure_id = sdk.insert_measure(measure_tag="test_measure", freq=1.0, freq_units="Hz")
            >>> device_id = sdk.insert_device(device_tag="test_device")

            >>> # Inserting a single segment
            >>> segment_values = np.arange(50)  # Continuous values from 0 to 49
            >>> start_time = 0.0  # Start time in seconds
            >>> sdk.write_segment(measure_id, device_id, segment_values, start_time, freq=1.0, freq_units="Hz")

        **Notes:**

        - This method is ideal for writing continuous sequences of data that start at a specific time and have uniform sampling intervals.
        - Output from medical monitors, or wfdb Records from physionet dataset typically have this format.
        - If you have multiple segments to write, consider using `write_segments` for better performance.

        """
        # Wrap the single segment and start time into lists to use with write_segments
        segments = [segment_values]
        start_times = [start_time]

        # Call write_segments with the single segment
        self.write_segments(
            measure_id=measure_id,
            device_id=device_id,
            segments=segments,
            start_times=start_times,
            period=period,
            freq=freq,
            time_units=time_units,
            freq_units=freq_units,
            scale_m=scale_m,
            scale_b=scale_b
        )

    def write_segments(self, measure_id: int, device_id: int, segments: List[np.ndarray], start_times: List[float | int],
                       period: float = None, freq: float = None, time_units: str = None,
                       freq_units: str = None, scale_m: float = None, scale_b: float = None):
        """
        Write multiple segments consisting of value arrays and corresponding start times.

        :param int measure_id: Identifier for the measure, corresponding to the measures table in the linked relational database.
        :param int device_id: Identifier for the device, corresponding to the devices table in the linked relational database.
        :param List[ndarray] segments: Each list item is a numpy array of contiguous values that corresponds to a `start_time`
            from an equally sized start_times list.
        :param List[int|float] start_times: Each list item is a float or int representing a start time that corresponds to a `segment`
            from an equally sized segments list.
        :param float period: (Optional) Sampling period of the data to be written. Only one of `period` or `freq` should be specified.
            If units other than the default (seconds) are used, specify the desired unit using the `time_units` parameter.
        :param float freq: (Optional) Sampling frequency of the data to be written. Only one of `period` or `freq` should be specified.
            If units other than the default (hertz) are used, specify the desired unit using the `freq_units` parameter.
        :param str time_units: (Optional) Unit for `start_time` and `period`, which can be one of ["s", "ms", "us", "ns"]. Default is seconds.
        :param str freq_units: (Optional) Unit for `freq`, which can be one of ["Hz", "kHz", "MHz", "GHz"]. Default is hertz.
        :param float scale_m: (Optional) Scaling factor applied to the values (slope in y = mx + b).
            It may be a single number or a list with one number per segment
        :param float scale_b: (Optional) Offset applied to the values (intercept in y = mx + b).
            It may be a single number or a list with one number per segment

        Example:

            >>> import numpy as np
            >>> sdk = AtriumSDK.create_dataset(dataset_location, db_type, connection_params)
            >>> measure_id = sdk.insert_measure(measure_tag="test_measure", freq=1.0, freq_units="Hz")
            >>> device_id = sdk.insert_device(device_tag="test_device")

            >>> # Inserting multiple segments at once
            >>> segments = [np.arange(10), np.arange(10, 20), np.arange(20, 30)]
            >>> start_times = [0.0, 10.0, 20.0]  # Start times in seconds for each segment
            >>> sdk.write_segments(measure_id, device_id, segments, start_times, freq=1.0, freq_units="Hz")

        **Notes:**

        - This method is optimized for batch writing of segments and is more efficient than calling `write_segment` multiple times.

        """
        if self.metadata_connection_type == "api":
            raise NotImplementedError("API mode is not supported for writing data.")

        # Set default time and frequency units if not provided
        time_units = "s" if time_units is None else time_units
        freq_units = "Hz" if freq_units is None else freq_units

        # Set default for scale factors
        scale_m = 1 if scale_m is None else scale_m
        scale_b = 0 if scale_b is None else scale_b

        # Confirm measure and device information
        measure_info = self.get_measure_info(measure_id)
        device_info = self.get_device_info(device_id)

        if measure_info is None:
            raise ValueError(f"measure_id {measure_id} not found in the dataset. "
                             f"Add it with AtriumSDK.insert_measure(tag, freq, units)")
        if device_info is None:
            raise ValueError(f"device_id {device_id} not found in the dataset. "
                             f"Add it with AtriumSDK.insert_device(tag)")

        # Figure out the frequency
        if freq is not None:
            freq_nano = convert_to_nanohz(freq, freq_units)
        elif period is not None:
            period_ns = int(period * time_unit_options[time_units])
            freq_nano = 10**18 // period_ns
            if 10**18 % period_ns != 0:
                warnings.warn(f"Given period doesn't divide perfectly into a frequency. "
                              f"Estimating to be {freq_nano / 10**9} Hz")
        else:
            freq_nano = measure_info["freq_nhz"]

        # Create message list for writing.
        scale_m_list = scale_m if isinstance(scale_m, list) else [scale_m] * len(segments)
        scale_b_list = scale_b if isinstance(scale_b, list) else [scale_b] * len(segments)
        write_segments = []
        for values, start_time, m, b in zip(segments, start_times, scale_m_list, scale_b_list):
            if not isinstance(values, np.ndarray):
                raise ValueError(f"Individual segments must be numpy arrays, not {type(values)}")

            if isinstance(start_time, np.generic):
                start_time = start_time.item()

            if not isinstance(start_time, (int, float)):
                raise ValueError(f"Individual start times must be int or float, not {type(start_time)}")
            message_dict = {
                'start_time_nano': int(start_time * time_unit_options[time_units]),
                'values': values,
                'scale_m': m,
                'scale_b': b,
                'freq_nhz': freq_nano,
            }
            write_segments.append(message_dict)


        if self._active_buffer is None:
            # Write immediately to disk
            interval_gap_tolerance_nano = 0

            self._write_segments_to_dataset(measure_id, device_id, write_segments, interval_gap_tolerance_nano)
        else:
            # Push new segments to the buffer
            self._active_buffer.push_segments(measure_id, device_id, write_segments)

    def _write_segments_to_dataset(self, measure_id, device_id, write_segments, interval_gap_tolerance_nano=0):
        sorted_segments = sorted(write_segments, key=lambda x: x['start_time_nano'])
        message_start_epoch_array = []
        message_size_array = []
        freq_nhz = sorted_segments[0]['freq_nhz']
        scale_m = sorted_segments[0]['scale_m']
        scale_b = sorted_segments[0]['scale_b']
        message_dtype = sorted_segments[0]['values'].dtype
        for message in sorted_segments:
            message_start_epoch_array.append(message['start_time_nano'])
            message_size_array.append(message['values'].size)

            if message['freq_nhz'] != freq_nhz:
                raise ValueError("Segments inserted do not all have the same frequency. "
                                 "If you want to ingest segments for the same signal with different frequencies, "
                                 "you must insert them separately.")
            if message['scale_m'] != scale_m or message['scale_b'] != scale_b:
                raise ValueError("Segments inserted do not all have the same scale factors.")
            if message['values'].dtype != message_dtype:
                raise ValueError("Segments inserted do not all have the same dtype.")
        # Convert segments to gap_data
        gap_data = create_gap_arr_from_variable_messages(
            message_start_epoch_array, message_size_array, freq_nhz)
        value_data = np.concatenate([message['values'] for message in sorted_segments])
        time_0 = int(sorted_segments[0]['start_time_nano'])
        write_intervals = find_intervals(freq_nhz, 2, gap_data, time_0, int(value_data.size))
        # Encode the block(s)
        if np.issubdtype(value_data.dtype, np.integer):
            raw_v_t = V_TYPE_INT64
            encoded_v_t = V_TYPE_DELTA_INT64
        else:
            raw_v_t = V_TYPE_DOUBLE
            encoded_v_t = V_TYPE_DOUBLE
        encoded_bytes, encoded_headers, byte_start_array = self.block.encode_blocks(
            gap_data, value_data, freq_nhz, time_0,
            raw_time_type=2,
            raw_value_type=raw_v_t,
            encoded_time_type=2,
            encoded_value_type=encoded_v_t,
            scale_m=scale_m,
            scale_b=scale_b)
        # Write the encoded bytes to disk
        filename = self.file_api.write_bytes(measure_id, device_id, encoded_bytes)
        # Use the header data to create rows to be inserted into the block_index and interval_index SQL tables
        block_data, interval_data = get_block_and_interval_data(
            measure_id, device_id, encoded_headers, byte_start_array, write_intervals,
            interval_gap_tolerance=interval_gap_tolerance_nano)
        # Insert new data into the SQL tables
        self.sql_handler.insert_tsc_file_data(filename, block_data, interval_data, "fast", interval_gap_tolerance_nano)

    def write_time_value_pairs(self, measure_id: int, device_id: int, times: np.ndarray, values: np.ndarray,
                               period: float = None, freq: float = None, time_units: str = None, freq_units: str = None,
                               scale_m: float = None, scale_b: float = None):
        """
        Write time-value pairs where each value corresponds to a specific timestamp.

        :param int measure_id: Identifier for the measure, corresponding to the measures table in the linked relational database.
        :param int device_id: Identifier for the device, corresponding to the devices table in the linked relational database.
        :param ndarray values: Numpy array of values to write.
        :param ndarray times: Numpy array of corresponding timestamps for each value. The shape of `values` and `times` must match.
        :param float period: (Optional) Sampling period of the data. Only one of `period` or `freq` should be specified.
                             If specified, time deltas in `times` will be adjusted to match `period` within the `gap_tolerance`.
        :param float freq: (Optional) Sampling frequency of the data. Only one of `period` or `freq` should be specified.
                           If specified, time deltas in `times` will be adjusted based on `freq` within the `gap_tolerance`.
        :param str time_units: (Optional) Unit for `times` and `period`, which can be one of ["s", "ms", "us", "ns"]. Default is seconds.
        :param str freq_units: (Optional) Unit for `freq`, which can be one of ["Hz", "kHz", "MHz", "GHz"]. Default is hertz.
        :param float scale_m: (Optional) Scaling factor applied to the values (slope in y = mx + b). Default is 1.0.
        :param float scale_b: (Optional) Offset applied to the values (intercept in y = mx + b). Default is 0.0.

        Example:

            >>> import numpy as np
            >>> sdk = AtriumSDK.create_dataset(dataset_location, db_type, connection_params)
            >>> measure_id = sdk.insert_measure(measure_tag="test_measure", freq=1.0, freq_units="Hz")
            >>> device_id = sdk.insert_device(device_tag="test_device")

            >>> # Inserting time-value pairs
            >>> times = np.array([0.0, 2.0, 4.5])  # Time values in seconds
            >>> values = np.array([100, 200, 300])  # Corresponding values
            >>> sdk.write_time_value_pairs(measure_id, device_id, times, values)

        **Notes:**

        - If neither `freq` nor `period` is specified, the method will attempt to infer the sampling frequency from the most common difference between consecutive timestamps in `times`.
        - Use this method when dealing with irregularly sampled data or if your data is already formatted in time-value pairs.

        """
        if self.metadata_connection_type == "api":
            raise NotImplementedError("API mode is not supported for writing data.")

        if values.size == 0:
            return

        if values.shape != times.shape:
            raise ValueError("values and times must be numpy arrays of equal shape.")

        # Set default time and frequency units if not provided
        time_units = "s" if time_units is None else time_units
        freq_units = "Hz" if freq_units is None else freq_units

        # Set default for scale factors
        scale_m = 1 if scale_m is None else scale_m
        scale_b = 0 if scale_b is None else scale_b

        # Confirm measure and device information
        measure_info = self.get_measure_info(measure_id)
        device_info = self.get_device_info(device_id)

        if measure_info is None:
            raise ValueError(f"measure_id {measure_id} not found in the dataset. "
                             f"Add it with AtriumSDK.insert_measure(tag, freq, units)")
        if device_info is None:
            raise ValueError(f"device_id {device_id} not found in the dataset. "
                             f"Add it with AtriumSDK.insert_device(tag)")

        # Convert times to nanoseconds
        if time_units != "ns":
            times = convert_to_nanoseconds(times, time_units)

        # Figure out the frequency
        if freq is not None:
            freq_nano = convert_to_nanohz(freq, freq_units)
        elif period is not None:
            period_ns = int(period * time_unit_options[time_units])
            freq_nano = 10 ** 18 // period_ns
            if 10 ** 18 % period_ns != 0:
                warnings.warn(f"Given period doesn't divide perfectly into a frequency. "
                              f"Estimating to be {freq_nano / 10 ** 9} Hz")
        else:
            freq_nano = measure_info["freq_nhz"]

        # Create data dictionary
        data_dict = {
            'times': times.astype(np.int64),
            'values': values,
            'scale_m': scale_m,
            'scale_b': scale_b,
            'freq_nhz': freq_nano
        }

        if self._active_buffer is None:
            # Ingest Immediately
            interval_gap_tolerance_nano = 0
            self._write_time_value_pairs_to_dataset(measure_id, device_id, [data_dict], interval_gap_tolerance_nano)
        else:
            # Push data to buffer
            self._active_buffer.push_time_value_pairs(measure_id, device_id, data_dict)

    def _write_time_value_pairs_to_dataset(self, measure_id, device_id, data_dicts, interval_gap_tolerance_nano=0):
        # Ensure consistency across data_dicts
        freq_nhz = data_dicts[0]['freq_nhz']
        scale_m = data_dicts[0]['scale_m']
        scale_b = data_dicts[0]['scale_b']
        data_dtype = data_dicts[0]['values'].dtype
        for data in data_dicts:
            if data['freq_nhz'] != freq_nhz:
                raise ValueError("Data dictionaries have inconsistent frequencies.")
            if data['scale_m'] != scale_m or data['scale_b'] != scale_b:
                raise ValueError("Data dictionaries have inconsistent scale factors.")
            if data['values'].dtype != data_dtype:
                raise ValueError("Data dictionaries have inconsistent data types.")

        # Combine times and values
        all_times = np.concatenate([data['times'] for data in data_dicts])
        all_values = np.concatenate([data['values'] for data in data_dicts])

        # Sort times and values, remove duplicates
        times, sorted_time_indices = np.unique(all_times, return_index=True)
        values = all_values[sorted_time_indices]

        time_0 = int(times[0])

        # Encode the block(s)
        if np.issubdtype(values.dtype, np.integer):
            raw_v_t = V_TYPE_INT64
            encoded_v_t = V_TYPE_DELTA_INT64
        else:
            raw_v_t = V_TYPE_DOUBLE
            encoded_v_t = V_TYPE_DOUBLE

        self.write_data(measure_id, device_id, times, values, freq_nhz, time_0,
                        raw_time_type=1,
                        raw_value_type=raw_v_t, encoded_time_type=2, encoded_value_type=encoded_v_t,
                        scale_m=scale_m, scale_b=scale_b, interval_index_mode="fast",
                        gap_tolerance=interval_gap_tolerance_nano, merge_blocks=False)


    def get_measure_id(self, measure_tag: str, freq: Union[int, float], units: str = None, freq_units: str = None):
        """
        .. _get_measure_id_label:

        Returns the identifier for a measure specified by its tag, frequency, units, and frequency units.

        :param str measure_tag: The tag of the measure.
        :param float freq: The frequency of the measure.
        :param str units: The unit of the measure (default is an empty string).
        :param str freq_units: The frequency unit of the measure (default is 'nHz').
        :return: The identifier of the measure.
        :rtype: int

        >>> sdk = AtriumSDK(dataset_location="./example_dataset")
        >>> measure_tag = "Temperature Measure"
        >>> freq = 100.0
        >>> units = "Celsius"
        >>> freq_units = "Hz"
        >>> sdk.get_measure_id(measure_tag, freq, units, freq_units)
        ... 7
        >>> measure_tag = "Measure That Does Not Exist."
        >>> sdk.get_measure_id(measure_tag, freq, units, freq_units)
        ... None
        """
        # Set default values for units and freq_units if not provided
        units = "" if units is None else units
        freq_units = "nHz" if freq_units is None else freq_units

        # Convert frequency to nanohertz
        freq_nhz = convert_to_nanohz(freq, freq_units)

        # Force python int
        freq_nhz = int(freq_nhz)

        # If metadata connection type is "api", use API method to get the measure ID
        if self.metadata_connection_type == "api":
            return self._api_get_measure_id(measure_tag, freq_nhz, units, freq_units)

        # If measure ID is already in the cache, return it
        if (measure_tag, freq_nhz, units) in self._measure_ids:
            return self._measure_ids[(measure_tag, freq_nhz, units)]

        # Query the database for the measure ID
        row = self.sql_handler.select_measure(measure_tag=measure_tag, freq_nhz=freq_nhz, units=units)

        # If no row is found, return None
        if row is None:
            return None

        # Extract measure ID from the row and store it in the cache
        measure_id = row[0]
        self._measure_ids[(measure_tag, freq_nhz, units)] = measure_id

        # Return the measure ID
        return measure_id

    def _api_get_measure_id(self, measure_tag: str, freq: Union[int, float], units: str = None,
                            freq_units: str = None):
        params = {'measure_tag': measure_tag, 'freq': freq, 'unit': units, 'freq_units': freq_units}
        measure_result = self._request("GET", "measures/", params=params)

        units = "" if units is None else units

        for measure_id, measure_info in measure_result.items():
            tag_bool = measure_tag == measure_info['tag']
            freq_bool = freq == measure_info['freq_nhz']
            units_bool = measure_info['unit'] is None or units == measure_info['unit']
            if tag_bool and freq_bool and units_bool:
                return int(measure_id)
        return None

    def get_measure_info(self, measure_id: int):
        """
        .. _get_measure_info_label:

        Retrieve information about a specific measure in the linked relational database.

        :param int measure_id: The identifier of the measure to retrieve information for.

        :return: A dictionary containing information about the measure, including its id, tag, name, sample frequency
            (in nanohertz), code, unit, unit label, unit code, and source_id.
        :rtype: dict

        >>> # Connect to example_dataset
        >>> sdk = AtriumSDK(dataset_location="./example_dataset")
        >>>
        >>> # Retrieve information for measure with id=1
        >>> measure_id = 1
        >>> measure_info = sdk.get_measure_info(measure_id)
        >>> # print(measure_info)
        {
            'id': 1,
            'tag': 'Heart Rate',
            'name': 'Heart rate in beats per minute',
            'freq_nhz': 1000000000,
            'code': 'HR',
            'unit': 'BPM',
            'unit_label': 'beats per minute',
            'unit_code': 264864,
            'source_id': 1
        }
        """
        # Check if metadata connection type is API
        if self.metadata_connection_type == "api":
            return self._request("GET", f"measures/{measure_id}")

        # If measure_id is already in the cache, return the cached measure info
        if measure_id in self._measures:
            return self._measures[measure_id]

        # Query the SQL database for the measure information
        row = self.sql_handler.select_measure(measure_id=measure_id)

        # If no row is found, return None
        if row is None:
            return None

        # Unpack the row tuple into variables
        measure_id, measure_tag, measure_name, measure_freq_nhz, measure_code, measure_unit, measure_unit_label, \
        measure_unit_code, measure_source_id = row

        # Create a dictionary containing the measure information
        measure_info = {
            'id': measure_id,
            'tag': measure_tag,
            'name': measure_name,
            'freq_nhz': measure_freq_nhz,
            'code': measure_code,
            'unit': measure_unit,
            'unit_label': measure_unit_label,
            'unit_code': measure_unit_code,
            'source_id': measure_source_id
        }

        # Cache the measure information in the _measures dictionary
        self._measures[measure_id] = measure_info

        # Return the measure information dictionary
        return measure_info

    def search_measures(self, tag_match=None, freq=None, unit=None, name_match=None, freq_units=None):
        """
        .. _search_measures_label:

        Retrieve information about all measures in the linked relational database that match the specified search criteria.

        This function filters the measures based on the provided search criteria and returns a dictionary containing
        information about each matching measure, including its id, tag, name, sample frequency (in nanohertz), code, unit,
        unit label, unit code, and source_id.

        :param tag_match: A string to match against the `measure_tag` field. If not None, only measures with a `measure_tag`
            field containing this string will be returned.
        :type tag_match: str, optional
        :param freq: A value to match against the `measure_freq_nhz` field. If not None, only measures with a
            `measure_freq_nhz` field equal to this value will be returned.
        :type freq: int, optional
        :param unit: A string to match against the `measure_unit` field. If not None, only measures with a `measure_unit`
            field equal to this string will be returned.
        :type unit: str, optional
        :param name_match: A string to match against the `measure_name` field. If not None, only measures with a
            `measure_name` field containing this string will be returned.
        :type name_match: str, optional
        :param freq_units: The units for the freq parameter. (Default: "Hz")
        :type freq_units: str, optional
        :return: A dictionary containing information about each measure that matches the specified search criteria.
        :rtype: dict
        """
        # Check the metadata connection type and call the appropriate API search method if necessary
        if self.metadata_connection_type == "api":
            params = {'measure_tag': tag_match, 'freq': freq, 'unit': unit, 'measure_name': name_match,
                      'freq_units': freq_units}
            return self._request("GET", "measures/", params=params)

        # Set the default frequency units to "Hz" if not provided
        freq_units = "Hz" if freq_units is None else freq_units

        # Convert the frequency to nanohertz if necessary
        if freq_units != "nHz" and freq is not None:
            freq = convert_to_nanohz(freq, freq_units)

        # Get all measures from the database
        all_measures = self.get_all_measures()

        # Initialize the result dictionary
        result = {}

        # Iterate through all measures and filter them based on the search criteria
        for measure_id, measure_info in all_measures.items():
            # Create a list of boolean values for each search criterion
            match_bool_list = [
                tag_match is None or tag_match in measure_info['tag'],
                freq is None or freq == measure_info['freq_nhz'],
                unit is None or unit == measure_info['unit'],
                name_match is None or name_match in measure_info['name']
            ]

            # If all search criteria match, add the measure to the result dictionary
            if all(match_bool_list):
                result[measure_id] = measure_info

        # Return the filtered measures as a dictionary
        return result

    def get_all_measures(self):
        """
        .. _get_all_measures_label:

        Retrieve information about all measures in the linked relational database.

        >>> sdk = AtriumSDK(dataset_location="./example_dataset")
        >>> all_measures = sdk.get_all_measures()
        >>> # print(all_measures)
        {1: {'id': 1,
             'tag': 'Heart Rate',
             'name': 'Heart Rate Measurement',
             'freq_nhz': 500,
             'code': 'HR',
             'unit': 'BPM',
             'unit_label': 'Beats per Minute',
             'unit_code': 'BPM',
             'source_id': 1},
         2: {'id': 2,
             'tag': 'Respiration Rate',
             'name': 'Respiration Rate Measurement',
             'freq_nhz': 500,
             'code': 'RR',
             'unit': 'BPM',
             'unit_label': 'Breaths per Minute',
             'unit_code': 'BPM',
             'source_id': 1}}

        :return: A dictionary containing information about each measure, including its id, tag, name, sample frequency
            (in nanohertz), code, unit, unit label, unit code, and source_id.
        :rtype: dict
        """
        # Check if connection type is API and call the appropriate method
        if self.metadata_connection_type == "api":
            measure_dict = self._request("GET", "measures/")
            return {int(measure_id): measure_info for measure_id, measure_info in measure_dict.items()}

        # Get all measures from the SQL handler
        measure_tuple_list = self.sql_handler.select_all_measures()

        # Initialize an empty dictionary to store measure information
        measure_dict = {}

        # Iterate through the list of measures and construct a dictionary for each measure
        for measure_info in measure_tuple_list:
            measure_id, measure_tag, measure_name, measure_freq_nhz, measure_code, \
            measure_unit, measure_unit_label, measure_unit_code, measure_source_id = measure_info

            # Add the measure information to the dictionary
            measure_dict[measure_id] = {
                'id': measure_id,
                'tag': measure_tag,
                'name': measure_name,
                'freq_nhz': measure_freq_nhz,
                'code': measure_code,
                'unit': measure_unit,
                'unit_label': measure_unit_label,
                'unit_code': measure_unit_code,
                'source_id': measure_source_id
            }

        return measure_dict

    def get_measure_id_list_from_tag(self, measure_tag: str, approx=True, freq=None, units=None, freq_units=None):
        """
        Returns a list of matching measure_ids for a given tag in DESC order by number of stored blocks.
        Helpful for finding all ids or the most prevalent id for a given tag. Optionally filters by frequency and units.

        :param str measure_tag: The tag of the measure.
        :param bool approx: If True, approximates the result based on first 100,000 rows of the block table.
            If False, queries the entire block table.
        :param freq: Optional frequency to filter measures.
        :param units: Optional units of the measure to filter by.
        :param freq_units: Units of the provided frequency. Converts frequency to nanohertz if not already.
        :return: A list of measure_ids
        """
        # Convert frequency to nanohertz if necessary
        if freq and freq_units and freq_units != "nHz":
            freq = convert_to_nanohz(freq, freq_units)

        if self.metadata_connection_type == "api":
            raise NotImplementedError("API mode is not yet supported for this function.")

        # Get initial list of measure IDs from tag
        measure_ids = self._measure_tag_to_ordered_id.get(measure_tag, [])
        if not measure_ids:
            # Reload the cache if not found
            self._measure_tag_to_ordered_id = self.sql_handler.get_tag_to_measure_ids_dict(approx=approx)
            measure_ids = self._measure_tag_to_ordered_id.get(measure_tag, [])

        # Filter measure_ids by frequency and units if necessary
        if freq is not None or units is not None:
            filtered_measure_ids = []
            for measure_id in measure_ids:
                measure_info = self.get_measure_info(measure_id)
                if freq is not None and measure_info.get('freq_nhz') != freq:
                    continue
                if units is not None and measure_info.get('unit') != units:
                    continue
                filtered_measure_ids.append(measure_id)
            measure_ids = filtered_measure_ids

        return measure_ids

    def insert_measure(self, measure_tag: str, freq: Union[int, float], units: str = None, freq_units: str = None,
                       measure_name: str = None, measure_id: int = None, code: str = None, unit_label: str = None,
                       unit_code: str = None, source_id: int = None, source_name: str = None):
        """
        .. _insert_measure_label:

        Defines a new signal type to be stored in the dataset, as well as defining metadata related to the signal.

        `measure_tag`, `freq` and `units` are required information.

        >>> # Define a new signal with additional metadata.
        >>> freq = 500
        >>> freq_units = "Hz"
        >>> measure_tag = "ECG Lead II - 500 Hz"
        >>> measure_name = "Electrocardiogram Lead II Configuration 500 Hertz"
        >>> units = "mV"
        >>> code = "A0001"
        >>> unit_label = "millivolts"
        >>> unit_code = "mV01"
        >>> source_id = 123
        >>> measure_id = sdk.insert_measure(measure_tag=measure_tag, freq=freq, units=units, freq_units=freq_units,
                                            measure_name=measure_name, code=code, unit_label=unit_label,
                                            unit_code=unit_code, source_id=source_id)

        :param str measure_tag: A short string identifying the signal.
        :param freq: The sample frequency of the signal.
        :param str units: The units of the signal.
        :param str optional freq_units: The unit used for the specified frequency. This value can be one of ["Hz",
            "kHz", "MHz"]. Keep in mind if you use extremely large values for this it will be
            converted to nano hertz in the backend, and you may overflow 64bit integers. Default is nano hertz.
        :param str optional measure_name: A long form description of the signal.
        :param int optional measure_id: The desired measure_id.
        :param str optional code: A specific code identifying the signal.
        :param str optional unit_label: A label for the unit.
        :param str optional unit_code: A code for the unit.
        :param int optional source_id: An identifier for the data source.
        :param str source_name: The name of the data source associated with the measure, used if source_id is not
            provided (optional).

        :return: The measure_id of the inserted or existing measure.
        :rtype: int

        """

        if self.metadata_connection_type == "api":
            raise NotImplementedError("API mode is not supported for insertion.")

        # Check if measure_tag, measure_name, and units are either strings or None
        assert isinstance(measure_tag, str)
        assert isinstance(measure_name, str) or measure_name is None
        assert isinstance(units, str) or units is None
        assert isinstance(code, str) or code is None
        assert isinstance(unit_label, str) or unit_label is None
        assert isinstance(unit_code, str) or unit_code is None

        # Set default frequency unit to "nHz" if not provided
        freq_units = "nHz" if freq_units is None else freq_units
        units = "" if units is None else units

        # Handle source_name to source_id conversion
        if source_name and not source_id:
            source_id = self.get_source_id(source_name)
            if source_id is None:
                raise ValueError(f"Source name {source_name} not found.")

        # Convert frequency to nanohertz if the provided frequency unit is not "nHz"
        if freq_units != "nHz":
            freq = convert_to_nanohz(freq, freq_units)

        # Force Cast Python integer
        freq = int(freq)

        # Check for id clash
        if measure_id is not None:
            assert isinstance(measure_id, int)
            measure_id = int(measure_id)
            measure_info = self.get_measure_info(measure_id)
            if measure_info is not None:
                if measure_info['tag'] == measure_tag and \
                        measure_info['freq_nhz'] == freq and \
                        measure_info['unit'] == units:
                    return measure_id
                raise ValueError(f"Inserted measure_id {measure_id} already exists with data: {measure_info}")

        # Check if the measure already exists in the dataset
        check_measure_id = self.get_measure_id(measure_tag, freq, units=units)
        if check_measure_id is not None:
            return check_measure_id

        # Insert the new measure into the database
        inserted_measure_id = self.sql_handler.insert_measure(
            measure_tag, freq, units, measure_name, measure_id=measure_id, code=code, unit_label=unit_label,
            unit_code=unit_code, source_id=source_id)

        if inserted_measure_id is None:
            return inserted_measure_id

        # Add new measure_id into cache
        measure_info = {
            'id': inserted_measure_id,
            'tag': measure_tag,
            'name': measure_name,
            'freq_nhz': freq,
            'code': code,
            'unit': units,
            'unit_label': unit_label,
            'unit_code': unit_code,
            'source_id': source_id
        }
        self._measure_ids[(measure_tag, freq, units)] = inserted_measure_id
        self._measures[inserted_measure_id] = measure_info

        return inserted_measure_id

    def get_device_id(self, device_tag: str) -> int:
        """
        .. _get_device_id_label:

        Retrieve the identifier of a device in the linked relational database based on its tag. Or None if device
        not found.

        :param str device_tag: The tag of the device to retrieve the identifier for.

        :return: The identifier of the device. Or None if device not found.
        :rtype: int

        >>> # Connect to example_dataset
        >>> sdk = AtriumSDK(dataset_location="./example_dataset")
        >>>
        >>> # Retrieve the identifier of the device with tag "Monitor A1"
        >>> device_tag = "Monitor A1"
        >>> device_id = sdk.get_device_id(device_tag)
        >>> # print(device_id)
        ... 1
        """
        # Check if the metadata connection type is API
        if self.metadata_connection_type == "api":
            devices_result = self._request("GET", "devices/", params={'device_tag': device_tag})

            for device_id, device_info in devices_result.items():
                if device_tag == device_info['tag']:
                    return int(device_id)
            return None

        # If the device tag is already in the cached device IDs dictionary, return the cached ID
        if device_tag in self._device_ids:
            return self._device_ids[device_tag]

        # If the device tag is not in the cache, query the database using the SQL handler
        row = self.sql_handler.select_device(device_tag=device_tag)

        # If the device tag is not found in the database, return None
        if row is None:
            return None

        # If the device tag is found in the database, store the ID in the cache and return it
        device_id = row[0]
        self._device_ids[device_tag] = device_id
        return device_id

    def get_device_info(self, device_id: int):
        """
        .. _get_device_info_label:

        Retrieve information about a specific device in the linked relational database. Or None if device not found.

        :param int device_id: The identifier of the device to retrieve information for.

        :return: A dictionary containing information about the device, including its id, tag, name, manufacturer, model,
                 type, bed_id, and source_id. Or None if Device not found.
        :rtype: dict

        >>> sdk = AtriumSDK(dataset_location="./example_dataset")
        >>> device_id = 1
        >>> device_info = sdk.get_device_info(device_id)
        >>> # print(device_info)
        {'id': 1,
         'tag': 'Device A1',
         'name': 'Philips Device A1 in Room 1A',
         'manufacturer': 'Philips',
         'model': 'A1',
         'type': 'Device',
         'bed_id': 1,
         'source_id': 1}

        """
        # Check if metadata is fetched using API and call the appropriate method
        if self.metadata_connection_type == "api":
            return self._request("GET", f"devices/{device_id}")

        # If device info is already cached, return it
        if device_id in self._devices:
            return self._devices[device_id]

        # Fetch device info from the SQL database
        row = self.sql_handler.select_device(device_id=device_id)

        # If device not found in the database, return None
        if row is None:
            return None

        # Unpack the fetched row into individual variables
        device_id, device_tag, device_name, device_manufacturer, device_model, device_type, device_bed_id, \
        device_source_id = row

        # Create a dictionary with the device information
        device_info = {
            'id': device_id,
            'tag': device_tag,
            'name': device_name,
            'manufacturer': device_manufacturer,
            'model': device_model,
            'type': device_type,
            'bed_id': device_bed_id,
            'source_id': device_source_id,
        }

        # Cache the device information for future use
        self._devices[device_id] = device_info

        # Return the device information dictionary
        return device_info

    def search_devices(self, tag_match=None, name_match=None):
        """
        Retrieve information about all devices in the linked relational database that match the specified search criteria.
        This method supports searching by device tag and/or device name.

        :param tag_match: A string to match against the `device_tag` field. If not None, only devices with a `device_tag`
            field containing this string will be returned. Default is None.
        :type tag_match: str, optional
        :param name_match: A string to match against the `device_name` field. If not None, only devices with a `device_name`
            field containing this string will be returned. Default is None.
        :type name_match: str, optional
        :return: A dictionary containing information about each device that matches the specified search criteria, including
            its id, tag, name, manufacturer, model, type, bed_id, and source_id.
        :rtype: dict
        """
        # Check if the metadata connection type is "api" and call the appropriate method
        if self.metadata_connection_type == "api":
            return self._request("GET", "devices/", params={'device_tag': tag_match, 'device_name': name_match})

        # Get all devices from the linked relational database
        all_devices = self.get_all_devices()

        # Initialize an empty dictionary to store the search results
        result = {}

        # Iterate through all devices and their information
        for device_id, device_info in all_devices.items():
            # Create a list of boolean values to determine if the device matches the search criteria
            match_bool_list = [
                tag_match is None or tag_match in device_info['tag'],
                name_match is None or name_match in device_info['name']
            ]

            # If all conditions in the match_bool_list are True, add the device to the result dictionary
            if all(match_bool_list):
                result[device_id] = device_info

        # Return the dictionary containing the search results
        return result

    def get_all_devices(self):
        """
        .. _get_all_devices_label:

        Retrieve information about all devices in the linked relational database.

        >>> sdk = AtriumSDK(dataset_location="./example_dataset")
        >>> all_devices = sdk.get_all_devices()
        >>> # print(all_devices)
        {1: {'id': 1,
             'tag': 'Monitor A1',
             'name': 'Philips Monitor A1 in Room 2A',
             'manufacturer': 'Philips',
             'model': 'A1',
             'type': 'Monitor',
             'bed_id': 2,
             'source_id': 1},
         2: {'id': 2,
             'tag': 'Monitor A2',
             'name': 'LG Monitor A2 in Room 2B',
             'manufacturer': 'LG',
             'model': 'A2',
             'type': 'Monitor',
             'bed_id': 2,
             'source_id': 2}}

        :return: A dictionary containing information about each device, including its id, tag, name, manufacturer,
            model, type, bed_id, and source_id.
        :rtype: dict
        """
        # Check if the metadata connection type is API
        if self.metadata_connection_type == "api":
            device_dict = self._request("GET", "devices/")
            return {int(device_id): device_info for device_id, device_info in device_dict.items()}

        # If the connection type is not API, use the SQL handler to get all devices
        device_tuple_list = self.sql_handler.select_all_devices()

        # Initialize an empty dictionary to store device information
        device_dict = {}

        # Iterate through the device tuple list
        for device_id, device_tag, device_name, device_manufacturer, device_model, device_type, device_bed_id, \
            device_source_id in device_tuple_list:
            # Create a dictionary for each device with its details
            device_dict[device_id] = {
                'id': device_id,
                'tag': device_tag,
                'name': device_name,
                'manufacturer': device_manufacturer,
                'model': device_model,
                'type': device_type,
                'bed_id': device_bed_id,
                'source_id': device_source_id,
            }

        # Return the dictionary containing all devices and their information
        return device_dict

    def insert_device(self, device_tag: str, device_name: str = None, device_id: int = None, manufacturer: str = None,
                      model: str = None, device_type: str = None, bed_id: int = None, bed_name: str = None,
                      source_id: int = None, source_name: str = None):
        """
        Insert a new device into the dataset and define its metadata.

        This method defines a new device to be stored in the dataset, specifying
        metadata such as the device's tag, name, manufacturer, model, type, and
        associations with a bed and source either by ID or by name. The `device_tag`
        is a required parameter, while all others are optional. If both an ID and a
        name are provided for a bed or source, the ID takes precedence.

        If the device_id is specified and already exists in the dataset with a
        different device_tag, a ValueError is raised. If `bed_name` or `source_name`

        is provided but does not match any existing records, a ValueError is also raised.

        Example usage:

        >>> # Define a new device using IDs.
        >>> device_tag = "Monitor A3"
        >>> device_name = "Philips Monitor A3 in Room 2B"
        >>> manufacturer = "Philips"
        >>> model = "A3"
        >>> device_type = "static"
        >>> bed_id = 102
        >>> source_id = 2
        >>> new_device_id = sdk.insert_device(device_tag=device_tag, device_name=device_name,
                                              manufacturer=manufacturer, model=model, device_type=device_type,
                                              bed_id=bed_id, source_id=source_id)

        >>> # Define a new device using names.
        >>> bed_name = "Bed 2B"
        >>> source_name = "Source A"
        >>> new_device_id = sdk.insert_device(device_tag="Monitor B4", device_name="Siemens Monitor B4 in Bed 2B",
                                              manufacturer="Siemens", model="B4", device_type="dynamic",
                                              bed_name=bed_name, source_name=source_name)

        :param str device_tag: A unique string identifying the device (required).
        :param str device_name: A long form description of the device (optional).
        :param int device_id: Desired device_id, if specified, must not conflict with existing entries (optional).
        :param str manufacturer: The device's manufacturer (optional).
        :param str model: The device's model (optional).
        :param str device_type: The type of the device, either 'static' or 'dynamic' (optional).
        :param int bed_id: The ID of the bed associated with the device (optional).
        :param str bed_name: The name of the bed associated with the device, used if bed_id is not provided (optional).
        :param int source_id: The ID of the data source associated with the device (optional).
        :param str source_name: The name of the data source associated with the device, used if source_id is not provided (optional).

        :return: The device_id of the inserted or existing device.
        :rtype: int

        Raises:
            ValueError: If specified device_id already exists with a different device_tag.
                        If bed_name or source_name is provided but does not match any existing records.
        """
        # Handle source_name to source_id conversion
        if source_name and not source_id:
            source_id = self.get_source_id(source_name)
            if source_id is None:
                raise ValueError(f"Source name {source_name} not found.")

        # Handle bed_name to bed_id conversion
        if bed_name and not bed_id:
            bed_id = self.get_bed_id(bed_name)
            if bed_id is None:
                raise ValueError(f"Bed name {bed_name} not found.")

        if self.metadata_connection_type == "api":
            raise NotImplementedError("API mode is not supported for insertion.")

        # Check for id clash
        if device_id is not None:
            assert isinstance(device_id, int)
            device_id = int(device_id)
            device_info = self.get_device_info(device_id)
            if device_info is not None:
                if device_info['tag'] == device_tag:
                    return device_id
                raise ValueError(f"Inserted device_id {device_id} already exists with data: {device_info}")

        # Check if the device_tag already exists in the dataset
        check_device_id = self.get_device_id(device_tag)
        if check_device_id is not None:
            # If it exists, return the existing device_id
            return check_device_id

        # If the device_tag does not exist, insert the new device using the sql_handler
        return self.sql_handler.insert_device(device_tag, device_name, device_id, manufacturer, model, device_type,
                                              bed_id, source_id)

    def get_patient_id(self, mrn: int):
        """
        Retrieve the patient ID associated with a given medical record number (MRN).

        This method looks for a patient's ID using their MRN. If the patient ID is not found in the initial search,
        it triggers a refresh of all patient data and searches again.

        :param int mrn: The medical record number for the patient, as an integer.
        :return: The patient ID as an integer if the patient is found; otherwise, None.

        >>> sdk = AtriumSDK(dataset_location="./example_dataset")
        >>> patient_id = sdk.get_patient_id(mrn=123456)
        >>> print(patient_id)
        1
        """

        # Convert mrn to int for sql lookup
        mrn = int(mrn)

        # Check if we are in API mode
        if self.metadata_connection_type == "api":
            return self._request("GET", f"/patients/mrn|{mrn}", params={'time': None})['id']

        if mrn in self._mrn_to_patient_id:
            return self._mrn_to_patient_id[mrn]

        self.get_all_patients()

        if mrn in self._mrn_to_patient_id:
            return self._mrn_to_patient_id[mrn]

        return None

    def get_mrn(self, patient_id):
        """
        Retrieve the medical record number (MRN) associated with a given patient ID.

        This method searches for a patient's MRN using their patient ID. If the MRN is not found in the initial search,
        it triggers a refresh of all patient data and searches again.

        :param patient_id: The numeric identifier for the patient.
        :return: The MRN as an integer if the patient is found; otherwise, None.

        >>> sdk = AtriumSDK(dataset_location="./example_dataset")
        >>> mrn = sdk.get_mrn(patient_id=1)
        >>> print(mrn)
        123456
        """
        # Check if we are in API mode
        if self.metadata_connection_type == "api":
            return self._request("GET", f"/patients/id|{patient_id}", params={'time': None})['mrn']

        if patient_id in self._patient_id_to_mrn:
            return self._patient_id_to_mrn[patient_id]

        self.get_all_patients()

        if patient_id in self._patient_id_to_mrn:
            return self._patient_id_to_mrn[patient_id]

        return None

    def get_patient_info(self, patient_id: int = None, mrn: int = None, time: int = None, time_units: str = None):
        """
        Retrieve information about a specific patient using either their numeric patient id or medical record number (MRN).

        :param int patient_id: The numeric identifier for the patient.
        :param int mrn: The medical record number for the patient.
        :param int time: (Optional) If you want the patient information for a specific time enter the epoch timestamp here.
         The function will get you the closest information available at a time less than or equal to the timestamp you
         provide. If left as None the function will get the most recent information.
        :param str time_units: (Optional) Units for the time. Valid options are 'ns', 's', 'ms', and 'us'. Default is nanoseconds.
        :return: A dictionary containing the patient's information, including id, MRN, gender, date of birth (dob),
                 first name, middle name, last name, date first seen, last updated datetime, source identifier, height, and weight.
                 If a time is specified you will also get the height/weight units and the time that each measurement was taken.
                 Returns None if patient not found.

        :raises ValueError: If both patient_id and mrn are not provided or neither of them are provided.

        >>> sdk = AtriumSDK(dataset_location="./example_dataset")
        >>> patient_info = sdk.get_patient_info(patient_id=1)
        >>> print(patient_info)
        {
            'id': 1,
            'mrn': 123456,
            'gender': 'M',
            'dob': 946684800000000000,  # Nanoseconds since epoch
            'first_name': 'John',
            'middle_name': 'A',
            'last_name': 'Doe',
            'first_seen': 1609459200000000000,  # Nanoseconds since epoch
            'last_updated': 1609545600000000000,  # Nanoseconds since epoch
            'source_id': 1,
            'weight': 10.1,
            'weight_units': 'kg',
            'weight_time': 1609545500000000000,  # Nanoseconds since epoch
            'height': 50.0,
            'height_units': 'kg',
            'height_time': 1609544500000000000,  # Nanoseconds since epoch
        }
        """
        # Handle time units and conversion to nanoseconds
        if time_units and time:
            if time_units not in time_unit_options.keys():
                raise ValueError(f"Invalid time units. Expected one of: {', '.join(time_unit_options.keys())}")
            time *= time_unit_options[time_units]

        # Check if we have either patient ID or MRN
        if patient_id is None and mrn is None:
            raise ValueError("Either patient_id or mrn must be provided.")
        # make sure they supply only one of patient id or mrn
        if patient_id is not None and mrn is not None:
            raise ValueError("Only one of patient_id or mrn should be provided.")

        # Check if we are in API mode
        if self.metadata_connection_type == "api":
            if patient_id is not None:
                return self._request("GET", f"/patients/id|{patient_id}", params={'time': time})
            return self._request("GET", f"/patients/mrn|{mrn}", params={'time': time})

        patient_info = None

        # Try getting the patient by MRN from the cache
        if mrn is not None:
            # Convert mrn to int for proper sql lookup
            mrn = int(mrn)
            if mrn in self._mrn_to_patient_id:
                patient_id = self._mrn_to_patient_id[mrn]

        # Try getting the patient by ID from the cache
        if patient_id is not None and patient_id in self._patients:
            patient_info = self._patients[patient_id]

        # If we did not find the patient, refresh the patient cache
        if patient_info is None or patient_id is None:
            self.get_all_patients()

        # Try finding the patient in the updated cache if necessary
        if patient_info is None and mrn is not None and mrn in self._mrn_to_patient_id:
            patient_id = self._mrn_to_patient_id[mrn]

        if patient_info is None and patient_id is not None and patient_id in self._patients:
            patient_info = self._patients[patient_id]

        # If the patient is still not found, return None
        if patient_info is None or patient_id is None:
            return None

        # If a time was specified then get the patient info closest to that timestamp
        if time is not None:
            # make them none incase no matching info is available for the supplied time
            patient_info['height'], patient_info['height_units'], patient_info['height_time'] = None, None, None
            patient_info['weight'], patient_info['weight_units'], patient_info['weight_time'] = None, None, None

            # update the patient dictionary with the height/weight closest to the time
            height = self.sql_handler.select_closest_patient_history(patient_id=patient_id, field='height', time=time)
            if height:
                patient_info['height'], patient_info['height_units'], patient_info['height_time'] = height[3], height[4], height[5]
            weight = self.sql_handler.select_closest_patient_history(patient_id=patient_id, field='weight', time=time)
            if weight:
                patient_info['weight'], patient_info['weight_units'], patient_info['weight_time'] = weight[3], weight[4], weight[5]
        return patient_info

    def get_all_patients(self, skip=None, limit=None):
        """
        .. _get_all_patients_label:

        Retrieve information about all patients in the linked relational database.

        >>> sdk = AtriumSDK(dataset_location="./example_dataset")
        >>> all_patients = sdk.get_all_patients()
        >>> # print(all_patients)
        {1: {'id': 1,
             'mrn': 123456,
             'gender': 'M',
             'dob': 946684800000000000,
             'first_name': 'John',
             'middle_name': 'A',
             'last_name': 'Doe',
             'first_seen': 1609459200000000000,
             'last_updated': 1609545600000000000,
             'source_id': 1,
             'weight': 10.1,
             'height': 50.0},
         2: {'id': 2,
             'mrn': 654321,
             'gender': 'F',
             'dob': 978307200000000000,
             'first_name': 'Jane',
             'middle_name': 'B',
             'last_name': 'Smith',
             'first_seen': 1609642000000000000,
             'last_updated': 1609728400000000000,
             'source_id': 1,
             'weight': 9.12,
             'height': 43.2}}

        :return: A dictionary containing information about each patient, including their id, mrn, gender, dob,
            first_name, middle_name, last_name, first_seen, last_updated, source_id, height and weight.
        :rtype: dict
        """
        # Check if the metadata connection type is API and call the appropriate method
        if self.metadata_connection_type == "api":
            return self._api_get_all_patients(skip=skip, limit=limit)

        # Retrieve all patient records from the database
        patient_tuple_list = self.sql_handler.select_all_patients()

        # Set default values for skip and limit if not provided
        skip = 0 if skip is None else skip
        limit = len(patient_tuple_list) if limit is None else limit

        # Initialize an empty dictionary to store patient information
        patient_dict = {}

        # Iterate over the patient records and populate the patient_dict
        for patient_id, mrn, gender, dob, first_name, middle_name, last_name, first_seen, last_updated, source_id, weight, height in \
                patient_tuple_list[skip:skip + limit]:
            patient_dict[patient_id] = {
                'id': patient_id,
                'mrn': mrn,
                'gender': gender,
                'dob': dob,
                'first_name': first_name,
                'middle_name': middle_name,
                'last_name': last_name,
                'first_seen': first_seen,
                'last_updated': last_updated,
                'source_id': source_id,
                'weight': weight,
                'height': height
            }

        # Cache the results
        self._patients = patient_dict

        # Create a dictionary to map MRN to patient ID and patient ID to MRN for quick lookups.
        self._mrn_to_patient_id = {}
        self._patient_id_to_mrn = {}
        for patient_id, patient_info in self._patients.items():
            mrn = patient_info['mrn']
            if mrn is None:
                continue
            self._mrn_to_patient_id[mrn] = patient_id
            self._patient_id_to_mrn[patient_id] = mrn

        # Return the populated patient_dict
        return patient_dict

    def _api_get_all_patients(self, skip=None, limit=None):
        skip = 0 if skip is None else skip

        if limit is None:
            limit = 100
            patient_dict = {}
            while True:
                result_temp = self._request("GET", "patients/", params={'skip': skip, 'limit': limit})
                result_dict = {int(patient_id): patient_info for patient_id, patient_info in result_temp.items()}

                if len(result_dict) == 0:
                    break
                patient_dict.update(result_dict)
                skip += limit
        else:
            result_temp = self._request("GET", "patients/", params={'skip': skip, 'limit': limit})
            patient_dict = {int(patient_id): patient_info for patient_id, patient_info in result_temp.items()}

        return patient_dict

    def get_mrn_to_patient_id_map(self, mrn_list=None):
        """
        Get a mapping of Medical Record Numbers (MRNs) to patient IDs.

        This method queries the SQL database for all patients with MRNs in the given list
        and returns a dictionary with MRNs as keys and patient IDs as values.

        :param mrn_list: A list of MRNs to filter the patients, or None to get all patients.
        :type mrn_list: list, optional
        :return: A dictionary with MRNs as keys and patient IDs as values.
        :rtype: dict
        """
        if self.metadata_connection_type == "api":
            if not mrn_list:
                return {}

            result_dict = {}
            for mrn in mrn_list:
                result_temp = self._request("GET", f"patients/mrn|{mrn}", params={'time': None})
                result_dict[int(mrn)] = int(result_temp['id'])
            return result_dict

        # If all mrns are in the cache
        if all(int(mrn) in self._mrn_to_patient_id for mrn in mrn_list):
            return {int(mrn): self._mrn_to_patient_id[int(mrn)] for mrn in mrn_list}

        # Refresh the cache and return all available mrns.
        self.get_all_patients()
        return {int(mrn): self._mrn_to_patient_id[int(mrn)] for mrn in mrn_list if int(mrn) in self._mrn_to_patient_id}

    def get_patient_id_to_mrn_map(self, patient_id_list=None):
        """
        Get a mapping of patient IDs to Medical Record Numbers (MRNs).

        This method queries the SQL database for all patients with IDs in the given list
        and returns a dictionary with patient IDs as keys and MRNs as values.

        :param patient_id_list: A list of patient IDs to filter the patients, or None to get all patients.
        :type patient_id_list: list, optional
        :return: A dictionary with patient IDs as keys and MRNs as values.
        :rtype: dict
        """
        # Query the SQL database for all patients with IDs in the given list
        patient_list = self.sql_handler.select_all_patients_in_list(patient_id_list=patient_id_list)

        # Return a dictionary with patient IDs as keys and MRNs as values
        return {row[0]: row[1] for row in patient_list}

    def insert_patient(self, patient_id: int = None, mrn: int = None, gender: str = None, dob: int = None,
                       first_name: str = None, middle_name: str = None, last_name: str = None, first_seen: int = None,
                       last_updated: int = None, source_id: int = 1, weight: float = None, weight_units: str = None,
                       height: float = None, height_units: str = None):
        """
        .. _insert_patient_label:

        Inserts a new patient record into the database with the provided patient details.

        All patient details are optional, but it is recommended to provide as much information as possible
        to ensure accurate patient identification and to avoid duplicate records.

        >>> # Insert a new patient record.
        >>> new_patient_id = sdk.insert_patient(patient_id=123, mrn="123456", gender="M", dob=946684800000000000,
        >>>                                     first_name="John", middle_name="Doe", last_name="Smith",
        >>>                                     first_seen=1609459200000000000, last_updated=1609459200000000000, source_id=1)

        :param int patient_id: A unique number identifying the patient.
        :param str mrn: The Medical Record Number (MRN) of the patient.
        :param str gender: The gender of the patient (e.g., "M", "F", "O" for Other, or "U" for Unknown).
        :param int dob: The date of birth of the patient as a nanosecond epoch.
        :param str first_name: The first name of the patient.
        :param str middle_name: The middle name of the patient.
        :param str last_name: The last name of the patient.
        :param int first_seen: The date when the patient was first seen as a nanosecond epoch.
        :param int last_updated: The date when the patient record was last updated as a nanosecond epoch.
        :param int source_id: The unique identifier of the source from which the patient information was obtained.
        :param float weight: The patients current weight. The time recorded for this weight measurement in the patient
         history table will be the current time. If you want to make it another time use insert_patient_history instead.
        :param str weight_units: The units of the patients weight. This must be specified if inserting a weight.
        :param float height: The patients current height. The time recorded for this height measurement in the patient
         history table will be the current time. If you want to make it another time use insert_patient_history instead.
        :param str height_units: The units of the patients height. This must be specified if inserting a height.

        :return: The unique identifier of the inserted patient record.
        :rtype: int
        """

        if self.metadata_connection_type == "api":
            raise NotImplementedError("API mode is not supported for insertion.")

        if patient_id is not None:
            patient_info = self.get_patient_info(patient_id)
            if patient_info is not None:
                return patient_id

        if mrn is not None:
            mrn_patient_id = self.get_patient_id(mrn)
            if mrn_patient_id is not None:
                return mrn_patient_id

        # Insert the patient with null for height and weight since it will be updated by
        patient_id = self.sql_handler.insert_patient(patient_id, mrn, gender, dob, first_name, middle_name, last_name,
                                                 first_seen, last_updated, source_id)

        # current time will be the time for the weight and height
        insert_time = time.time_ns()

        # insert the weight into the patient history table. This will update the weight on the patient table
        if weight is not None:
            if weight_units is None:
                raise ValueError("You must specify the units if you are specifying a weight")
            self.insert_patient_history(field='weight', value=weight, units=weight_units, time=insert_time, patient_id=patient_id)

        # insert the height into the patient history table. This will update the height on the patient table
        if height is not None:
            if height_units is None:
                raise ValueError("You must specify the units if you are specifying a height")
            self.insert_patient_history(field='height', value=height, units=height_units, time=insert_time, patient_id=patient_id)

        return patient_id

    def get_patient_history(self, patient_id: int = None, mrn: int = None, field: str = None, start_time: int = None,
                            end_time: int = None, time_units: str = None):
        """
        Retrieve a list of a patients historical measurements using either their numeric patient id or medical record number (MRN).
        If start_time and end_time are left empty it will give all the patient's history. The results are returned in ascending order by time.

        :param int patient_id: The numeric identifier for the patient.
        :param int mrn: The medical record number for the patient.
        :param str field: Which part of the patients history do you want, None will get you all the fields.
            Valid options are 'height', 'weight' or None.
        :param int start_time: The starting epoch time for the range of time you want the patient's history. If none it will get all history before the end_time.
        :param int end_time: The end epoch time for the range of time you want the patient's history. If none it will get all history after the start_time.
        :param str time_units: (Optional) Units for the time. Valid options are 'ns', 's', 'ms', and 'us'. Default is nanoseconds.

        :return: A list of tuples containing the value of the measurement, the units the value is measured in and the
        epoch timestamp of when the measurement was taken. [(3.3, 'kg', 1483264800000000000), (3.4, 'kg', 1483268400000000000)]

        :raises ValueError: If both patient_id and mrn are not provided or neither of them are provided or if start_time is >= end_time or invalid time_unit/field entered.
        """
        # Check if we have either patient ID or MRN
        if patient_id is None and mrn is None:
            raise ValueError("Either patient_id or mrn must be provided.")
        # make sure they supply only one of patient id or mrn
        if patient_id is not None and mrn is not None:
            raise ValueError("Only one of patient_id or mrn should be provided.")
        # check to make sure a proper field was entered
        if field not in ('height', 'weight', None):
            raise ValueError("Invalid field. Expected either 'height' or 'weight'")
        # check that start_time is not greater than end time
        if start_time is not None and end_time is not None and start_time >= end_time:
            raise ValueError("Start_time cannot be >= end_time")

        # Handle time units and conversion to nanoseconds
        if time_units:
            if time_units not in time_unit_options.keys():
                raise ValueError(f"Invalid time units. Expected one of: {', '.join(time_unit_options.keys())}")
            if start_time is not None:
                start_time *= time_unit_options[time_units]
            if end_time is not None:
                end_time *= time_unit_options[time_units]

        # if the end time is none set it to 10 seconds into the future so you get all data after the start_time
        if end_time is None:
            end_time = time.time_ns() + 10_000_000_000
        # if the start time is none set it to 0 so you get all data before the end_time
        if start_time is None:
            start_time = 0

        # Check if we are in API mode
        if self.metadata_connection_type == "api":
            params = {'field': field, 'start_time': start_time, 'end_time': end_time}
            if patient_id is not None:
                return self._request("GET", f"/patients/id|{patient_id}/history", params=params)
            # if there is no patient_id that means an mrn is used as the identifier
            return self._request("GET", f"/patients/mrn|{mrn}/history", params=params)

        # get the patient id if an mrn was provided
        if mrn is not None:
            patient_id = self.get_patient_id(mrn)

        # if the patient was not found return none
        if patient_id is None:
            return None

        return self.sql_handler.select_patient_history(patient_id, field, start_time, end_time)

    def insert_patient_history(self, field: str, value: float, units: str, time: int, time_units: str = None, patient_id: int = None, mrn: int = None):
        """
        Insert a patient history record using either their numeric patient id or medical record number (MRN).

        :param str field: Which part of the patients history you want to insert. Valid options are 'height' or 'weight'.
        :param float value: The value of the measurement you want to insert.
        :param str units: The units of the measurement you want to insert
        :param int time: The epoch timestamp of the time the measurement was taken.
        :param str time_units: (Optional) Units for the time. Valid options are 'ns', 's', 'ms', and 'us'. Default is nanoseconds.
        :param int patient_id: The numeric identifier for the patient.
        :param int mrn: The medical record number for the patient.

        :return: A list of tuples containing the value of the measurement, the units the value is measured in and the
        epoch timestamp of when the measurement was taken. [(3.3, 'kg', 1483264800000000000), (3.4, 'kg', 1483268400000000000)]

        :raises ValueError: If both patient_id and mrn are not provided or neither of them are provided or if start_time is >= end_time or invalid time_unit/field entered.
        """
        if self.metadata_connection_type == "api":
            raise NotImplementedError("API mode is not supported for insertion.")

        # Handle time units and conversion to nanoseconds
        if time_units:
            if time_units not in time_unit_options.keys():
                raise ValueError(f"Invalid time units. Expected one of: {', '.join(time_unit_options.keys())}")
            time *= time_unit_options[time_units]

        # Check if we have either patient ID or MRN
        if patient_id is None and mrn is None:
            raise ValueError("Either patient_id or mrn must be provided.")
        # make sure they supply only one of patient id or mrn
        if patient_id is not None and mrn is not None:
            raise ValueError("Only one of patient_id or mrn should be provided.")

        # if they supplied an mrn convert it to a patient_id
        if mrn is not None:
            patient_id = self.get_patient_id(int(mrn))

        return self.sql_handler.insert_patient_history(patient_id, field, value, units, time)

    def get_patient_history_fields(self):
        """
        Returns a list of all strings in the field column of patient history.

        :return: A list of strings of all history fields
        """
        if self.metadata_connection_type == "api":
            raise NotImplementedError("API mode is not supported for this method.")

        return self.sql_handler.select_unique_history_fields()

    def get_device_patient_data(self, device_id_list: List[int] = None, patient_id_list: List[int] = None,
                                mrn_list: List[int] = None, start_time: int = None, end_time: int = None):
        """
        .. _get_device_patient_data_label:

        Retrieves device-patient mappings from the dataset's database based on the provided search criteria.

        The method returns a list of tuples, where each tuple contains four integer values in the following order:
        - device_id (int): The ID of the device associated with the patient.
        - patient_id (int): The ID of the patient associated with the device.
        - start_time (int): The start time as a nanoseconds epoch of the association between the device and the patient.
        - end_time (int): The end time as a nanoseconds epoch of the association between the device and the patient.

        :param List[int] optional device_id_list: A list of device IDs.
        :param List[int] optional patient_id_list: A list of patient IDs.
        :param List[int] optional mrn_list: A list of MRNs (medical record number).
        :param int optional start_time: The start time as a nanoseconds epoch of the device-patient association.
        :param int optional end_time: The end time as a nanoseconds epoch of the device-patient association.
        :return: A list of tuples containing device-patient mapping data, where each tuple contains four integer values in
            the following order: device_id, patient_id, start_time, and end_time.
        :rtype: List[Tuple[int, int, int, int]]

        >>> # Retrieve device-patient mappings from the dataset's database.
        >>> device_id_list = [1, 2]
        >>> patient_id_list = [3, 4]
        >>> start_time = 164708400_000_000_000
        >>> end_time = 1647094800_000_000_000
        >>> device_patient_data = sdk.get_device_patient_data(device_id_list=device_id_list,
        >>>                                                    patient_id_list=patient_id_list,
        >>>                                                    start_time=start_time,
        >>>                                                    end_time=end_time)
        """
        global_start, global_end = start_time, end_time
        if self.metadata_connection_type == "api":
            return self._api_get_device_patient_data(device_id_list=device_id_list, patient_id_list=patient_id_list,
                                                     mrn_list=mrn_list, start_time=start_time, end_time=end_time)

        if mrn_list is not None:
            patient_id_list = [] if patient_id_list is None else patient_id_list
            mrn_to_patient_id_map = self.get_mrn_to_patient_id_map(mrn_list)
            patient_id_list.extend([mrn_to_patient_id_map[mrn] for mrn in mrn_list if mrn in mrn_to_patient_id_map])

        if (device_id_list is not None and len(device_id_list) == 0) or (patient_id_list is not None and len(patient_id_list) == 0):
            return []

        result = self.sql_handler.select_device_patients(
            device_id_list=device_id_list, patient_id_list=patient_id_list, start_time=start_time, end_time=end_time)

        converted_end_times_result = []
        for device_id, patient_id, start_time, end_time in result:
            end_time = time.time_ns() if end_time is None else end_time

            # Truncate time regions to fit requested start/end
            end_time = end_time if global_end is None else min(end_time, global_end)
            start_time = start_time if global_start is None else max(start_time, global_start)

            converted_end_times_result.append([device_id, patient_id, start_time, end_time])

        return converted_end_times_result

    def _api_get_device_patient_data(self, device_id_list: List[int] = None, patient_id_list: List[int] = None,
                                     mrn_list: List[int] = None, start_time: int = None, end_time: int = None):

        start_time = 0 if start_time is None else start_time
        end_time = time.time_ns() if end_time is None else end_time
        # Determine the list of patient identifiers
        patient_identifiers = []
        if patient_id_list is not None:
            patient_identifiers.extend([f'id|{pid}' for pid in patient_id_list])
        if mrn_list is not None:
            patient_identifiers.extend([f'mrn|{mrn}' for mrn in mrn_list])
        if not patient_identifiers:
            patient_identifiers = [f'id|{pid}' for pid in self.get_all_patients().keys()]

        result = []
        # Query each patient identifier
        for pid in patient_identifiers:
            if pid.split('|')[0] == "id":
                patient_id = int(pid.split('|')[1])
            elif pid.split('|')[0] == "mrn":
                mrn = int(pid.split('|')[1])
                patient_id = self.get_patient_id(mrn)
            else:
                raise ValueError(f"got {pid.split('|')[0]}, expected mrn or id")
            params = {'start_time': start_time, 'end_time': end_time}
            devices_result = self._request("GET", f"patients/{pid}/devices", params=params)

            if devices_result:
                for device in devices_result:
                    query_device_id = device['device_id']
                    query_start_time = device['start_time']
                    query_end_time = device['end_time']
                    # Filter based on device_id_list if it's provided
                    if device_id_list is None or query_device_id in device_id_list:
                        result.append((query_device_id, patient_id, query_start_time, query_end_time))

        return result

    def insert_device_patient_data(self, device_patient_data: List[Tuple[int, int, int, int]]):
        """
        .. _insert_device_patient_data_label:

        Inserts device-patient mappings into the dataset's database.

        The `device_patient_data` parameter is a list of tuples, where each tuple contains four integer values in the
        following order:
        - device_id (int): The ID of the device associated with the patient.
        - patient_id (int): The ID of the patient associated with the device.
        - start_time (int): The start time (in UNIX nano timestamp format) of the association between the device and the patient.
        - end_time (int): The end time (in UNIX nano timestamp format) of the association between the device and the patient.

        The `start_time` and `end_time` values represent the time range in which the device is associated with the patient.

        >>> # Insert a device-patient mapping into the dataset's database.
        >>> device_patient_data = [(1, 2, 1647084000_000_000_000, 1647094800_000_000_000),
        >>>                        (1, 3, 1647084000_000_000_000, 1647094800_000_000_000)]
        >>> sdk.insert_device_patient_data(device_patient_data)

        :param List[Tuple[int, int, int, int]] device_patient_data: A list of tuples containing device-patient mapping
            data, where each tuple contains four integer values in the following order: device_id, patient_id, start_time,
            and end_time.
        :return: None
        """

        if self.metadata_connection_type == "api":
            raise NotImplementedError("API mode is not supported for insertion.")

        # Cast all columns to their correct datatype.
        device_patient_data = [(int(device_id), int(patient_id), int(start_time), int(end_time)) for
                               device_id, patient_id, start_time, end_time in device_patient_data]
        self.sql_handler.insert_device_patients(device_patient_data)

    def convert_patient_to_device_id(self, start_time: int, end_time: int, patient_id: int = None, mrn: int = None):
        """
        Converts a patient ID or MRN to a device ID based on the specified time range.

        :param int start_time: Start time for the association.
        :param int end_time: End time for the association.
        :param int patient_id: Patient ID to be converted.
        :param int mrn: MRN to be converted.
        :return: Device ID if a single device fully encapsulates the time range, otherwise None.
        :rtype: int or None
        """

        # Retrieve device-patient mapping data
        if patient_id is not None:
            device_patient_data = self.get_device_patient_data(patient_id_list=[patient_id], start_time=start_time,
                                                               end_time=end_time)
        elif mrn is not None:
            device_patient_data = self.get_device_patient_data(mrn_list=[mrn], start_time=start_time, end_time=end_time)
        else:
            raise ValueError("You must specify either patient_id or mrn.")

        # Group data by device_id
        device_intervals = {}
        for device_id, _, device_start, device_end in device_patient_data:
            if device_id not in device_intervals:
                device_intervals[device_id] = []
            device_intervals[device_id].append([device_start, device_end])

        # Merge overlapping intervals for each device
        for device_id in device_intervals:
            intervals = sorted(device_intervals[device_id], key=lambda x: x[0])
            merged_intervals = [intervals[0]]
            for current in intervals[1:]:
                last = merged_intervals[-1]
                if last[1] >= current[0]:  # Overlapping intervals
                    last[1] = max(last[1], current[1])
                else:
                    merged_intervals.append(current)
            device_intervals[device_id] = merged_intervals

        # Check for a device whose interval encapsulates the provided time range
        matching_devices = []
        for device_id, intervals in device_intervals.items():
            for interval in intervals:
                if interval[0] <= start_time and interval[1] >= end_time:
                    matching_devices.append(device_id)

        # Raise error if more than one match is found
        if len(matching_devices) > 1:
            raise ValueError(f"Multiple devices ({matching_devices}) found for the same time range with parameters: "
                             f"start_time={start_time}, end_time={end_time}, patient_id={patient_id}, mrn={mrn}. "
                             "Please check and fix the device_patient table.")

        return matching_devices[0] if matching_devices else None

    def convert_device_to_patient_id(self, start_time: int, end_time: int, device, conflict_resolution='error'):
        """
        Converts a device ID or tag to a patient ID based on the specified time range.

        :param int start_time: Start time for the association.
        :param int end_time: End time for the association.
        :param device: Device ID (int) or tag (str) to be converted.
        :param str conflict_resolution: How to handle multiple matching patients. Options are 'error', '90_percent_overlap', 'always_none'.
        :return: Patient ID if a single patient's interval encapsulates the time range, otherwise None.
        :rtype: int or None
        """

        # Convert device tag to device ID if necessary
        if isinstance(device, str):
            device_id = self.get_device_id(device)
        elif isinstance(device, int):
            device_id = device
        else:
            raise ValueError(f"device must be either int or str (id or tag), not type{type(device)}")

        # Retrieve device-patient mapping data
        device_patient_data = self.get_device_patient_data(device_id_list=[device_id], start_time=start_time,
                                                           end_time=end_time)

        # Group data by patient_id
        patient_intervals = {}
        for _, patient_id, patient_start, patient_end in device_patient_data:
            if patient_id not in patient_intervals:
                patient_intervals[patient_id] = []
            patient_intervals[patient_id].append([patient_start, patient_end])

        # Merge overlapping intervals for each patient
        for patient_id in patient_intervals:
            intervals = sorted(patient_intervals[patient_id], key=lambda x: x[0])
            merged_intervals = [intervals[0]]
            for current in intervals[1:]:
                last = merged_intervals[-1]
                if last[1] >= current[0]:  # Overlapping intervals
                    last[1] = max(last[1], current[1])
                else:
                    merged_intervals.append(current)
            patient_intervals[patient_id] = merged_intervals

        # Check for a patient whose interval encapsulates the provided time range
        matching_patients = []
        for patient_id, intervals in patient_intervals.items():
            for interval in intervals:
                if interval[0] <= start_time and interval[1] >= end_time:
                    matching_patients.append(patient_id)

        # Handle multiple matching patients based on conflict_resolution parameter
        if len(matching_patients) > 1:
            if conflict_resolution == 'error':
                raise ValueError(
                    f"Multiple patients ({matching_patients}) found for the same time range with parameters: "
                    f"start_time={start_time}, end_time={end_time}, device={device}. "
                    "Please check and fix the device_patient table.")
            elif conflict_resolution == '90_percent_overlap':
                for patient_id in matching_patients:
                    total_overlap = sum(min(end_time, interval[1]) - max(start_time, interval[0])
                                        for interval in patient_intervals[patient_id])
                    if total_overlap >= 0.9 * (end_time - start_time):
                        print(f"Warning: Patient {patient_id} overlaps 90% or more of the time range.")
                        return patient_id
                print("Warning: No patient overlaps 90% or more of the time range.")
                return None
            elif conflict_resolution == 'always_none':
                print("Warning: Multiple patients found. Returning None.")
                return None
            else:
                raise ValueError(f"Invalid conflict_resolution value: {conflict_resolution}")

        return matching_patients[0] if matching_patients else None

    def get_labels(self, label_name_id_list: List[int] = None, name_list: List[str] = None, device_list: List[Union[int, str]] = None,
                   start_time: int = None, end_time: int = None, time_units: str = None, patient_id_list: List[int] = None,
                   label_source_list: List[Union[str, int]] = None, include_descendants=True, limit: int = None, offset: int = 0,
                   measure_list: List[Union[int, tuple[str, int | float, str]] | None] = None):
        """
        Retrieve labels from the database based on specified criteria.

        :param List[int] label_name_id_list: List of label set IDs to filter by.
        :param List[str] name_list: List of label names to filter by. Mutually exclusive with `label_name_id_list`.
        :param List[Union[int, str]] device_list: List of device IDs or device tags to filter by.
        :param int start_time: Start time filter for the labels.
        :param int end_time: End time filter for the labels.
        :param str time_units: Units for the `start_time` and `end_time` filters. Valid options are 'ns', 's', 'ms', and 'us'.
        :param List[int] patient_id_list: List of patient IDs to filter by.
        :param List[Union[str, int]] label_source_list: List of label source names or IDs to filter by.
        :param bool include_descendants: Returns all labels of descendant label_name, using requested_name_id and
            requested_name to represent the label name of the requested parent.
        :param int limit: Maximum number of rows to return.
        :param int offset: Offset this number of rows before starting to return labels. Used in combination with limit.
        :param int measure_list: The list of measure_ids or measure tuples (measure_tag, freq_hz, measure_units) you
        would like to restrict the search to. If you specify measures but also want all the labels that don't have a
            specified measure_id (the labels for all signals at that time) add None to the list. Measures can also be
            None to get all labels for a specific source regardless of measure_id.

        :return: A list of matching labels from the database. Each label is represented as a dictionary containing label details.
        :rtype: List[Dict]

        Example::

            Given an input filtering by a particular device ID, the output could look like:

            [
                {
                    'label_entry_id': 1,
                    'label_name_id': 10,
                    'label_name': 'example_name_1',
                    'requested_name_id': 10,
                    'requested_name': 'example_name_1',
                    'device_id': 1001,
                    'device_tag': 'tag_1',
                    'patient_id': 12345,
                    'mrn': 7654321,
                    'start_time_n': 1625000000000000000,
                    'end_time_n': 1625100000000000000,
                    'label_source_id': 4,
                    'label_source': "LabelStudio_Project_1",
                    'measure_id': 2
                },
                ...
            ]

        Note:
            - Either `device_list` or `patient_id_list` should be provided, but not both.
            - Either `label_name_id_list` or `name_list` should be provided, but not both.

        """
        # Ensure either label_name_id_list or name_list is provided, but not both
        if label_name_id_list and name_list:
            raise ValueError("Only one of label_name_id_list or name_list should be provided.")

        # Ensure either device list or patient id list is provided, but not both
        if device_list and patient_id_list:
            raise ValueError("Only one of device_list or patient_id_list should be provided.")

        # Convert time using the provided time units, if specified
        if time_units:
            if time_units not in time_unit_options.keys():
                raise ValueError("Invalid time units. Expected one of: %s" % time_unit_options)

            if start_time:
                start_time *= time_unit_options[time_units]
            if end_time:
                end_time *= time_unit_options[time_units]

        if self.metadata_connection_type == "api":
            return self._api_get_labels(label_name_id_list, name_list, device_list, start_time, end_time, patient_id_list,
                                        label_source_list, include_descendants, limit, offset, measure_list)

        # Convert label names to IDs if name_list is used
        if name_list:
            name_id_list = [self.get_label_name_id(name) for name in name_list]
            for label_name, label_id in zip(name_list, name_id_list):
                if label_id is None:
                    raise ValueError(f"Label name '{label_name}' not found in the database.")
            label_name_id_list = name_id_list

        closest_requested_ancestor_dict = {}
        if label_name_id_list and include_descendants:
            label_name_id_list, closest_requested_ancestor_dict = collect_all_descendant_ids(
                label_name_id_list, self.sql_handler)

        # Convert device tags to IDs
        if device_list:
            device_id_list = []
            for device in device_list:
                device_id = self.get_device_id(device) if isinstance(device, str) else device
                if device_id is None:
                    raise ValueError(f"Device Tag {device} not found in database")
                device_id_list.append(device_id)
            device_list = device_id_list

        label_source_id_list = []
        if label_source_list:
            for source in label_source_list:
                if isinstance(source, str):
                    label_source_id = self.get_label_source_id(source)
                    if label_source_id is None:
                        raise ValueError(f"Label source name '{source}' not found in the database.")
                    label_source_id_list.append(label_source_id)
                elif isinstance(source, int):
                    label_source_id_list.append(source)
                else:
                    raise ValueError("Label source list items must be either string (name) or integer (ID).")

        # Convert measure tags to IDs
        if measure_list:
            measure_id_list = []
            for measure in measure_list:
                measure_id = self.get_measure_id(measure[0], measure[1], measure[2], freq_units='Hz') if isinstance(measure, tuple) else measure
                if measure_id is None:
                    raise ValueError(f"Measure Tag {measure} not found in database")
                measure_id_list.append(measure_id)
            measure_list = measure_id_list

        labels = self.sql_handler.select_labels(
            label_set_id_list=label_name_id_list,
            device_id_list=device_list,
            patient_id_list=patient_id_list,
            start_time_n=start_time,
            end_time_n=end_time,
            label_source_id_list=label_source_id_list if label_source_id_list else None,
            measure_id_list=measure_list,
            limit=limit, offset=offset,
        )

        # Extract unique label_set_ids and device_ids
        unique_label_set_ids = {label[1] for label in labels}
        unique_device_ids = {label[2] for label in labels}

        # Create dictionaries for label set and device info for optimized lookup
        label_set_id_to_info = {label_set_id: self.get_label_name_info(label_set_id) for label_set_id in
                                unique_label_set_ids}
        device_id_to_info = {device_id: self.get_device_info(device_id) for device_id in unique_device_ids}

        result = []
        for label_entry_id, label_set_id, device_id, measure_id, label_source_id, start_time_n, end_time_n in labels:
            requested_id = closest_requested_ancestor_dict.get(label_set_id, label_set_id)
            requested_name = self.get_label_name_info(requested_id)['name']

            # Get label_source_name
            label_source_info = self.get_label_source_info(label_source_id) if label_source_id else None
            label_source_name = label_source_info['name'] if label_source_info else None

            patient_id = self.convert_device_to_patient_id(
                start_time=start_time_n, end_time=end_time_n, device=device_id,
                conflict_resolution='90_percent_overlap')
            mrn = None if patient_id is None else self.get_mrn(patient_id)

            formatted_label = {
                'label_entry_id': label_entry_id,
                'label_name_id': label_set_id,
                'label_name': label_set_id_to_info[label_set_id]['name'],
                'requested_name_id': requested_id,
                'requested_name': requested_name,
                'device_id': device_id,
                'device_tag': device_id_to_info[device_id]['tag'],
                'patient_id': patient_id,
                'mrn': mrn,
                'start_time_n': start_time_n,
                'end_time_n': end_time_n,
                'label_source_id': label_source_id,
                'label_source': label_source_name,
                'measure_id': measure_id
            }
            result.append(formatted_label)

        return result

    def _api_get_labels(self, label_name_id_list=None, name_list=None, device_list=None, start_time=None, end_time=None,
                        patient_id_list=None, label_source_list: Optional[List[Union[str, int]]] = None,
                        include_descendants=True, limit=None, offset=0, measure_list: List[Union[int, tuple[str, int | float, str], None]] = None):
        limit = 1000 if limit is None else limit

        label_list = []
        while True:
            params = {
                'label_name_id_list': label_name_id_list,
                'name_list': name_list,
                'device_list': device_list,
                'start_time': start_time,
                'end_time': end_time,
                'patient_id_list': patient_id_list,
                'label_source_list': label_source_list,
                'include_descendants': include_descendants,
                'measure_list': measure_list,
                'limit': limit, 'offset': offset,
            }

            result_temp = self._request("POST", "labels/", json=params)

            for label in result_temp:
                label_list.append(label)

            # nothing at all was found
            if len(label_list) == 0:
                raise ValueError("No labels found for current search params.")

            # this stops the loop when we have received the last batch of labels from the api
            if len(result_temp) == 0:
                break
            offset += limit

        return label_list

    def insert_label(self, name: str, start_time: int, end_time: int, device: Union[int, str] = None,
                     patient_id: int = None, mrn: int = None, time_units: str = None,
                     label_source: Union[str, int] = None, measure: Union[int, tuple[str, int | float, str]] = None):
        """
        Insert a label record into the database.

        :param str name: Name of the label type.
        :param int start_time: Start time for the label.
        :param int end_time: End time for the label.
        :param Union[int, str] device: Device ID or device tag (exclusive with device and patient_id).
        :param int patient_id: Patient ID for the label to be inserted (exclusive with device and mrn).
        :param int mrn: MRN for the label to be inserted (exclusive with device and patient_id).
        :param str time_units: Units for the `start_time` and `end_time`. Valid options are 'ns', 's', 'ms', and 'us'.
        :param Union[str, int] label_source: Name or ID of the label source.
        :param Union[int, tuple[str, int|float, str]] measure: Either the measure ID or the measure tuple
            (measure_tag, freq_hz, measure_units), if the label is for a specific measure. Leave as none if it's for all measures.
        :raises ValueError: If the provided label_source is not found in the database.
        :return: The ID of the inserted label

        Example usage:

        .. code-block:: python

            # Insert a label for a device with ID 42
            insert_label(name='Sleep Stage', start_time=1609459200_000_000_000, end_time=1609462800_000_000_000, device=42, measure=20)

            # Insert a label for a patient with patient_id 12345
            insert_label(name='Medication', start_time=1609459200_000, end_time=1609462800_000, patient_id=12345, time_units='ms', measure=None)

            # Using a device tag instead of device ID
            insert_label(name='Arrhythmia', start_time=1609459200_000_000_000, end_time=1609462800_000_000_000, device='device-tag-xyz', measure=('ECG', 200, 'Milli_Volts'))

            # Specifying time units and label source by name
            insert_label(name='Exercise', start_time=1609459200, end_time=1609462800, device=42, time_units='s', label_source='Manual Entry')

        """

        if self.metadata_connection_type == "api":
            raise NotImplementedError("API mode is not supported for insertion.")

        # Ensure exclusivity of device, patient_id, and mrn
        provided_params = [device is not None, patient_id is not None, mrn is not None]
        if sum(provided_params) > 1:
            raise ValueError("Only one of device, patient_id, or mrn can be provided.")

        # Convert patient_id or mrn to device ID if necessary
        converted_device_id = None
        if patient_id is not None:
            converted_device_id = self.convert_patient_to_device_id(start_time, end_time, patient_id=patient_id)
        elif mrn is not None:
            converted_device_id = self.convert_patient_to_device_id(start_time, end_time, mrn=mrn)

        # Convert device tag to device ID if necessary
        if isinstance(device, str):
            converted_device_id = self.get_device_id(device)
        elif isinstance(device, int) or isinstance(device, np.generic):
            converted_device_id = int(device)

        if converted_device_id is None or (isinstance(device, int) and self.get_device_info(device) is None):
            raise ValueError(f"device not found for device {device} patient_id {patient_id} mrn {mrn}")

        # convert measure tag tuple into a measure ID if necessary
        if isinstance(measure, tuple):
            measure_id = self.get_measure_id(measure[0], measure[1], measure[2], freq_units='Hz')
            if measure_id is None:
                raise ValueError(f"Measure Tag {measure} not found in database")
            measure = measure_id

        # Convert time using the provided time units
        time_units = "ns" if time_units is None else time_units
        if time_units not in time_unit_options.keys():
            raise ValueError("Invalid time units. Expected one of: %s" % time_unit_options)

        start_time *= time_unit_options[time_units]
        end_time *= time_unit_options[time_units]

        # Determine label source ID
        if isinstance(label_source, str):
            label_source_id = self.get_label_source_id(label_source)
            if label_source_id is None:
                warnings.warn(f"Label source {label_source} was not found in the database, inserting it now.")
                label_source_id = self.insert_label_source(name=label_source)

        elif isinstance(label_source, int):
            label_source_id = label_source
        else:
            label_source_id = None

        if name not in self._label_set_ids:
            label_id = self.sql_handler.insert_label_set(name)
            self._label_sets[label_id] = {'id': label_id, 'name': name}
            self._label_set_ids[name] = label_id
        else:
            label_id = self._label_set_ids[name]

        # Insert the label into the database
        return self.sql_handler.insert_label(label_id, converted_device_id, start_time, end_time, label_source_id, measure)

    def insert_labels(self, labels: List[Tuple[str, Union[int, str], Union[int, tuple[str, int | float, str], None], Union[str, int, None], int, int]],
                      time_units: str = None, source_type: str = None):
        """
        Insert multiple label records into the database.

        :param List[Tuple[str, Union[int, str], Union[int, tuple[str, int | float, str]], int, int, Union[str, int]]] labels: A list of labels. Each label is a tuple containing:
            - Name of the label type.
            - Source ID based on the source_type parameter (device ID, device tag, patient ID, or MRN).
            - Measure for the label. Can be measure ID, tuple containing (measure_tag, freq_hz, measure_units) or none if it applies to all measures at that time.
            - Name or ID of the label source. (Can be None, for no specified source)
            - Start time for the label.
            - End time for the label.

        :param str time_units: Units for the `start_time` and `end_time` of each label. Valid options are 'ns', 's', 'ms', and 'us'. (default ns)
        :param str source_type: The type of source ID provided in the labels. Valid options are 'device_id', 'device_tag', 'patient_id', and 'mrn'.
        :raises ValueError: If the provided label_source, source_type or measure is not found in the database.

        Example usage:

        .. code-block:: python

            # Using device ID as the source type and measure ID
            labels_data = [
                ('Sleep Stage', 42, 3, None, 1609459200_000_000_000, 1609462800_000_000_000),
                ('Medication', 56, None, 'Medication DB', 1609459200_000_000_000, 1609462800_000_000_000)
            ]
            insert_labels(labels=labels_data, time_units='s', source_type='device_id')

            # Using MRN as the source type and measure tuple
            labels_data = [
                ('Heart Rate', 1234567, ('ECG', 200, 'Milli_Volts'), None, 1609459200_000, 1609462800_000),
                ('Blood Pressure', 1234568, ('ECG', 200, 'Milli_Volts'), 'Automatic Device', 1609459200_000, 1609462800_000)
            ]
            insert_labels(labels=labels_data, time_units='ms', source_type='mrn')

        """
        if self.metadata_connection_type == "api":
            raise NotImplementedError("API mode is not supported for insertion.")

        valid_source_types = ["device_id", "device_tag", "patient_id", "mrn"]
        source_type = "device_id" if source_type is None else source_type
        if source_type not in valid_source_types:
            raise ValueError(f"Invalid source type. Expected one of: {', '.join(valid_source_types)}")

        formatted_labels = []

        for label in labels:
            name, source_id, measure, label_source, start_time, end_time = label

            # Convert source_id based on the source_type parameter
            if source_type == "device_tag":
                device = self.get_device_id(source_id)
                if device is None:
                    raise ValueError(f"device tag {source_id} not found in database")
            elif source_type == "patient_id":
                device = self.convert_patient_to_device_id(start_time, end_time, patient_id=source_id)
                if device is None:
                    raise ValueError(f"patient id {source_id} not found in database")
            elif source_type == "mrn":
                device = self.convert_patient_to_device_id(start_time, end_time, mrn=source_id)
                if device is None:
                    raise ValueError(f"mrn {source_id} not found in database")
            elif source_type == "device_id":
                device = int(source_id)
                if self.get_device_info(source_id) is None:
                    raise ValueError(f"device id {source_id} not found in database")
            else:
                raise ValueError(f"Invalid source type. Expected one of: {', '.join(valid_source_types)}")

            # convert measure tag tuple into a measure ID if necessary
            if isinstance(measure, tuple):
                measure_id = self.get_measure_id(measure[0], measure[1], measure[2], freq_units='Hz')
                if measure_id is None:
                    raise ValueError(f"Measure Tag {measure} not found in database")
                measure = measure_id

            # Adjust start and end times using time units
            if time_units:
                if time_units not in time_unit_options.keys():
                    raise ValueError(f"Invalid time units. Expected one of: {', '.join(time_unit_options.keys())}")
                start_time *= time_unit_options[time_units]
                end_time *= time_unit_options[time_units]

            # Determine label source ID
            if isinstance(label_source, str):
                label_source_id = self.get_label_source_id(label_source)
                if label_source_id is None:
                    warnings.warn(f"Label source {label_source} was not found in the database, inserting it now.")
                    label_source_id = self.insert_label_source(name=label_source)
            elif isinstance(label_source, int):
                label_source_id = label_source
            else:
                label_source_id = None

            if name not in self._label_set_ids:
                label_id = self.sql_handler.insert_label_set(name)
                self._label_sets[label_id] = {'id': label_id, 'name': name}
                self._label_set_ids[name] = label_id
            else:
                label_id = self._label_set_ids[name]

            # Add to the formatted labels list
            formatted_labels.append((label_id, device, measure, label_source_id, start_time, end_time))

        # Insert the labels into the database
        self.sql_handler.insert_labels(formatted_labels)

    def delete_labels(self, label_id_list: List[int] = None, label_name_id_list: List[int] = None, name_list: List[str] = None,
                      device_list: List[Union[int, str]] = None, start_time: int = None, end_time: int = None, time_units: str = None,
                      patient_id_list: List[int] = None, label_source_list: Optional[List[Union[str, int]]] = None,
                      measure_list: List[Union[int, tuple[str, int | float, str], None]] = None):

        """
        Delete labels from the database based on specified criteria. If no parameters are passed, the method raises an error for safety.

        :param List[int] label_id_list: List of label IDs to delete. Use '*' to delete all labels.
        :param List[int] label_name_id_list: List of label set IDs to filter labels for deletion.
        :param List[str] name_list: List of label names to filter labels for deletion.
        :param List[Union[int, str]] device_list: List of device IDs or device tags to filter labels for deletion.
        :param int start_time: Start time filter for the labels to delete.
        :param int end_time: End time filter for the labels to delete.
        :param str time_units: Units for the `start_time` and `end_time` filters.
        :param List[int] patient_id_list: List of patient IDs to filter labels for deletion.
        :param Optional[List[Union[str, int]]] label_source_list: List of label source names or IDs to filter labels for deletion.
        :param int measure_list: The list of measure_ids you would like to delete. Can also be a list of tuples
            specifying the measure (measure_tag, freq_hz, measure_units). If None it will delete labels regardless of measure_id.
        :raises ValueError: If no parameters are provided, or if invalid parameters are provided.
        :return: None

        Example usage:
            To delete labels for a specific device ID:
                delete_labels(device_list=[1001])

            To delete all labels:
                delete_labels(label_id_list="*")
        """

        if self.metadata_connection_type == "api":
            raise NotImplementedError("API mode is not supported for delete.")

        if all(param is None for param in
               [label_id_list, label_name_id_list, name_list, device_list, start_time, end_time, patient_id_list,
                label_source_list, measure_list]):
            raise ValueError("No parameters were provided. For safety, you need to specify at least one parameter. Use label_id_list='*' to delete all labels.")

        if label_id_list == "*":
            all_labels = self.get_labels()
            all_label_ids = [label_info['label_id'] for label_info in all_labels]
            return self.sql_handler.delete_labels(all_label_ids)

        elif label_id_list is not None:
            return self.sql_handler.delete_labels(label_id_list)

        filtered_labels = self.get_labels(label_name_id_list=label_name_id_list, name_list=name_list,
                                          device_list=device_list, start_time=start_time, end_time=end_time,
                                          time_units=time_units, patient_id_list=patient_id_list,
                                          label_source_list=label_source_list, measure_list=measure_list)
        filtered_label_ids = [label_info['label_entry_id'] for label_info in filtered_labels]
        return self.sql_handler.delete_labels(filtered_label_ids)

    def get_label_name_id(self, name: str):
        """
        Retrieve the identifier of a label type based on its name.

        :param str name: The name of the label type.
        :return: The identifier of the label type.
        :rtype: int
        """
        if self.metadata_connection_type == "api":
            params = {'label_name_id': None, 'label_name': name}
            return self._request("GET", "/labels/name", params=params)

        # Check if the label name is already in the cached label type IDs dictionary
        if name in self._label_set_ids:
            return self._label_set_ids[name]

        # If the label name is not in the cache, query the database using the SQL handler
        label_id = self.sql_handler.select_label_set_id(name)

        # If the label name is not found in the database, return None
        if label_id is None:
            return None

        # If the label name is found in the database, store the ID in the cache
        self._label_set_ids[name] = label_id
        self._label_sets[label_id] = name  # also update the label types cache
        return label_id

    def get_label_name_info(self, label_name_id: int):
        """
        Retrieve information about a specific label set.

        :param int label_name_id: The identifier of the label set to retrieve information for.
        :return: A dictionary containing information about the label set, including its id and name.
        :rtype: dict

        >>> sdk = AtriumSDK(dataset_location="./example_dataset")
        >>> label_name_id = 1
        >>> label_name_info = sdk.get_label_name_info(label_name_id)
        >>> print(label_name_info)
        {'id': 1,
         'name': 'Label A1',
         'parent_id': 2,
         'parent_name': 'Label Class A'}

        """
        # Check if metadata is fetched using API and call the appropriate method
        if self.metadata_connection_type == "api":
            params = {'label_name_id': label_name_id, 'label_name': None}
            return self._request("GET", "/labels/name", params=params)

        # If label set info is already cached, return it
        if label_name_id in self._label_sets:
            return self._label_sets[label_name_id]

        # Fetch label set info from the SQL database
        row = self.sql_handler.select_label_set(label_set_id=label_name_id)

        # If label set not found in the database, return None
        if row is None:
            return None

        # Unpack the fetched row into individual variables
        label_name_id, label_set_name, parent_id = row

        parent_name = None
        if parent_id is not None:
            parent_name = self.get_label_name_info(parent_id)

        # Create a dictionary with the label set information
        label_set_info = {
            'id': label_name_id,
            'name': label_set_name,
            'parent_id': parent_id,
            'parent_name': parent_name
        }

        # Cache the label set information for future use
        self._label_sets[label_name_id] = label_set_info

        # Return the label set information dictionary
        return label_set_info

    def get_all_label_names(self, limit=None, offset=0) -> dict:
        """
        Retrieve all distinct label names from the database.
        :param int limit: Maximum number of rows to return.
        :param int offset: Offset this number of rows before starting to return labels. Used in combination with limit.
        :return: A dictionary where keys are label IDs and values are dictionaries containing 'id' and 'name' keys.
        :rtype: dict

        .. note:: Skip and limit are used if there are too many label names to return in one get request.
        """
        if self.metadata_connection_type == "api":
            return self._api_get_all_label_names(limit=limit, offset=offset)

        label_tuple_list = self.sql_handler.select_label_sets(limit=limit, offset=offset)

        label_dict = {}
        for label_info in label_tuple_list:
            label_id, label_name, parent_id = label_info
            parent_name = None
            if parent_id is not None:
                parent_name = self.get_label_name_info(parent_id)['name']
            label_dict[label_id] = {
                'id': label_id,
                'name': label_name,
                'parent_id': parent_id,
                'parent_name': parent_name,
            }
        return label_dict

    def _api_get_all_label_names(self, limit=None, offset=0):
        if limit is None:
            limit = 1000
            label_dict = {}
            while True:
                result_dict = self._request("GET", "labels/names", params={'limit': limit, 'offset': offset})

                if len(result_dict) == 0:
                    break
                label_dict.update(result_dict)
                offset += limit
        else:
            label_dict = self._request("GET", "labels/names", params={'limit': limit, 'offset': offset})

        return {int(k): v for k, v in label_dict.items()}

    def get_label_name_children(self, label_name_id: int = None, name: str = None):
        """
        Retrieve all children of a specific label name. You only need to specify one of label_name_id or name.

        :param int label_name_id: The identifier of the label name.
        :param str name: The name of the label.
        :return: A list of dictionaries, each representing a child label set.
        :rtype: list

        >>> sdk = AtriumSDK()
        >>> children_by_id = sdk.get_label_name_children(label_set_id=1)
        >>> for child in children_by_id:
        ...     print(child)
        ... {'id': 2, 'name': 'Label Set A1', 'parent_id': 1, 'parent_name': 'Label Set A'}
        ... {'id': 3, 'name': 'Label Set A2', 'parent_id': 1, 'parent_name': 'Label Set A'}
        >>> children_by_name = sdk.get_label_name_children(name="Label Set B")
        >>> for child in children_by_name:
        ...     print(child)
        ... {'id': 5, 'name': 'Label Set B1', 'parent_id': 4, 'parent_name': 'Label Set B'}

        """
        if self.metadata_connection_type == "api":
            params = {'label_name_id': label_name_id, 'label_name': name}
            return self._request("GET", "/labels/children", params=params)

        if name:
            label_name_id = self.get_label_name_id(name)

        children = self.sql_handler.select_label_name_children(label_name_id)
        return [self.get_label_name_info(child_id) for child_id, _ in children]

    def get_label_name_parent(self, label_name_id: int = None, name: str = None):
        """
        Retrieve the parent of a specific label name. You only need to specify one of label_name_id or name.

        :param int label_name_id: The identifier of the label name.
        :param str name: The name of the label.

        :return: A dictionary representing the parent label set.
        :rtype: dict

        >>> sdk = AtriumSDK()
        >>> parent_by_id = sdk.get_label_name_parent(label_set_id=2)
        >>> print(parent_by_id)
        ... {'id': 1, 'name': 'Label Set A', 'parent_id': None, 'parent_name': None}
        >>> parent_by_name = sdk.get_label_name_parent(name="Label Set A2")
        >>> print(parent_by_name)
        ... {'id': 1, 'name': 'Label Set A', 'parent_id': None, 'parent_name': None}

        """

        if self.metadata_connection_type == "api":
            params = {'label_name_id': label_name_id, 'label_name': name}
            return self._request("GET", "/labels/parent", params=params)

        if name:
            label_name_id = self.get_label_name_id(name)

        parent_id, _ = self.sql_handler.select_label_name_parent(label_name_id)
        if parent_id:
            return self.get_label_name_info(parent_id)
        else:
            return None

    def get_all_label_name_descendents(self, label_name_id: int = None, name: str = None, max_depth: int = None):
        """
        Retrieve a nested dictionary representing the tree of descendants for a given label name.  You only need to specify one of label_name_id or name.

        :param int label_name_id: The identifier of the label name.
        :param str name: The name of the label.
        :param int max_depth: The maximum depth of the tree to retrieve.

        :return: A nested dictionary of label sets representing the descendants tree.
        :rtype: dict
        """

        if self.metadata_connection_type == "api":
            params = {'label_name_id': label_name_id, 'label_name': name, 'depth': max_depth}
            return self._request("GET", "/labels/descendents", params=params)

        # Determine the label_name_id if only the name is provided
        if name and not label_name_id:
            label_name_id = self.sql_handler.select_label_set_id(name)
            if label_name_id is None:
                raise ValueError(f"No label found with the name {name}")

        # Retrieve all descendants
        descendants = self.sql_handler.select_all_label_name_descendents(label_name_id)
        if not descendants:
            return {}  # No descendants found

        # Constructing the nested dictionary
        return self._build_descendants_tree(label_name_id, descendants, max_depth)

    def _build_descendants_tree(self, root_id, descendants, max_depth, current_depth=0):

        if max_depth is not None and current_depth >= max_depth:
            return {}

        tree = {}
        for descendant in descendants:
            if descendant[2] == root_id:  # parent_id of the descendant is root_id
                child_id = descendant[0]
                tree[descendant[1]] = self._build_descendants_tree(child_id, descendants, max_depth, current_depth + 1)

        return tree

    def insert_label_name(self, name: str, label_name_id=None, parent=None) -> int:
        """
        Insert a label name into the database if it doesn't already exist and return the ID.

        :param str name: The name of the label set to insert.
        :param int label_name_id: (Optional) The desired id of the label name to insert.
        :param int | str parent: (Optional) The parent label in the heirarchical tree diagram. If you use an integer it
            will assume this is the parent label name id and if you use a string it will assume it's the parent label name.
        :return: The ID of the label set.
        :rtype: int
        :raises ValueError: If the label name is empty.

        >>> sdk = AtriumSDK()
        >>> label_name_id = sdk.insert_label_name("Example Label name")
        >>> print(label_name_id)
        1
        """
        if not name:
            raise ValueError("The label name cannot be empty.")

        if self.metadata_connection_type == "api":
            raise NotImplementedError("API mode is not supported for insertion.")

        parent_id = None
        if isinstance(parent, int):
            if self.get_label_name_info(parent) is None:
                raise ValueError(f"Requested Parent {parent} not found, add it using sdk.insert_label_name")
            parent_id = parent
        elif isinstance(parent, str):
            parent_id = self.get_label_name_id(parent)
            if parent_id is None:
                raise ValueError(f"Requested Parent {parent} not found, add it using sdk.insert_label_name")

        # Check if the label set name is already cached
        existing_label_name_id = self._label_set_ids.get(name)

        # If not cached, insert it into the database and update the cache
        if existing_label_name_id is None:
            label_name_id = self.sql_handler.insert_label_set(name, label_set_id=label_name_id, parent_id=parent_id)
            self._label_sets[label_name_id] = {'id': label_name_id, 'name': name}
            self._label_set_ids[name] = label_name_id
            return label_name_id
        elif label_name_id is not None:
            if label_name_id != existing_label_name_id:
                raise ValueError(f"label name id {label_name_id} not equal to the id existing {existing_label_name_id} "
                                 f"for name {name}")

        # Return the label set ID
        return existing_label_name_id

    def get_label_source_id(self, name: str) -> Optional[int]:
        """
        Gets the label source ID from the name of the label source.
        :param name: The name of the label source to look up.
        :return: The label source ID or None if not found.
        """

        if self.metadata_connection_type == 'api':
            params = {'label_source_id': None, 'label_source_name': name}
            return self._request("GET", "/labels/source", params=params)

        return self.sql_handler.select_label_source_id_by_name(name)

    def get_label_source_info(self, label_source_id: int) -> Optional[dict]:
        """
        Retrieve information about a specific label source by its ID.
        :param label_source_id: The identifier for the label source.
        :return: A dictionary containing information about the label source, or None if not found.
        """
        if self.metadata_connection_type == 'api':
            params = {'label_source_id': label_source_id, 'label_source_name': None}
            return self._request("GET", "/labels/source", params=params)

        return self.sql_handler.select_label_source_info_by_id(label_source_id)

    def insert_label_source(self, name: str, description: str = None) -> int:
        """
        Insert a label source into the database if it doesn't already exist and return its ID.
        :param name: The unique name identifier for the label source.
        :param description: A textual description of the label source.
        :return: The ID of the label source.
        """
        if self.metadata_connection_type == "api":
            raise NotImplementedError("API mode is not supported for insertion.")
        return self.sql_handler.insert_label_source(name, description)

    def get_label_time_series(self, label_name=None, label_name_id=None, device_tag=None,
                              device_id=None, patient_id=None, start_time=None, end_time=None,
                              timestamp_array=None, sample_period=None, time_units: str = None,
                              out: np.ndarray = None, label_source_list: Optional[List[Union[str, int]]] = None,
                              measure: Union[int, tuple[str, int | float, str]] = None):
        """
        Retrieve a time series representation for labels from the database based on specified criteria.

        :param str label_name: Name of the label set to filter by. Mutually exclusive with `label_name_id`.
        :param int label_name_id: ID of the label set to filter by. Mutually exclusive with `label_name`.
        :param str device_tag: Tag of the device to filter by. Mutually exclusive with `device_id`.
        :param int device_id: ID of the device to filter by. Mutually exclusive with `device_tag`.
        :param int patient_id: ID of the patient to filter by.
        :param int start_time: Start time filter for the labels.
        :param int end_time: End time filter for the labels.
        :param np.ndarray timestamp_array: Array of timestamps. If not provided, it's generated using `start_time`, `end_time`, and `sample_period`.
        :param int sample_period: Time period between consecutive timestamps. Required if `timestamp_array` is not provided.
        :param str time_units: Units for the `start_time`, `end_time`, and `sample_period` filters. Valid options are 'ns', 's', 'ms', and 'us'.
        :param int measure: The measure_id or tuple specifying the measure (measure_tag, freq_hz, measure_units), you
            would like to restrict the search to. If none it will get all labels regardless of measure_id.
        :param np.ndarray out: An optional pre-allocated numpy array to hold the result. The shape must match the expected result shape,
            which is the same as `timestamp_array`. Allowed dtypes are integer types or boolean. If provided,
            the results are written into this array in-place. It should be initialized with zeros.
            Otherwise, a new array is allocated.
        :param Optional[List[Union[str, int]]] label_source_list: List of label source names or IDs to filter by.

        :return: An array representing the presence of a label for each timestamp. If a label is present at a given timestamp, the value is 1, otherwise 0.
        :rtype: np.ndarray

        Example:
            Given a label set name, device tag, start and end times, and a sample period, the output could look like:
            [0, 1, 1, 1, 0, 0, ...]

        .. note::
            - This method currently only supports database connection mode and not API mode.
            - Only one of `label_name` or `label_name_id` should be provided.
            - Only one of `device_tag` or `device_id` should be provided.
            - Either `device_id`/`device_tag` or `patient_id` should be provided, but not combinations of both.
            - If using the `out` parameter, ensure its shape matches the expected result shape, and that it is initialized with zeros.

        Raises:
            ValueError: For various reasons including but not limited to the presence of mutually exclusive arguments,
                        absence of required arguments, or invalid time units.
        """
        if self.metadata_connection_type == "api":
            raise NotImplementedError("API mode is not yet supported for this method.")

        # Check for the XOR condition for label_name and label_name_id
        if (label_name is not None) == (label_name_id is not None):
            raise ValueError("Either label_name or label_name_id should be provided, but not both.")

        # Check for the XOR condition for device_tag and device_id
        if (device_tag is not None) and (device_id is not None):
            raise ValueError("Either device_tag or device_id should be provided, but not both.")

        # Check for device_id/device_tag or patient_id
        if sum(x is not None for x in [device_id, device_tag, patient_id]) != 1:
            raise ValueError("Exactly one of device_id, device_tag, or patient_id must be provided.")

        # Convert label_name to label_name_id if it's used
        if label_name:
            label_name_id = self.get_label_name_id(label_name)
            if label_name_id is None:
                raise ValueError(f"Label set name '{label_name}' not found in the database.")

        # Convert device_tag to device_id if it's used
        if device_tag:
            device_id = self.get_device_id(device_tag)
            if device_id is None:
                raise ValueError(f"Device Tag {device_tag} not found in database")

        # Handle time units and conversion to nanoseconds
        if time_units:
            if time_units not in time_unit_options.keys():
                raise ValueError(f"Invalid time units. Expected one of: {', '.join(time_unit_options.keys())}")

            if start_time:
                start_time *= time_unit_options[time_units]
            if end_time:
                end_time *= time_unit_options[time_units]
            if sample_period:
                sample_period *= time_unit_options[time_units]

            if timestamp_array is not None:
                timestamp_array = convert_to_nanoseconds(timestamp_array, time_units)

        # If timestamp_array is None, create it using start_time, end_time and sample_period
        if timestamp_array is None:
            if not all([start_time, end_time, sample_period]):
                raise ValueError("If timestamp_array is not provided, start_time, end_time, and sample_period must be "
                                 "set in order to generate a timestamp_array using "
                                 "np.arange(start_time, end_time, sample_period)")
            timestamp_array = np.arange(start_time, end_time, sample_period)

        labels = self.get_labels(label_name_id_list=[label_name_id] if label_name_id is not None else None,
                                 device_list=[device_id] if device_id is not None else None, start_time=start_time,
                                 end_time=end_time, patient_id_list=[patient_id] if patient_id is not None else None,
                                 label_source_list=label_source_list, measure_list=[measure] if measure is not None else None)

        # Create a binary array to indicate presence of a label for each timestamp, if not provided.
        if out is not None:
            allowed_dtypes = [np.bool_] + np.sctypes['int']  # Allowed dtypes: boolean and all integer types

            if out.shape != timestamp_array.shape:
                raise ValueError(
                    f"The 'out' array shape {out.shape} doesn't match expected shape {timestamp_array.shape}.")

            if out.dtype not in allowed_dtypes:
                valid_dtypes_str = ", ".join([dtype.__name__ for dtype in allowed_dtypes])
                raise ValueError(f"The 'out' array dtype is {out.dtype}, but expected one of: {valid_dtypes_str}.")

            if not np.all(out == 0):  # Ensure that the out array starts with all zeros
                raise ValueError("The 'out' array should be initialized with zeros. It contains non-zero values.")

            result_array = out
        else:
            result_array = np.zeros(timestamp_array.shape, dtype=np.int8)

        for label in labels:
            start_idx = np.searchsorted(timestamp_array, label['start_time_n'], side='left')
            end_idx = np.searchsorted(timestamp_array, label['end_time_n'], side='right')
            result_array[start_idx:end_idx] = 1

        return result_array

    def get_iterator(self, definition, window_duration, window_slide, gap_tolerance=None, num_windows_prefetch=None,
                     time_units: str = None, label_threshold=0.5, iterator_type=None, window_filter_fn=None,
                     shuffle=False, cached_windows_per_source=None, patient_history_fields=None, start_time=None,
                     end_time=None) -> DatasetIterator:
        """
        Constructs and returns a `DatasetIterator` object that allows iteration over the dataset according to
        the specified definition.

        The method first verifies the provided definition against the dataset of the calling class object.
        If certain parts of the cohort definition aren't present within the dataset, the method will truncate the
        requested cohort to fit the dataset and issue warnings about the dropped data.

        When using a Pytorch DataLoader, ensure that `get_iterator`'s `num_windows_prefetch` is greater than the DataLoader
        `batch_size` * `num_workers` * `prefetch_factor`. If you do this, then the Dataloader will correctly cooperate
        with the Iterator's cache functionality.

        Additionally, when shuffling we recommend you set `cached_windows_per_source = num_windows_prefetch // 100`
        for balanced randomness vs performance.

        :param definition: A DefinitionYAML object or string representation specifying the measures and
                           patients or devices over particular time intervals.
        :param int window_duration: Duration of each window in units time_units (default nanoseconds).
        :param int window_slide: Slide duration between consecutive windows in units time_units (default nanoseconds).
        :param int gap_tolerance: Tolerance for gaps in definition intervals auto generated by "all" (optional) in units
            time_units (default nanoseconds).
        :param int num_windows_prefetch: Number of windows you want to get from AtriumDB at a time. Setting this value
            higher will make decompression faster but at the expense of using more RAM. (default the number of windows
            that gets you closest to 10 million values).
        :param str time_units: If you would like the window_duration and window_slide to be specified in units other than
                            nanoseconds you can choose from one of ["s", "ms", "us", "ns"].
        :param float label_threshold: The percentage of the window that must contain a label before the entire window is
            marked by that label (eg. 0.5 = 50%). All labels meeting the threshold will be marked.
        :param str iterator_type: Specify the type of iterator. If set to 'random_access', a RandomAccessDatasetIterator
          will be returned, allowing indexed access to dataset windows. If set to 'filtered',
          a FilteredDatasetIterator will be returned with additional filtering functionality based on
          the `window_filter_fn`. By default or if set to None, a standard DatasetIterator is returned.
        :param callable window_filter_fn: If provided, only windows for which this function returns True will be included in the
             iteration. This function should accept a window as its argument. This is only applicable
             if `iterator_type` is set to 'filtered'.
        :param Union[bool, int] shuffle: If True, the order of windows will be randomized before iteration. If set to an integer, this
            value will seed the random number generator for reproducible shuffling. If False, windows are
            returned in their original order.
        :param int cached_windows_per_source: The maximum number of windows to cache for a single source before moving
            on to a new source, helpful for adding more randomness to the shuffle. Making it too small heavily decreases
            efficiency, making it too large will make the windows less random when shuffled.
        :param list patient_history_fields: A list of patient_info fields you would like returned in the Window object.
        :param int start_time: The global minimum start time for data windows, using time_units units.
        :param int end_time: The global maximum end time for data windows, using time_units units.

        :return: DatasetIterator object to easily iterate over the specified data.
        :rtype: DatasetIterator

        **Example**:

        .. code-block:: python

            sdk = AtriumSDK(dataset_location=local_dataset_location)

            # Define Measures
            measures = ["MLII"]

            # Define Patients and Time Regions
            patient_ids = {
                1: "all",
                2: [{"time0": 1682739250000000000, "pre": 500000000, "post": 500000000}],
                3: [{"start": 1690776318966000000, "end": 1690777625288000000}],
                4: [{"start": 1690781225288000000}],
                5: [{"end": 1690787437932000000}],
            }

            # Create Definition Object
            definition = DefinitionYAML(measures=measures, patient_ids=patient_ids)

            # Get the Iterator Object
            slide_size_nano = window_size_nano = 60_000_000_000  # 1 minute nano
            iterator = sdk.get_iterator(definition, window_size_nano, slide_size_nano)

            # Loop over all windows (numpy.ndarray)
            for window in iterator:
                print(window)

        """
        # check that a correct unit type was entered
        time_units = "ns" if time_units is None else time_units
        if time_units not in time_unit_options.keys():
            raise ValueError("Invalid time units. Expected one of: %s" % time_unit_options)

        # convert to nanoseconds
        window_duration = int(window_duration * time_unit_options[time_units])
        window_slide = int(window_slide * time_unit_options[time_units])
        if gap_tolerance is not None:
            gap_tolerance = int(gap_tolerance * time_unit_options[time_units])

        start_time_n, end_time_n = start_time, end_time
        if start_time_n is not None:
            start_time_n = int(start_time_n * time_unit_options[time_units])

        if end_time_n is not None:
            end_time_n = int(end_time_n * time_unit_options[time_units])

        max_cache_duration_per_source = None
        if cached_windows_per_source is not None:
            assert isinstance(cached_windows_per_source, int), "cached_windows_per_source must be of type int."
            assert cached_windows_per_source > 0, "cached_windows_per_source must be at least 1."
            max_cache_duration_per_source = window_duration + (window_slide * (cached_windows_per_source - 1))

        validated_measure_list, validated_label_set_list, validated_sources = verify_definition(
            definition, self, gap_tolerance=gap_tolerance, start_time_n=start_time_n, end_time_n=end_time_n)

        # Create appropriate iterator object based on iterator_type
        if iterator_type == 'random_access':
            iterator = RandomAccessDatasetIterator(
                self, validated_measure_list, validated_label_set_list, validated_sources,
                window_duration, window_slide, num_windows_prefetch=num_windows_prefetch,
                label_threshold=label_threshold, time_units=time_units, max_cache_duration=max_cache_duration_per_source,
                shuffle=shuffle, patient_history_fields=patient_history_fields)
        elif iterator_type == 'filtered':
            if window_filter_fn is None:
                raise ValueError("window_filter_fn must be provided when iterator_type is 'filtered'")
            iterator = FilteredDatasetIterator(
                self, validated_measure_list, validated_label_set_list, validated_sources,
                window_duration, window_slide, num_windows_prefetch=num_windows_prefetch,
                label_threshold=label_threshold, time_units=time_units, window_filter_fn=window_filter_fn,
                max_cache_duration=max_cache_duration_per_source, shuffle=shuffle, patient_history_fields=patient_history_fields)
        else:
            iterator = DatasetIterator(
                self, validated_measure_list, validated_label_set_list, validated_sources,
                window_duration, window_slide, num_windows_prefetch=num_windows_prefetch,
                label_threshold=label_threshold, time_units=time_units, shuffle=shuffle,
                max_cache_duration=max_cache_duration_per_source, patient_history_fields=patient_history_fields)

        return iterator

    def get_interval_array(self, measure_id=None, device_id=None, patient_id=None,
                           gap_tolerance_nano: int = 0, start=None, end=None, measure_tag=None,
                           freq=None, units=None, freq_units=None, device_tag=None, mrn=None):
        """
        .. _get_interval_array_label:

        Returns a 2D array representing the availability of a specified measure (signal) and a specified source
        (device id or patient id). Each row of the 2D array output represents a continuous interval of available
        data while the first and second columns represent the start epoch and end epoch of that interval
        respectively.

        >>> measure_id = 21
        >>> device_id = 25
        >>> start_epoch_s = 1669668855
        >>> end_epoch_s = start_epoch_s + 3600  # 1 hour after start.
        >>> start_epoch_nano = start_epoch_s * (10 ** 9)  # Convert seconds to nanoseconds
        >>> end_epoch_nano = end_epoch_s * (10 ** 9)  # Convert seconds to nanoseconds
        >>> interval_arr = sdk.get_interval_array(measure_id=measure_id, device_id=device_id, start=start_epoch_nano, end=end_epoch_nano)
        >>> interval_arr
        array([[1669668855000000000, 1669668856000000000],
        [1669668857000000000, 1669668858000000000],
        [1669668859000000000, 1669668860000000000],
        [1669668861000000000, 1669668862000000000],
        [1669668863000000000, 1669668864000000000]], dtype=int64)

        :param int measure_id: The measure identifier corresponding to the measures table in the
            linked relational database.
        :param int device_id: The device identifier corresponding to the devices table in the
            linked relational database.
        :param int patient_id: The patient identifier corresponding to the encounter table in the
            linked relational database.
        :param int gap_tolerance_nano: The maximum allowable gap size in the data such that the output considers a
            region continuous. Put another way, the minimum gap size, such that the output of this method will add
            a new row.
        :param int start: The minimum time epoch for which to include intervals.
        :param int end: The maximum time epoch for which to include intervals.
        :param str measure_tag: A short string identifying the signal. Required if measure_id is None.
        :param freq: The sample frequency of the signal. Helpful with measure_tag.
        :param str units: The units of the signal. Helpful with measure_tag.
        :param str freq_units: Units for frequency. Options: ["nHz", "uHz", "mHz",
            "Hz", "kHz", "MHz"] default "nHz".
        :param str device_tag: A string identifying the device. Exclusive with device_id.
        :param int mrn: Medical record number for the patient. Exclusive with patient_id.
        :rtype: numpy.ndarray
        :returns: A 2D array representing the availability of a specified measure.

        """

        if device_id is None and device_tag is not None:
            device_id = self.get_device_id(device_tag)

        if patient_id is None and mrn is not None:
            patient_id = self.get_patient_id(mrn)

        # Check if the metadata connection type is API
        if self.metadata_connection_type == "api":
            if measure_id is None:
                assert measure_tag is not None and freq is not None and units is not None, \
                    "Must provide measure_id or all of measure_tag, freq, units"
                measure_id = self.get_measure_id(measure_tag, freq, units, freq_units)

            params = {'measure_id': measure_id, 'device_id': device_id, 'patient_id': patient_id, 'start_time': start,
                      'end_time': end, 'gap_tolerance': gap_tolerance_nano}
            return self._request("GET", "intervals", params=params)

        # Check the measure
        if measure_id is None:
            assert measure_tag is not None, "One of measure_id, measure_tag must be specified."
            measure_id = get_best_measure_id(self, measure_tag, freq, units, freq_units)

        # Query the database for intervals based on the given parameters
        interval_result = self.sql_handler.select_intervals(
            measure_id, start_time_n=start, end_time_n=end, device_id=device_id, patient_id=patient_id)

        # Initialize an empty list to store the final intervals
        arr = []
        # Iterate through the sorted interval results
        for row in interval_result:
            # if the start is greater than or equal to the end_time of this interval skip this interval
            # also if the end time is less than or equal to the current intervals start_time skip the interval
            if (start and start >= row[4]) or (end and end <= row[3]) or (row[3] >= row[4]):
                continue

            # If the final intervals list is not empty and the difference between the current interval's start time
            # and the previous interval's end time is less than or equal to the gap tolerance, update the end time
            # of the previous interval
            cur_interval_start = row[3] if start is None else max(row[3], start)
            cur_interval_end = row[4] if end is None else min(row[4], end)
            if arr and cur_interval_start - arr[-1][-1] <= gap_tolerance_nano:
                arr[-1][-1] = max(cur_interval_end, arr[-1][-1])
            # Otherwise, add a new interval to the final intervals list
            else:
                arr.append([cur_interval_start, cur_interval_end])

        # Convert the final intervals list to a numpy array with int64 data type
        return np.array(arr, dtype=np.int64)

    def get_bed_id(self, bed_name: str) -> int | None:
        """
        Get the ID for a given bed name.

        :param str bed_name: The name of the bed.
        :return: The bed_id if found, else returns None.
        :rtype: int | None
        """
        bed_data = self.sql_handler.select_bed(name=bed_name)
        if bed_data:
            return bed_data[0]
        return None

    def get_bed_info(self, bed_id: int) -> dict | None:
        """
        Get a dictionary representing the bed information for a given bed ID.

        :param int bed_id: The ID of the bed.
        :return: A dictionary with the bed's information if found, else None.
        :rtype: dict | None
        """
        bed_data = self.sql_handler.select_bed(bed_id=bed_id)
        if bed_data:
            return {"id": bed_data[0], "unit_id": bed_data[1], "name": bed_data[2]}
        return None

    def get_source_id(self, source_name: str) -> int | None:
        """
        Get the ID for a given source name. These are sources of data e.g. Atriumdb, EPIC ect.

        :param str source_name: The name of the source.
        :return: The source_id, None if not found.
        :rtype: int | None
        """
        source_data = self.sql_handler.select_source(name=source_name)
        if source_data:
            return source_data[0]
        return None

    def get_source_info(self, source_id: int) -> dict | None:
        """
        Get a dictionary representing the source information for a given source ID.

        :param int source_id: The ID of the source.
        :return: A dictionary with the source's information if found, else None.
        :rtype: dict | None
        """
        source_data = self.sql_handler.select_source(source_id=source_id)
        if source_data:
            return {"id": source_data[0], "name": source_data[1], "description": source_data[2]}
        return None

    def _request(self, method: str, endpoint: str, **kwargs):

        # Construct the full URL by combining the base API URL and the endpoint.
        url = f"{self.api_url.rstrip('/')}/{endpoint.lstrip('/')}"

        # check if the api token will expire within 30 seconds and if so refresh it
        if self.validate_token and time.time() >= self.token_expiry - 30:
            # get new API token
            self._refresh_token()

        # Set the authorization header using the stored access token.
        headers = {'Authorization': f"Bearer {self.token}"}

        # Send the API request using the specified method, URL, headers, and any additional arguments.
        response = requests.request(method, url, headers=headers, **kwargs)

        # Check if the response has a 200 status code. If not, raise an error.
        if response.status_code != 200:
            raise ValueError(
                f"API request failed with status code {response.status_code}: {response.text} \n url: {url}")

        # Return the JSON response from the API request.
        return response.json()

    def _websocket_connect(self):
        def conn():
            self.websock_conn = connect(f"{self.ws_url}/sdk/blocks/ws", compression=None, max_size=None,
                                        additional_headers={"Authorization": "Bearer {}".format(self.token)})

        # The websockets lib uses a thread to receive messages. Normally you would call close() after receiving the
        # messages to shut that thread down but since we are reducing overhead we want to keep that connection open
        # for the life of the sdk object. If we don't shut it down then the program using the sdk will hang even
        # after the main is finished. Since we have no control over the users or the websocket libs code we have to
        # do this automatically. The only way to do that is to make the receiving thread a daemon thread and since
        # we cant control its creation to set daemon=True, the only way to do that if by making a thread of our own
        # which is a daemon then any threads spawned by that thread will also automatically be a daemon thread.
        # This is why we do the websocket connection in our own thread.
        websocket_connect_thread = threading.Thread(target=conn, daemon=True)
        websocket_connect_thread.start()

        # wait for thread to make the websocket connection
        websocket_connect_thread.join()

    def _refresh_token(self):
        if self.websock_conn is not None:
            # close old websocket connection
            self.websock_conn.close()
            self.websock_conn = None

        # send request to Auth0 to refresh your API token using your refresh token
        token_payload = {'grant_type': 'refresh_token', 'client_id': self.auth_config['auth0_client_id'], 'refresh_token': self.refresh_token}
        token_response = requests.post(f'https://{self.auth_config["auth0_tenant"]}/oauth/token', data=token_payload)

        # parse the response
        token_data = token_response.json()

        if token_response.status_code != 200:
            raise RuntimeError(f"Something went wrong when refreshing your API token. HTTP Error {token_response.status_code}, {token_data}")

        # save new access token
        self.token = token_data['access_token']

        # validate bearer token and get its expiry
        decoded_token = _validate_bearer_token(self.token, self.auth_config)
        self.token_expiry = decoded_token['exp']

        # if the user is using a .env file to store the token
        if self.dot_env_loaded:
            # change the api token in the .env file
            set_key("./.env", "ATRIUMDB_API_TOKEN", token_data['access_token'])
            # load the new environment variables into the OS
            load_dotenv(dotenv_path="./.env", override=True)

        _LOGGER.debug("Expired token refreshed")

    def close(self):
        """
        Close all connections to mariadb or the api. This should be run at the end of your program after you are done
        with the sdk object.
        """

        # make sure we are in api mode and if we are close the connection
        if self.mode == "api" and self.websock_conn is not None:
            self.websock_conn.close()
            _LOGGER.debug("Websocket connection closed")
        # if we are in sql mode and there is a connection pool close it
        elif (self.metadata_connection_type == "mariadb" or self.metadata_connection_type == "mysql") and self.sql_handler.connection_manager is not None:
            self.sql_handler.connection_manager.close_connection()

    def get_filename_dict(self, file_id_list):
        if self.metadata_connection_type == "api":
            raise NotImplementedError("API mode is not yet supported for this function.")

        result_dict = {}

        # Query file index table for file_id, filename pairs
        for row in self.sql_handler.select_files(file_id_list):
            # Add them to a dictionary {file_id: filename}
            result_dict[row[0]] = row[1]

        return result_dict

    def _get_all_settings(self):
        settings = self.sql_handler.select_all_settings()
        return {setting[0]: setting[1] for setting in settings}

    def _overwrite_delete_data(self, measure_id, device_id, new_time_data, time_0, raw_time_type, values_size,
                               freq_nhz):
        # Make assumption for analog
        analog = False

        # Calculate the period in nanoseconds
        period_ns = int((10 ** 18) // freq_nhz)

        # Check if the input data is already a timestamp array
        if raw_time_type == 1:
            end_time_ns = int(new_time_data[-1])
        # Check if the input data is a gap array, and convert it to a timestamp array
        elif raw_time_type == 2:
            end_time_ns = time_0 + (values_size * period_ns) + np.sum(new_time_data[1::2])
            new_time_data = np.arange(time_0, end_time_ns, period_ns, dtype=np.int64)
        else:
            raise ValueError("Overwrite only supported for gap arrays and timestamp arrays.")

        # Initialize dictionary to store overwritten files
        overwrite_file_dict = {}
        # Initialize list to store all old file blocks (The blocks before this latest write_data command)
        all_old_file_blocks = []

        # Get the list of old blocks
        old_block_list = self.sql_handler.select_blocks(measure_id, int(time_0), end_time_ns, device_id)

        # Get the dictionary of old file IDs and their corresponding filenames
        old_file_id_dict = self.get_filename_dict(list(set([row[3] for row in old_block_list])))

        # Iterate through the old files
        for file_id, filename in old_file_id_dict.items():
            # Get the list of blocks for the current file
            file_block_list = self.sql_handler.select_blocks_from_file(file_id)
            # Extend the list of all old file blocks with the current file's blocks
            all_old_file_blocks.extend(file_block_list)

            # Condense the byte read list
            read_list = condense_byte_read_list(file_block_list)

            # Read the data from the old files
            encoded_bytes = self.file_api.read_file_list(read_list, old_file_id_dict)

            # Get the number of bytes for each block
            num_bytes_list = [row[5] for row in file_block_list]

            # Get the start and end times for the current file
            start_time_n = file_block_list[0][6]
            end_time_n = file_block_list[-1][7] * 2  # Just don't truncate output

            # Decode the data from the old files
            old_times, old_values, old_headers = self.block.decode_blocks(encoded_bytes, num_bytes_list, analog=analog,
                                                                          time_type=1)

            old_times, old_values = sort_data(old_times, old_values, old_headers, start_time_n, end_time_n,
                                              allow_duplicates=False, block_list=file_block_list)
            # Convert old times to int64
            old_times = old_times.astype(np.int64)

            # Get the mask for the difference between old and new times
            diff_mask = np.in1d(old_times, new_time_data, assume_unique=False, invert=True)

            # If there is any difference, process it
            if np.any(diff_mask):
                diff_times, diff_values = old_times[diff_mask], old_values[diff_mask]

                # Get the scale factors and data types from the headers
                freq_nhz = old_headers[0].freq_nhz
                scale_m = old_headers[0].scale_m
                scale_b = old_headers[0].scale_b
                raw_value_type = old_headers[0].v_raw_type
                encoded_value_type = old_headers[0].v_encoded_type

                # Set the raw and encoded time types
                raw_time_type = T_TYPE_TIMESTAMP_ARRAY_INT64_NANO
                encoded_time_type = T_TYPE_GAP_ARRAY_INT64_INDEX_DURATION_NANO

                # Encode the difference data
                encoded_bytes, encode_headers, byte_start_array = self.block.encode_blocks(
                    diff_times, diff_values, freq_nhz, diff_times[0],
                    raw_time_type=raw_time_type,
                    raw_value_type=raw_value_type,
                    encoded_time_type=encoded_time_type,
                    encoded_value_type=encoded_value_type,
                    scale_m=scale_m,
                    scale_b=scale_b)

                # Write the encoded difference data to a new file
                diff_filename = self.file_api.write_bytes(measure_id, device_id, encoded_bytes)

                # Get the block and interval data for the encoded difference data
                block_data, interval_data = get_block_and_interval_data(
                    measure_id, device_id, encode_headers, byte_start_array, [])

                # Update the overwrite_file_dict with the new file and its associated data
                overwrite_file_dict[diff_filename] = (block_data, interval_data)

            # Return the dictionary of overwritten files, the list of old block IDs, and the list of old file ID pairs
        return overwrite_file_dict, [row[0] for row in old_block_list], list(old_file_id_dict.items())

    def get_data_from_tsc_file(self, file_path, analog=True, time_type=1, sort=True, allow_duplicates=True):
        if self.metadata_connection_type == "api":
            raise NotImplementedError("API mode is not yet supported for this function.")

        encoded_bytes = self.file_api.read_from_filepath(file_path)

        r_times, r_values, headers = self.block.decode_block_from_bytes_alone(
            encoded_bytes, analog=analog, time_type=time_type)

        # Sort the data based on the timestamps if sort is true
        if sort and time_type == 1:
            r_times, r_values = sort_data(r_times, r_values, headers, 0, (2 ** 63) - 1, allow_duplicates)

        return headers, r_times, r_values

    def get_batched_data_generator(self, measure_id: int, start_time_n: int = None, end_time_n: int = None,
                                   device_id: int = None, patient_id=None, time_type=1, analog=True,
                                   block_info=None,
                                   max_kbyte_in_memory=None, window_size=None, step_size=None,
                                   get_last_window=True):

        if self.metadata_connection_type == "api":
            raise NotImplementedError("API mode is not yet supported for this function.")

        # Set the step size to the window size if it is not provided
        if window_size is not None and step_size is None:
            step_size = window_size

        # If block_info is not provided, get the block_list and filename_dict
        if block_info is None:
            block_list = self.sql_handler.select_blocks(int(measure_id), start_time_n, end_time_n, device_id, patient_id)

            file_id_list = list(set([row['file_id'] for row in block_list]))
            filename_dict = self.get_filename_dict(file_id_list)
        else:
            block_list = block_info['block_list']
            filename_dict = block_info['filename_dict']

        # Return nothing if there are no blocks
        if len(block_list) == 0:
            return

        # Initialize variables for batch generation
        current_memory_kb = 0
        cur_values = 0
        current_index = 0
        current_blocks_meta = []
        remaining_values = sum([block_metadata['num_values'] for block_metadata in block_list])

        # Iterate through the blocks
        for block_metadata in block_list:
            current_blocks_meta.append(block_metadata)
            current_memory_kb += (block_metadata['num_bytes'] +
                                  (block_metadata['num_values'] * 16)) / 1000
            cur_values += block_metadata['num_values']
            remaining_values -= block_metadata['num_values']

            # Process blocks when memory limit is reached or when enough values are collected for a window
            if current_memory_kb >= max_kbyte_in_memory and (window_size is None or cur_values >= window_size):
                headers, r_times, r_values = self.get_blocks(current_blocks_meta, filename_dict, measure_id,
                                                             start_time_n, end_time_n, analog, time_type)

                yield from yield_data(r_times, r_values, window_size, step_size, get_last_window and
                                      (current_blocks_meta[-1] is block_list[-1]), current_index)

                # Update the current index by adding the size of the current batch of values
                current_index += r_values.size

                # If a window size is specified, calculate the next step
                if window_size is not None:
                    next_step = (((r_values.size - window_size) // step_size) + 1) * step_size
                    times_before, values_before = r_times[next_step:], r_values[next_step:]
                    # Update the current index by subtracting the size of the values before the next step
                    current_index -= values_before.size

                # Clean up memory by removing headers, r_times and r_values
                del headers, r_times, r_values

                # Reset memory usage, current values, and current blocks metadata
                current_memory_kb = 0
                cur_values = 0
                current_blocks_meta = []

        # Process the remaining blocks if there is any memory left
        if current_memory_kb > 0:
            headers, r_times, r_values = self.get_blocks(current_blocks_meta, filename_dict, measure_id,
                                                         start_time_n,
                                                         end_time_n, analog, time_type)

            # If the window size is specified and the size of the current batch of values is smaller than the window size
            if window_size is not None and r_values.size < window_size:
                if get_last_window:
                    current_index += r_values.size
                    last_num_values = 0
                    last_blocks_meta = [block_list[-1]]
                    # Iterate through the blocks in reverse order to collect enough values for the last window
                    for block_metadata in reversed(block_list[:-1]):
                        last_blocks_meta = [block_metadata] + last_blocks_meta
                        last_num_values += block_metadata['num_values']
                        if last_num_values >= window_size:
                            break

                    # Retrieve the last window's data
                    headers, r_times, r_values = self.get_blocks(last_blocks_meta, filename_dict, measure_id,
                                                                 start_time_n, end_time_n, analog, time_type)

                    # Get the last window's data by slicing the time and value arrays
                    r_times, r_values = r_times[-window_size:], r_values[-window_size:]
                    current_index -= window_size

                    # Yield the last window's data if its size matches the window size
                    if r_values.size == window_size:
                        yield from yield_data(r_times, r_values, window_size, step_size, False, current_index)
            else:
                # Yield the current batch's data if the window size condition is not met
                yield from yield_data(r_times, r_values, window_size, step_size, get_last_window, current_index)

    def get_blocks(self, current_blocks_meta, filename_dict, measure_id, start_time_n, end_time_n, analog, time_type=1,
                   sort=True, allow_duplicates=True):

        # Condense the byte read list from the current blocks metadata
        read_list = condense_byte_read_list(current_blocks_meta)

        # Read the data from the files using the measure ID and the read list
        encoded_bytes = self.file_api.read_file_list(read_list, filename_dict)

        # Extract the number of bytes for each block in the current blocks metadata
        num_bytes_list = [row[5] for row in current_blocks_meta]

        # Decode the block array and get the headers, times, and values
        r_times, r_values, headers = self.block.decode_blocks(encoded_bytes, num_bytes_list, analog=analog,
                                                              time_type=time_type)

        # Sort the data based on the timestamps if sort is true
        if sort:
            r_times, r_values = sort_data(r_times, r_values, headers, start_time_n, end_time_n, allow_duplicates,
                                          current_blocks_meta)

        return headers, r_times, r_values

    def write_data_file_only(self, measure_id: int, device_id: int, time_data: np.ndarray, value_data: np.ndarray,
                             freq_nhz: int, time_0: int, raw_time_type: int = None, raw_value_type: int = None,
                             encoded_time_type: int = None, encoded_value_type: int = None, scale_m: float = None,
                             scale_b: float = None):

        if self.metadata_connection_type == "api":
            raise NotImplementedError("API mode is not supported for writing data.")

        # Block Encode
        encoded_bytes, encode_headers, byte_start_array = self.block.encode_blocks(
            time_data, value_data, freq_nhz, time_0,
            raw_time_type=raw_time_type,
            raw_value_type=raw_value_type,
            encoded_time_type=encoded_time_type,
            encoded_value_type=encoded_value_type,
            scale_m=scale_m,
            scale_b=scale_b)

        # Write to Disk
        filename = self.file_api.write_bytes(measure_id, device_id, encoded_bytes)

        # Calculate Intervals
        intervals = find_intervals(freq_nhz, raw_time_type, time_data, time_0, int(value_data.size))

        encode_headers = [BlockMetadataWrapper(head) for head in encode_headers]

        return measure_id, device_id, filename, encode_headers, byte_start_array, intervals

    def metadata_insert_sql(self, measure_id: int, device_id: int, path: str, metadata: list, start_bytes: np.ndarray,
                            intervals: list):
        if self.metadata_connection_type == "api":
            raise NotImplementedError("API mode is not yet supported for this function.")

        # Get the needed block and interval data from the metadata
        block_data, interval_data = get_block_and_interval_data(
            measure_id, device_id, metadata, start_bytes, intervals)

        # Insert the block and interval data into the metadata table
        self.sql_handler.insert_tsc_file_data(path, block_data, interval_data, None)<|MERGE_RESOLUTION|>--- conflicted
+++ resolved
@@ -14,7 +14,7 @@
 #
 #     You should have received a copy of the GNU General Public License
 #     along with this program.  If not, see <https://www.gnu.org/licenses/>.
-<<<<<<< HEAD
+
 import atexit
 import os
 import sys
@@ -23,27 +23,20 @@
 import warnings
 from pathlib import Path, PurePath
 from typing import Union, List, Tuple, Optional
-=======
->>>>>>> e4fc6a67
-
-import warnings
+
 import numpy as np
-<<<<<<< HEAD
-
-from atriumdb.adb_functions import allowed_interval_index_modes, get_block_and_interval_data, condense_byte_read_list, \
-    find_intervals, sort_data, yield_data, convert_to_nanoseconds, convert_to_nanohz, ALLOWED_TIME_TYPES, \
-    collect_all_descendant_ids, get_best_measure_id, _calc_end_time_from_gap_data, \
-    merge_timestamp_data, merge_gap_data, create_timestamps_from_gap_data, freq_nhz_to_period_ns, \
-    reconstruct_messages, sort_message_time_values, create_gap_arr_from_variable_messages
-=======
 import threading
 from atriumdb.windowing.definition import DatasetDefinition
+
 from atriumdb.adb_functions import allowed_interval_index_modes, get_block_and_interval_data, condense_byte_read_list, \
     find_intervals, sort_data, yield_data, convert_to_nanoseconds, convert_to_nanohz, convert_from_nanohz, \
     ALLOWED_TIME_TYPES, collect_all_descendant_ids, get_best_measure_id, _calc_end_time_from_gap_data, \
     merge_timestamp_data, merge_gap_data, create_timestamps_from_gap_data, freq_nhz_to_period_ns, time_unit_options, \
     create_gap_arr_from_variable_messages
->>>>>>> e4fc6a67
+from atriumdb.adb_functions import find_intervals, sort_data, yield_data, convert_to_nanoseconds, convert_to_nanohz, ALLOWED_TIME_TYPES, \
+    collect_all_descendant_ids, get_best_measure_id, _calc_end_time_from_gap_data, \
+    merge_timestamp_data, merge_gap_data, create_timestamps_from_gap_data, freq_nhz_to_period_ns, \
+    reconstruct_messages, sort_message_time_values, create_gap_arr_from_variable_messages
 from atriumdb.block import Block, create_gap_arr
 from atriumdb.block_wrapper import BlockMetadata
 from atriumdb.block_wrapper import T_TYPE_GAP_ARRAY_INT64_INDEX_DURATION_NANO, V_TYPE_INT64, V_TYPE_DELTA_INT64, \
@@ -53,9 +46,6 @@
     overwrite_default_setting
 from atriumdb.helpers.settings import ALLOWABLE_OVERWRITE_SETTINGS, PROTECTED_MODE_SETTING_NAME, OVERWRITE_SETTING_NAME, \
     ALLOWABLE_PROTECTED_MODE_SETTINGS
-<<<<<<< HEAD
-from atriumdb.intervals.intervals import Intervals
-=======
 from atriumdb.helpers.block_constants import TIME_TYPES_STR, VALUE_TYPES_STR
 from atriumdb.block_wrapper import BlockMetadata
 from atriumdb.intervals.intervals import Intervals
@@ -67,7 +57,6 @@
 from typing import Union, List, Tuple, Optional
 import platform
 
->>>>>>> e4fc6a67
 from atriumdb.sql_handler.sql_constants import SUPPORTED_DB_TYPES
 from atriumdb.sql_handler.sqlite.sqlite_handler import SQLiteHandler
 from atriumdb.windowing.dataset_iterator import DatasetIterator
@@ -832,7 +821,8 @@
         # Force Python Integers
         freq_nhz = int(freq_nhz)
         time_0 = int(time_0)
-<<<<<<< HEAD
+        measure_id = int(measure_id)
+        device_id = int(device_id)
         period_ns = (10 ** 18) // freq_nhz
 
         # Presort the time data
@@ -860,10 +850,6 @@
                 time_data = create_gap_arr_from_variable_messages(message_starts_1, message_sizes_1, freq_nhz)
         else:
             raise ValueError("raw_time_type must be either 1 or 2")
-=======
-        measure_id = int(measure_id)
-        device_id = int(device_id)
->>>>>>> e4fc6a67
 
         # Calculate new intervals
         write_intervals = find_intervals(freq_nhz, raw_time_type, time_data, time_0, int(value_data.size))
