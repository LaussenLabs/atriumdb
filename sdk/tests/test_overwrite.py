from atriumdb.atrium_sdk import AtriumSDK, convert_to_nanoseconds
import numpy as np
from pathlib import Path
import shutil
import random
from concurrent.futures import ProcessPoolExecutor, as_completed

# from tests.generate_wfdb import get_records

TSC_DATASET_DIR = Path(__file__).parent / 'test_tsc_data' / 'overwrite_test'


def test_overwrite():
    print()
    if TSC_DATASET_DIR.is_dir():
        shutil.rmtree(TSC_DATASET_DIR)
    TSC_DATASET_DIR.mkdir(parents=True, exist_ok=True)

    sdk = AtriumSDK.create_dataset(dataset_location=str(TSC_DATASET_DIR), overwrite='overwrite')
    measure_tag = 'signal_1'
    freq_hz = 1
    period = 1 / freq_hz

<<<<<<< HEAD
        measure_id = sdk.insert_measure(measure_tag, freq_hz, None, freq_units="Hz")
        device_id = sdk.insert_device(device_tag)
=======
    device_tag = 'dev_1'
>>>>>>> d01fa6ad

    measure_id = sdk.insert_measure(measure_tag, freq_hz, freq_units="Hz")
    device_id = sdk.insert_device(device_tag)

    og_time_data = np.array([1, 2, 3, 4, 5, 6, 7, 8], dtype=np.int64)
    og_value_data = og_time_data * og_time_data

    print(og_time_data)
    print(og_value_data)
    print()
    sdk.write_data_easy(
        measure_id, device_id, og_time_data, og_value_data, freq_hz, freq_units="Hz", time_units='s')

    _, og_read_times, og_read_values = sdk.get_data(
        measure_id, int(og_time_data[0]), int(og_time_data[-1] + period), device_id=device_id, time_units='s')

    print(og_read_times)
    print(og_read_values)
    print()

    assert np.array_equal(og_time_data, og_read_times)
    assert np.array_equal(og_value_data, og_read_values)

    new_time_data = og_time_data[2:5].copy()
    new_value_data = new_time_data + 5

    print(new_time_data)
    print(new_value_data)
    print()
    sdk.write_data_easy(
        measure_id, device_id, new_time_data, new_value_data, freq_hz, freq_units="Hz", time_units='s')

    _, diff_read_times, diff_read_values = sdk.get_data(
        measure_id, int(og_time_data[0]), int(og_time_data[-1] + period), device_id=device_id, time_units='s')

    print(diff_read_times)
    print(diff_read_values)
    print()<|MERGE_RESOLUTION|>--- conflicted
+++ resolved
@@ -21,12 +21,7 @@
     freq_hz = 1
     period = 1 / freq_hz
 
-<<<<<<< HEAD
-        measure_id = sdk.insert_measure(measure_tag, freq_hz, None, freq_units="Hz")
-        device_id = sdk.insert_device(device_tag)
-=======
     device_tag = 'dev_1'
->>>>>>> d01fa6ad
 
     measure_id = sdk.insert_measure(measure_tag, freq_hz, freq_units="Hz")
     device_id = sdk.insert_device(device_tag)
