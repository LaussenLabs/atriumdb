# AtriumDB is a timeseries database software designed to best handle the unique features and
# challenges that arise from clinical waveform data.
#     Copyright (C) 2023  The Hospital for Sick Children
#
#     This program is free software: you can redistribute it and/or modify
#     it under the terms of the GNU General Public License as published by
#     the Free Software Foundation, either version 3 of the License, or
#     (at your option) any later version.
#
#     This program is distributed in the hope that it will be useful,
#     but WITHOUT ANY WARRANTY; without even the implied warranty of
#     MERCHANTABILITY or FITNESS FOR A PARTICULAR PURPOSE.  See the
#     GNU General Public License for more details.
#
#     You should have received a copy of the GNU General Public License
#     along with this program.  If not, see <https://www.gnu.org/licenses/>.
<<<<<<< HEAD
from collections import defaultdict
=======
import shutil
from pathlib import Path
>>>>>>> 22f2f461

import numpy as np
import pytest

from atriumdb import AtriumSDK, DatasetDefinition
from tests.test_mit_bih import write_mit_bih_to_dataset
from tests.testing_framework import _test_for_both

DB_NAME = 'iterator'


def test_iterator():
    _test_for_both(DB_NAME, _test_iterator)


def _test_iterator(db_type, dataset_location, connection_params):
    sdk = AtriumSDK.create_dataset(
        dataset_location=dataset_location, database_type=db_type, connection_params=connection_params)

    # larger test
    write_mit_bih_to_dataset(sdk, max_records=2, seed=42)
    # Uncomment line below to recreate test files
    # create_test_definition_files(sdk)

    test_parameters = [
        # definition, expected_device_id_type, expected_patient_id_type
        (DatasetDefinition(filename="./example_data/mitbih_seed_42_all_devices.yaml"), int, int),
        (DatasetDefinition(filename="./example_data/mitbih_seed_42_all_patients.yaml"), int, int),
        (DatasetDefinition(filename="./example_data/mitbih_seed_42_all_mrns.yaml"), int, int),
        (DatasetDefinition(filename="./example_data/mitbih_seed_42_all_tags.yaml"), int, int),
    ]

    window_size_nano = 1_024 * 1_000_000_000
    for definition, expected_device_id_type, expected_patient_id_type in test_parameters:
        iterator = sdk.get_iterator(definition, window_size_nano, window_size_nano, num_windows_prefetch=None)

        for window_i, window in enumerate(iterator):
            assert isinstance(window.start_time, int)
            assert isinstance(window.device_id, expected_device_id_type)
            assert isinstance(window.patient_id, expected_patient_id_type)

            for (measure_tag, measure_freq_nhz, measure_units), signal_dict in window.signals.items():
                assert isinstance(signal_dict['times'], np.ndarray)
                assert isinstance(signal_dict['values'], np.ndarray)

            # Labels
            assert isinstance(window.label_time_series, np.ndarray)
            assert isinstance(window.label, np.ndarray)

<<<<<<< HEAD
    # Test Definition Loader
    definition_to_load = DatasetDefinition(filename="./example_data/mitbih_seed_42_device_one_only.yaml")
    sdk.load_definition(definition_to_load)
    iterator = sdk.get_iterator(DatasetDefinition(filename="./example_data/mitbih_seed_42_all_devices.yaml"),
                                window_size_nano, window_size_nano)

    expected_values = {}
    for window_i, window in enumerate(iterator):

        for (measure_tag, measure_freq_hz, measure_units), signal_dict in window.signals.items():
            measure_id =  sdk.get_measure_id(measure_tag, measure_freq_hz, measure_units, freq_units="Hz")
            assert isinstance(signal_dict['times'], np.ndarray)
            assert isinstance(signal_dict['values'], np.ndarray)
            if (measure_id, window.device_id) not in expected_values:
                expected_values[(measure_id, window.device_id)] = []
            expected_values[(measure_id, window.device_id)].append(signal_dict['values'])


    for measure_id in sdk.get_all_measures():
        for device_id in sdk.get_all_devices():
            _, times, values = sdk.get_data(measure_id, 0, 2**62, device_id)
            if values.size == 0:
                continue
            assert (measure_id, device_id) in expected_values
            actual_values = np.concatenate(expected_values[(measure_id, device_id)])
            actual_values = actual_values[~np.isnan(actual_values)]
            assert np.allclose(actual_values, values)

=======

        # Try while loading the cache
        cache_path = Path(sdk.dataset_location) / "cache"
        shutil.rmtree(cache_path, ignore_errors=True)
        iterator = sdk.get_iterator(definition, window_size_nano, window_size_nano, num_windows_prefetch=None,
                                    cache=cache_path)

        for window_i, window in enumerate(iterator):
            assert isinstance(window.start_time, int)
            assert isinstance(window.device_id, expected_device_id_type)
            assert isinstance(window.patient_id, expected_patient_id_type)

            for (measure_tag, measure_freq_nhz, measure_units), signal_dict in window.signals.items():
                assert isinstance(signal_dict['times'], np.ndarray)
                assert isinstance(signal_dict['values'], np.ndarray)

            # Labels
            assert isinstance(window.label_time_series, np.ndarray)
            assert isinstance(window.label, np.ndarray)

        # Try while reading the cache
        iterator = sdk.get_iterator(definition, window_size_nano, window_size_nano, num_windows_prefetch=None,
                                    cache=Path(sdk.dataset_location) / "cache")

        for window_i, window in enumerate(iterator):
            assert isinstance(window.start_time, int)
            assert isinstance(window.device_id, expected_device_id_type)
            assert isinstance(window.patient_id, expected_patient_id_type)

            for (measure_tag, measure_freq_nhz, measure_units), signal_dict in window.signals.items():
                assert isinstance(signal_dict['times'], np.ndarray)
                assert isinstance(signal_dict['values'], np.ndarray)

            # Labels
            assert isinstance(window.label_time_series, np.ndarray)
            assert isinstance(window.label, np.ndarray)
>>>>>>> 22f2f461

    # Check for the case of partial windows
    sdk = AtriumSDK(
        dataset_location=dataset_location, metadata_connection_type=db_type, connection_params=connection_params)
    partial_freq_nano = 1_000_000_000
    partial_period_nano = (10 ** 18) // partial_freq_nano
    partial_device_id = sdk.insert_device(device_tag="partial_device")
    partial_measure_id = sdk.insert_measure(measure_tag="partial_measure", freq=partial_freq_nano, units="mV")

    start_time = 1_000_000_000
    num_values = 100
    end_time = start_time + (num_values * partial_period_nano)
    times = np.arange(start_time, end_time, partial_period_nano)
    values = (np.sin(times) * 1000).astype(np.int64)
    scale_m = 1 / 1000
    scale_b = 0

    sdk.write_data_easy(
        partial_measure_id, partial_device_id, times, values, partial_freq_nano, scale_m=scale_m, scale_b=scale_b)

    # Add a patient
    patient_id = sdk.insert_patient()

    # Only map half the data
    half_time = int(times[(num_values // 2) + 1])
    sdk.insert_device_patient_data([(partial_device_id, patient_id, start_time, half_time)])

    # get definition
    definition = DatasetDefinition(measures=["partial_measure"], device_ids={partial_device_id: "all"})

    window_size_nano = partial_period_nano * 25
    iterator = sdk.get_iterator(definition, window_size_nano, window_size_nano, num_windows_prefetch=None)

    for window_i, window in enumerate(iterator):
        for (measure_tag, measure_freq_nhz, measure_units), signal_dict in window.signals.items():
            first_nan_idx = get_index_of_first_nan(signal_dict['values'])
            first_nan_time = int(signal_dict['times'][first_nan_idx])
            if first_nan_time - partial_period_nano < half_time:
                assert window.patient_id == patient_id
            else:
                assert window.patient_id is None

        assert window.label_time_series is None
        assert window.label is None


def create_test_definition_files(sdk):
    measures = []
    for measure_id, measure_info in sdk.get_all_measures().items():
        tag = measure_info['tag']
        freq_nhz = measure_info['freq_nhz']
        units = measure_info['unit']
        measures.append({'tag': tag, 'freq_nhz': freq_nhz, 'units': units})

    device_ids = {device_id: "all" for device_id in sdk.get_all_devices().keys()}
    patient_ids = {patient_id: "all" for patient_id in sdk.get_all_patients().keys()}
    mrns = {patient_info['mrn']: "all" for patient_info in sdk.get_all_patients().values()}
    device_tags = {device_info['tag']: "all" for device_info in sdk.get_all_devices().values()}

    labels = [label_info['name'] for label_info in sdk.get_all_label_names().values()]

    print()
    print(sdk.get_all_measures())
    print(sdk.get_all_devices())
    print(sdk.get_all_patients())
    print(sdk.get_all_label_names())

    definition = DatasetDefinition(measures=measures, device_ids=device_ids, labels=labels)

    definition.save("./example_data/mitbih_seed_42_all_devices.yaml", force=True)

    definition = DatasetDefinition(measures=measures, patient_ids=patient_ids, labels=labels)

    definition.save("./example_data/mitbih_seed_42_all_patients.yaml", force=True)

    definition = DatasetDefinition(measures=measures, mrns=mrns, labels=labels)

    definition.save("./example_data/mitbih_seed_42_all_mrns.yaml", force=True)

    definition = DatasetDefinition(measures=measures, device_tags=device_tags, labels=labels)

    definition.save("./example_data/mitbih_seed_42_all_tags.yaml", force=True)


def get_index_of_first_nan(arr):
    nan_index = np.argmax(np.isnan(arr))
    if nan_index == 0 and not np.isnan(arr[0]):
        return len(arr) - 1
    return nan_index<|MERGE_RESOLUTION|>--- conflicted
+++ resolved
@@ -14,12 +14,10 @@
 #
 #     You should have received a copy of the GNU General Public License
 #     along with this program.  If not, see <https://www.gnu.org/licenses/>.
-<<<<<<< HEAD
 from collections import defaultdict
-=======
+
 import shutil
 from pathlib import Path
->>>>>>> 22f2f461
 
 import numpy as np
 import pytest
@@ -69,7 +67,43 @@
             assert isinstance(window.label_time_series, np.ndarray)
             assert isinstance(window.label, np.ndarray)
 
-<<<<<<< HEAD
+
+        # Try while loading the cache
+        cache_path = Path(sdk.dataset_location) / "cache"
+        shutil.rmtree(cache_path, ignore_errors=True)
+        iterator = sdk.get_iterator(definition, window_size_nano, window_size_nano, num_windows_prefetch=None,
+                                    cache=cache_path)
+
+        for window_i, window in enumerate(iterator):
+            assert isinstance(window.start_time, int)
+            assert isinstance(window.device_id, expected_device_id_type)
+            assert isinstance(window.patient_id, expected_patient_id_type)
+
+            for (measure_tag, measure_freq_nhz, measure_units), signal_dict in window.signals.items():
+                assert isinstance(signal_dict['times'], np.ndarray)
+                assert isinstance(signal_dict['values'], np.ndarray)
+
+            # Labels
+            assert isinstance(window.label_time_series, np.ndarray)
+            assert isinstance(window.label, np.ndarray)
+
+        # Try while reading the cache
+        iterator = sdk.get_iterator(definition, window_size_nano, window_size_nano, num_windows_prefetch=None,
+                                    cache=Path(sdk.dataset_location) / "cache")
+
+        for window_i, window in enumerate(iterator):
+            assert isinstance(window.start_time, int)
+            assert isinstance(window.device_id, expected_device_id_type)
+            assert isinstance(window.patient_id, expected_patient_id_type)
+
+            for (measure_tag, measure_freq_nhz, measure_units), signal_dict in window.signals.items():
+                assert isinstance(signal_dict['times'], np.ndarray)
+                assert isinstance(signal_dict['values'], np.ndarray)
+
+            # Labels
+            assert isinstance(window.label_time_series, np.ndarray)
+            assert isinstance(window.label, np.ndarray)
+
     # Test Definition Loader
     definition_to_load = DatasetDefinition(filename="./example_data/mitbih_seed_42_device_one_only.yaml")
     sdk.load_definition(definition_to_load)
@@ -98,44 +132,6 @@
             actual_values = actual_values[~np.isnan(actual_values)]
             assert np.allclose(actual_values, values)
 
-=======
-
-        # Try while loading the cache
-        cache_path = Path(sdk.dataset_location) / "cache"
-        shutil.rmtree(cache_path, ignore_errors=True)
-        iterator = sdk.get_iterator(definition, window_size_nano, window_size_nano, num_windows_prefetch=None,
-                                    cache=cache_path)
-
-        for window_i, window in enumerate(iterator):
-            assert isinstance(window.start_time, int)
-            assert isinstance(window.device_id, expected_device_id_type)
-            assert isinstance(window.patient_id, expected_patient_id_type)
-
-            for (measure_tag, measure_freq_nhz, measure_units), signal_dict in window.signals.items():
-                assert isinstance(signal_dict['times'], np.ndarray)
-                assert isinstance(signal_dict['values'], np.ndarray)
-
-            # Labels
-            assert isinstance(window.label_time_series, np.ndarray)
-            assert isinstance(window.label, np.ndarray)
-
-        # Try while reading the cache
-        iterator = sdk.get_iterator(definition, window_size_nano, window_size_nano, num_windows_prefetch=None,
-                                    cache=Path(sdk.dataset_location) / "cache")
-
-        for window_i, window in enumerate(iterator):
-            assert isinstance(window.start_time, int)
-            assert isinstance(window.device_id, expected_device_id_type)
-            assert isinstance(window.patient_id, expected_patient_id_type)
-
-            for (measure_tag, measure_freq_nhz, measure_units), signal_dict in window.signals.items():
-                assert isinstance(signal_dict['times'], np.ndarray)
-                assert isinstance(signal_dict['values'], np.ndarray)
-
-            # Labels
-            assert isinstance(window.label_time_series, np.ndarray)
-            assert isinstance(window.label, np.ndarray)
->>>>>>> 22f2f461
 
     # Check for the case of partial windows
     sdk = AtriumSDK(
