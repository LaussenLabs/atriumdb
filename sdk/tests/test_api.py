# AtriumDB is a timeseries database software designed to best handle the unique features and
# challenges that arise from clinical waveform data.
#     Copyright (C) 2023  The Hospital for Sick Children
#
#     This program is free software: you can redistribute it and/or modify
#     it under the terms of the GNU General Public License as published by
#     the Free Software Foundation, either version 3 of the License, or
#     (at your option) any later version.
#
#     This program is distributed in the hope that it will be useful,
#     but WITHOUT ANY WARRANTY; without even the implied warranty of
#     MERCHANTABILITY or FITNESS FOR A PARTICULAR PURPOSE.  See the
#     GNU General Public License for more details.
#
#     You should have received a copy of the GNU General Public License
#     along with this program.  If not, see <https://www.gnu.org/licenses/>.
import time
import threading
import uvicorn
from atriumdb.atrium_sdk import AtriumSDK
from tests.mock_api.app import app
from tests.mock_api.sdk_dependency import get_sdk_instance
from tests.test_mit_bih import write_mit_bih_to_dataset, assert_mit_bih_to_dataset
from tests.testing_framework import _test_for_both

DB_NAME = 'api_test'
MAX_RECORDS = 1
SEED = 42


def test_api():
    def start_server():
        uvicorn.run(app)

    # start server in daemon thread so it exits when complete
    websocket_connect_thread = threading.Thread(target=start_server, daemon=True)
    websocket_connect_thread.start()

    _test_for_both(DB_NAME, _test_api)


def _test_api(db_type, dataset_location, connection_params):
    sdk = AtriumSDK.create_dataset(
        dataset_location=dataset_location, database_type=db_type, connection_params=connection_params)

    write_mit_bih_to_dataset(sdk, max_records=MAX_RECORDS, seed=SEED)

    app.dependency_overrides[get_sdk_instance] = lambda: sdk

    api_sdk = AtriumSDK(metadata_connection_type="api", api_url="http://127.0.0.1:8000", validate_token=False)
    # change the sdk token expiry so the test can work
    api_sdk.token_expiry = time.time() + 1_000_000

<<<<<<< HEAD
def mock_get_data_api(sdk, client: TestClient, measure_id, end_time, start_time, device_id):
    block_info_url = sdk.get_block_info_api_url(measure_id, start_time, end_time, device_id, None, None)
    block_info_response = client.get(block_info_url)
    block_info_list = block_info_response.json()
    if len(block_info_list) == 0:
        return [], np.array([], dtype=np.int64)
    block_requests = []
    for block_info in block_info_list:
        block_id = block_info['id']
        block_request_url = sdk.api_url + f"/v1/sdk/blocks/{block_id}"
        response = client.get(block_request_url)
        block_requests.append(response)
    encoded_bytes = np.concatenate(
        [np.frombuffer(response.content, dtype=np.uint8) for response in block_requests], axis=None)
    num_bytes_list = [row['num_bytes'] for row in block_info_list]
    r_times, r_values, headers = sdk.block.decode_blocks(encoded_bytes, num_bytes_list, analog=True, time_type=1)
    r_times, r_values = sort_data(r_times, r_values, headers, start_time, end_time)

    return headers, r_times, r_values
=======
    assert_mit_bih_to_dataset(api_sdk, max_records=MAX_RECORDS, seed=SEED)
    # close api connection
    api_sdk.close()
>>>>>>> c6a52db4
<|MERGE_RESOLUTION|>--- conflicted
+++ resolved
@@ -51,28 +51,6 @@
     # change the sdk token expiry so the test can work
     api_sdk.token_expiry = time.time() + 1_000_000
 
-<<<<<<< HEAD
-def mock_get_data_api(sdk, client: TestClient, measure_id, end_time, start_time, device_id):
-    block_info_url = sdk.get_block_info_api_url(measure_id, start_time, end_time, device_id, None, None)
-    block_info_response = client.get(block_info_url)
-    block_info_list = block_info_response.json()
-    if len(block_info_list) == 0:
-        return [], np.array([], dtype=np.int64)
-    block_requests = []
-    for block_info in block_info_list:
-        block_id = block_info['id']
-        block_request_url = sdk.api_url + f"/v1/sdk/blocks/{block_id}"
-        response = client.get(block_request_url)
-        block_requests.append(response)
-    encoded_bytes = np.concatenate(
-        [np.frombuffer(response.content, dtype=np.uint8) for response in block_requests], axis=None)
-    num_bytes_list = [row['num_bytes'] for row in block_info_list]
-    r_times, r_values, headers = sdk.block.decode_blocks(encoded_bytes, num_bytes_list, analog=True, time_type=1)
-    r_times, r_values = sort_data(r_times, r_values, headers, start_time, end_time)
-
-    return headers, r_times, r_values
-=======
     assert_mit_bih_to_dataset(api_sdk, max_records=MAX_RECORDS, seed=SEED)
     # close api connection
     api_sdk.close()
->>>>>>> c6a52db4
